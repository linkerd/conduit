--- conflicted
+++ resolved
@@ -112,17 +112,7 @@
 }
 
 func buildRequestLabels(req *pb.StatSummaryRequest) string {
-<<<<<<< HEAD
-	labels := []string{
-		promLabel("namespace", req.Selector.Resource.Namespace),
-	}
-
-	if req.Selector.Resource.Name != "" {
-		labels = append(labels, promLabel(req.Selector.Resource.Type, req.Selector.Resource.Name))
-	}
-=======
 	labels := []string{}
->>>>>>> 3fdd783e
 
 	var direction string
 	switch req.Outbound.(type) {
