--- conflicted
+++ resolved
@@ -472,17 +472,13 @@
 
 			listener := newBufferingEndpointListener()
 
-<<<<<<< HEAD
-			err = watcher.Subscribe(tt.authority, listener)
+			err = watcher.Subscribe(tt.id, tt.port, tt.hostname, listener)
 			if tt.expectedError && err == nil {
 				t.Fatal("Expected error but was ok")
 			}
 			if !tt.expectedError && err != nil {
 				t.Fatalf("Expected no error, got [%s]", err)
 			}
-=======
-			watcher.Subscribe(tt.id, tt.port, tt.hostname, listener)
->>>>>>> e94ae225
 
 			actualAddresses := make([]string, 0)
 			actualAddresses = append(actualAddresses, listener.added...)
