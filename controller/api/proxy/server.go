package proxy

import (
	"fmt"
	"net"
	"strconv"
	"strings"

	pb "github.com/linkerd/linkerd2-proxy-api/go/destination"
	"github.com/linkerd/linkerd2/controller/k8s"
	"github.com/linkerd/linkerd2/pkg/prometheus"
	log "github.com/sirupsen/logrus"
	"google.golang.org/grpc"
)

type server struct {
<<<<<<< HEAD
	k8sAPI    *k8s.API
	resolver  streamingDestinationResolver
	enableTLS bool
=======
	k8sAPI          *k8s.API
	resolvers       []streamingDestinationResolver
	enableH2Upgrade bool
	enableTLS       bool
>>>>>>> 12ec5cf9
}

// The proxy-api service serves service discovery and other information to the
// proxy.  This implementation supports the "k8s" destination scheme and expects
// destination paths to be of the form:
// <service>.<namespace>.svc.cluster.local:<port>
//
// If the port is omitted, 80 is used as a default.  If the namespace is
// omitted, "default" is used as a default.append
//
// Addresses for the given destination are fetched from the Kubernetes Endpoints
// API.
<<<<<<< HEAD
func NewServer(addr, k8sDNSZone string, controllerNamespace string, enableTLS bool, k8sAPI *k8s.API, done chan struct{}) (*grpc.Server, net.Listener, error) {
	resolver, err := buildResolver(k8sDNSZone, controllerNamespace, k8sAPI)
=======
func NewServer(addr, k8sDNSZone string, controllerNamespace string, enableTLS, enableH2Upgrade bool, k8sAPI *k8s.API, done chan struct{}) (*grpc.Server, net.Listener, error) {
	resolvers, err := buildResolversList(k8sDNSZone, controllerNamespace, k8sAPI)
>>>>>>> 12ec5cf9
	if err != nil {
		return nil, nil, err
	}

	srv := server{
<<<<<<< HEAD
		k8sAPI:    k8sAPI,
		resolver:  resolver,
		enableTLS: enableTLS,
=======
		k8sAPI:          k8sAPI,
		resolvers:       resolvers,
		enableH2Upgrade: enableH2Upgrade,
		enableTLS:       enableTLS,
>>>>>>> 12ec5cf9
	}

	lis, err := net.Listen("tcp", addr)
	if err != nil {
		return nil, nil, err
	}

	s := prometheus.NewGrpcServer()
	pb.RegisterDestinationServer(s, &srv)

	go func() {
		<-done
		resolver.stop()
	}()

	return s, lis, nil
}

func (s *server) Get(dest *pb.GetDestination, stream pb.Destination_GetServer) error {
	log.Debugf("Get %v", dest)
	host, port, err := getHostAndPort(dest)
	if err != nil {
		return err
	}

	return s.streamResolution(host, port, stream)
}

func (s *server) GetProfile(dest *pb.GetDestination, stream pb.Destination_GetProfileServer) error {
	log.Debugf("GetProfile %v", dest)
	host, _, err := getHostAndPort(dest)
	if err != nil {
		return err
	}

	listener := newProfileListener(stream)

	err = s.resolver.streamProfiles(host, listener)
	if err != nil {
		log.Errorf("Error streaming profile for %s: %v", dest.Path, err)
	}
	return err
}

<<<<<<< HEAD
func (s *server) streamResolution(host string, port int, stream pb.Destination_GetServer) error {
	listener := newEndpointListener(stream, s.k8sAPI.GetOwnerKindAndName, s.enableTLS)
=======
func (s *server) streamResolutionUsingCorrectResolverFor(host string, port int, stream pb.Destination_GetServer) error {
	listener := newEndpointListener(stream, s.k8sAPI.GetOwnerKindAndName, s.enableTLS, s.enableH2Upgrade)
>>>>>>> 12ec5cf9

	resolverCanResolve, err := s.resolver.canResolve(host, port)
	if err != nil {
		return fmt.Errorf("resolver [%+v] found error resolving host [%s] port [%d]: %v", s.resolver, host, port, err)
	}
	if !resolverCanResolve {
		return fmt.Errorf("cannot find resolver for host [%s] port [%d]", host, port)
	}
	return s.resolver.streamResolution(host, port, listener)
}

func getHostAndPort(dest *pb.GetDestination) (string, int, error) {
	if dest.Scheme != "k8s" {
		err := fmt.Errorf("Unsupported scheme %s", dest.Scheme)
		log.Error(err)
		return "", 0, err
	}
	hostPort := strings.Split(dest.Path, ":")
	if len(hostPort) > 2 {
		err := fmt.Errorf("Invalid destination %s", dest.Path)
		log.Error(err)
		return "", 0, err
	}
	host := hostPort[0]
	port := 80
	if len(hostPort) == 2 {
		var err error
		port, err = strconv.Atoi(hostPort[1])
		if err != nil {
			err = fmt.Errorf("Invalid port %s", hostPort[1])
			log.Error(err)
			return "", 0, err
		}
	}
	return host, port, nil
}

func buildResolver(k8sDNSZone string, controllerNamespace string, k8sAPI *k8s.API) (streamingDestinationResolver, error) {
	var k8sDNSZoneLabels []string
	if k8sDNSZone == "" {
		k8sDNSZoneLabels = []string{}
	} else {
		var err error
		k8sDNSZoneLabels, err = splitDNSName(k8sDNSZone)
		if err != nil {
			return nil, err
		}
	}

	k8sResolver := newK8sResolver(k8sDNSZoneLabels, controllerNamespace, k8sAPI)

	log.Infof("Built k8s name resolver")

	return k8sResolver, nil
}<|MERGE_RESOLUTION|>--- conflicted
+++ resolved
@@ -14,16 +14,10 @@
 )
 
 type server struct {
-<<<<<<< HEAD
-	k8sAPI    *k8s.API
-	resolver  streamingDestinationResolver
-	enableTLS bool
-=======
 	k8sAPI          *k8s.API
-	resolvers       []streamingDestinationResolver
+	resolver        streamingDestinationResolver
 	enableH2Upgrade bool
 	enableTLS       bool
->>>>>>> 12ec5cf9
 }
 
 // The proxy-api service serves service discovery and other information to the
@@ -36,28 +30,17 @@
 //
 // Addresses for the given destination are fetched from the Kubernetes Endpoints
 // API.
-<<<<<<< HEAD
-func NewServer(addr, k8sDNSZone string, controllerNamespace string, enableTLS bool, k8sAPI *k8s.API, done chan struct{}) (*grpc.Server, net.Listener, error) {
+func NewServer(addr, k8sDNSZone string, controllerNamespace string, enableTLS, enableH2Upgrade bool, k8sAPI *k8s.API, done chan struct{}) (*grpc.Server, net.Listener, error) {
 	resolver, err := buildResolver(k8sDNSZone, controllerNamespace, k8sAPI)
-=======
-func NewServer(addr, k8sDNSZone string, controllerNamespace string, enableTLS, enableH2Upgrade bool, k8sAPI *k8s.API, done chan struct{}) (*grpc.Server, net.Listener, error) {
-	resolvers, err := buildResolversList(k8sDNSZone, controllerNamespace, k8sAPI)
->>>>>>> 12ec5cf9
 	if err != nil {
 		return nil, nil, err
 	}
 
 	srv := server{
-<<<<<<< HEAD
-		k8sAPI:    k8sAPI,
-		resolver:  resolver,
-		enableTLS: enableTLS,
-=======
 		k8sAPI:          k8sAPI,
-		resolvers:       resolvers,
+		resolver:        resolver,
 		enableH2Upgrade: enableH2Upgrade,
 		enableTLS:       enableTLS,
->>>>>>> 12ec5cf9
 	}
 
 	lis, err := net.Listen("tcp", addr)
@@ -102,13 +85,8 @@
 	return err
 }
 
-<<<<<<< HEAD
 func (s *server) streamResolution(host string, port int, stream pb.Destination_GetServer) error {
-	listener := newEndpointListener(stream, s.k8sAPI.GetOwnerKindAndName, s.enableTLS)
-=======
-func (s *server) streamResolutionUsingCorrectResolverFor(host string, port int, stream pb.Destination_GetServer) error {
 	listener := newEndpointListener(stream, s.k8sAPI.GetOwnerKindAndName, s.enableTLS, s.enableH2Upgrade)
->>>>>>> 12ec5cf9
 
 	resolverCanResolve, err := s.resolver.canResolve(host, port)
 	if err != nil {
