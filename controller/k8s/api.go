package k8s

import (
	"context"
	"fmt"
	"strings"
	"time"

<<<<<<< HEAD
	spv1alpha1 "github.com/linkerd/linkerd2/controller/gen/apis/serviceprofile/v1alpha1"
=======
>>>>>>> 1fe19bf3
	spclient "github.com/linkerd/linkerd2/controller/gen/client/clientset/versioned"
	sp "github.com/linkerd/linkerd2/controller/gen/client/informers/externalversions"
	spinformers "github.com/linkerd/linkerd2/controller/gen/client/informers/externalversions/serviceprofile/v1alpha1"
	"github.com/linkerd/linkerd2/pkg/k8s"
	log "github.com/sirupsen/logrus"
	"google.golang.org/grpc/codes"
	"google.golang.org/grpc/status"
	appsv1beta2 "k8s.io/api/apps/v1beta2"
	apiv1 "k8s.io/api/core/v1"
	metav1 "k8s.io/apimachinery/pkg/apis/meta/v1"
	"k8s.io/apimachinery/pkg/labels"
	"k8s.io/apimachinery/pkg/runtime"
	"k8s.io/client-go/informers"
	arinformers "k8s.io/client-go/informers/admissionregistration/v1beta1"
	appinformers "k8s.io/client-go/informers/apps/v1beta2"
	coreinformers "k8s.io/client-go/informers/core/v1"
	"k8s.io/client-go/kubernetes"
	"k8s.io/client-go/tools/cache"
)

type ApiResource int

const (
	CM ApiResource = iota
	Deploy
	Endpoint
	MWC // mutating webhook configuration
	Pod
	RC
	RS
	SP
	Svc
)

// API provides shared informers for all Kubernetes objects
type API struct {
	Client kubernetes.Interface

	cm       coreinformers.ConfigMapInformer
	deploy   appinformers.DeploymentInformer
	endpoint coreinformers.EndpointsInformer
	mwc      arinformers.MutatingWebhookConfigurationInformer
	pod      coreinformers.PodInformer
	rc       coreinformers.ReplicationControllerInformer
	rs       appinformers.ReplicaSetInformer
	sp       spinformers.ServiceProfileInformer
	svc      coreinformers.ServiceInformer

	syncChecks        []cache.InformerSynced
	sharedInformers   informers.SharedInformerFactory
	spSharedInformers sp.SharedInformerFactory
	namespace         string
}

// NewAPI takes a Kubernetes client and returns an initialized API
func NewAPI(k8sClient kubernetes.Interface, spClient spclient.Interface, namespace string, resources ...ApiResource) *API {
	var sharedInformers informers.SharedInformerFactory
	var spSharedInformers sp.SharedInformerFactory
	if namespace == "" {
		sharedInformers = informers.NewSharedInformerFactory(k8sClient, 10*time.Minute)
		spSharedInformers = sp.NewSharedInformerFactory(spClient, 10*time.Minute)
	} else {
		sharedInformers = informers.NewFilteredSharedInformerFactory(
			k8sClient,
			10*time.Minute,
			namespace,
			nil,
		)
		spSharedInformers = sp.NewFilteredSharedInformerFactory(
			spClient,
			10*time.Minute,
			namespace,
			nil,
		)
	}

	api := &API{
		Client:            k8sClient,
		syncChecks:        make([]cache.InformerSynced, 0),
		sharedInformers:   sharedInformers,
		spSharedInformers: spSharedInformers,
		namespace:         namespace,
	}

	for _, resource := range resources {
		switch resource {
		case CM:
			api.cm = sharedInformers.Core().V1().ConfigMaps()
			api.syncChecks = append(api.syncChecks, api.cm.Informer().HasSynced)
		case Deploy:
			api.deploy = sharedInformers.Apps().V1beta2().Deployments()
			api.syncChecks = append(api.syncChecks, api.deploy.Informer().HasSynced)
		case Endpoint:
			api.endpoint = sharedInformers.Core().V1().Endpoints()
			api.syncChecks = append(api.syncChecks, api.endpoint.Informer().HasSynced)
		case MWC:
			api.mwc = sharedInformers.Admissionregistration().V1beta1().MutatingWebhookConfigurations()
			api.syncChecks = append(api.syncChecks, api.mwc.Informer().HasSynced)
		case Pod:
			api.pod = sharedInformers.Core().V1().Pods()
			api.syncChecks = append(api.syncChecks, api.pod.Informer().HasSynced)
		case RC:
			api.rc = sharedInformers.Core().V1().ReplicationControllers()
			api.syncChecks = append(api.syncChecks, api.rc.Informer().HasSynced)
		case RS:
			api.rs = sharedInformers.Apps().V1beta2().ReplicaSets()
			api.syncChecks = append(api.syncChecks, api.rs.Informer().HasSynced)
		case SP:
			api.sp = spSharedInformers.Linkerd().V1alpha1().ServiceProfiles()
			api.syncChecks = append(api.syncChecks, api.sp.Informer().HasSynced)
		case Svc:
			api.svc = sharedInformers.Core().V1().Services()
			api.syncChecks = append(api.syncChecks, api.svc.Informer().HasSynced)
		}
	}

	return api
}

// Sync waits for all informers to be synced.
// For servers, call this asynchronously.
// For testing, call this synchronously.
func (api *API) Sync(readyCh chan<- struct{}) {
	api.sharedInformers.Start(nil)
	api.spSharedInformers.Start(nil)

	ctx, cancel := context.WithTimeout(context.Background(), 60*time.Second)
	defer cancel()

	log.Infof("waiting for caches to sync")
	if !cache.WaitForCacheSync(ctx.Done(), api.syncChecks...) {
		log.Fatal("failed to sync caches")
	}
	log.Infof("caches synced")

	if readyCh != nil {
		close(readyCh)
	}
}

func (api *API) Deploy() appinformers.DeploymentInformer {
	if api.deploy == nil {
		panic("Deploy informer not configured")
	}
	return api.deploy
}

func (api *API) RS() appinformers.ReplicaSetInformer {
	if api.rs == nil {
		panic("RS informer not configured")
	}
	return api.rs
}

func (api *API) Pod() coreinformers.PodInformer {
	if api.pod == nil {
		panic("Pod informer not configured")
	}
	return api.pod
}

func (api *API) RC() coreinformers.ReplicationControllerInformer {
	if api.rc == nil {
		panic("RC informer not configured")
	}
	return api.rc
}

func (api *API) Svc() coreinformers.ServiceInformer {
	if api.svc == nil {
		panic("Svc informer not configured")
	}
	return api.svc
}

func (api *API) Endpoint() coreinformers.EndpointsInformer {
	if api.endpoint == nil {
		panic("Endpoint informer not configured")
	}
	return api.endpoint
}

func (api *API) CM() coreinformers.ConfigMapInformer {
	if api.cm == nil {
		panic("CM informer not configured")
	}
	return api.cm
}

func (api *API) SP() spinformers.ServiceProfileInformer {
	if api.sp == nil {
		panic("SP informer not configured")
	}
	return api.sp
}

func (api *API) MWC() arinformers.MutatingWebhookConfigurationInformer {
	if api.mwc == nil {
		panic("MWC informer not configured")
	}
	return api.mwc
}

// GetObjects returns a list of Kubernetes objects, given a namespace, type, and name.
// If namespace is an empty string, match objects in all namespaces.
// If name is an empty string, match all objects of the given type.
func (api *API) GetObjects(namespace, restype, name string) ([]runtime.Object, error) {
	switch restype {
	case k8s.Namespace:
		return api.getNamespaces(name)
	case k8s.Deployment:
		return api.getDeployments(namespace, name)
	case k8s.Pod:
		return api.getPods(namespace, name)
	case k8s.ReplicationController:
		return api.getRCs(namespace, name)
	case k8s.Service:
		return api.getServices(namespace, name)
	case k8s.ServiceProfile:
		return api.getServiceProfiles(namespace, name)
	default:
		// TODO: ReplicaSet
		return nil, status.Errorf(codes.Unimplemented, "unimplemented resource type: %s", restype)
	}
}

// GetOwnerKindAndName returns the pod owner's kind and name, using owner
// references from the Kubernetes API. The kind is represented as the Kubernetes
// singular resource type (e.g. deployment, daemonset, job, etc.)
func (api *API) GetOwnerKindAndName(pod *apiv1.Pod) (string, string) {
	if len(pod.GetOwnerReferences()) != 1 {
		return "pod", pod.Name
	}

	parent := pod.GetOwnerReferences()[0]
	if parent.Kind == "ReplicaSet" {
		rs, err := api.RS().Lister().ReplicaSets(pod.Namespace).Get(parent.Name)
		if err != nil || len(rs.GetOwnerReferences()) != 1 {
			return strings.ToLower(parent.Kind), parent.Name
		}
		rsParent := rs.GetOwnerReferences()[0]
		return strings.ToLower(rsParent.Kind), rsParent.Name
	}

	return strings.ToLower(parent.Kind), parent.Name
}

// GetPodsFor returns all running and pending Pods associated with a given
// Kubernetes object. Use includeFailed to also get failed Pods
func (api *API) GetPodsFor(obj runtime.Object, includeFailed bool) ([]*apiv1.Pod, error) {
	var namespace string
	var selector labels.Selector
	var pods []*apiv1.Pod
	var err error

	switch typed := obj.(type) {
	case *apiv1.Namespace:
		namespace = typed.Name
		selector = labels.Everything()

	case *appsv1beta2.Deployment:
		namespace = typed.Namespace
		selector = labels.Set(typed.Spec.Selector.MatchLabels).AsSelector()

	case *appsv1beta2.ReplicaSet:
		namespace = typed.Namespace
		selector = labels.Set(typed.Spec.Selector.MatchLabels).AsSelector()

	case *apiv1.ReplicationController:
		namespace = typed.Namespace
		selector = labels.Set(typed.Spec.Selector).AsSelector()

	case *apiv1.Service:
		namespace = typed.Namespace
		selector = labels.Set(typed.Spec.Selector).AsSelector()

	case *apiv1.Pod:
		// Special case for pods:
		// GetPodsFor a pod should just return the pod itself
		namespace = typed.Namespace
		pod, err := api.Pod().Lister().Pods(typed.Namespace).Get(typed.Name)
		if err != nil {
			return nil, err
		}
		pods = []*apiv1.Pod{pod}

	default:
		return nil, fmt.Errorf("Cannot get object selector: %v", obj)
	}

	// if obj.(type) is Pod, we've already retrieved it and put it in pods
	// for the other types, pods will still be empty
	if len(pods) == 0 {
		pods, err = api.Pod().Lister().Pods(namespace).List(selector)
		if err != nil {
			return nil, err
		}
	}

	allPods := []*apiv1.Pod{}
	for _, pod := range pods {
		if isPendingOrRunning(pod) || (includeFailed && isFailed(pod)) {
			allPods = append(allPods, pod)
		}
	}

	return allPods, nil
}

// getNamespaces returns the namespace matching the specified name. If no name
// is given, it returns all namespaces, unless the API was configured to only
// work with a single namespace, in which case it returns that namespace. Note
// that namespace reads are not cached.
func (api *API) getNamespaces(name string) ([]runtime.Object, error) {
	namespaces := make([]*apiv1.Namespace, 0)

	if name == "" && api.namespace != "" {
		name = api.namespace
	}

	if name == "" {
		namespaceList, err := api.Client.CoreV1().Namespaces().List(metav1.ListOptions{})
		if err != nil {
			return nil, err
		}
		for _, item := range namespaceList.Items {
			ns := item // must create separate var in order to get unique pointers
			namespaces = append(namespaces, &ns)
		}
	} else {
		namespace, err := api.Client.CoreV1().Namespaces().Get(name, metav1.GetOptions{})
		if err != nil {
			return nil, err
		}
		namespaces = []*apiv1.Namespace{namespace}
	}

	objects := []runtime.Object{}
	for _, ns := range namespaces {
		objects = append(objects, ns)
	}

	return objects, nil
}

func (api *API) getDeployments(namespace, name string) ([]runtime.Object, error) {
	var err error
	var deploys []*appsv1beta2.Deployment

	if namespace == "" {
		deploys, err = api.Deploy().Lister().List(labels.Everything())
	} else if name == "" {
		deploys, err = api.Deploy().Lister().Deployments(namespace).List(labels.Everything())
	} else {
		var deploy *appsv1beta2.Deployment
		deploy, err = api.Deploy().Lister().Deployments(namespace).Get(name)
		deploys = []*appsv1beta2.Deployment{deploy}
	}

	if err != nil {
		return nil, err
	}

	objects := []runtime.Object{}
	for _, deploy := range deploys {
		objects = append(objects, deploy)
	}

	return objects, nil
}

func (api *API) getPods(namespace, name string) ([]runtime.Object, error) {
	var err error
	var pods []*apiv1.Pod

	if namespace == "" {
		pods, err = api.Pod().Lister().List(labels.Everything())
	} else if name == "" {
		pods, err = api.Pod().Lister().Pods(namespace).List(labels.Everything())
	} else {
		var pod *apiv1.Pod
		pod, err = api.Pod().Lister().Pods(namespace).Get(name)
		pods = []*apiv1.Pod{pod}
	}

	if err != nil {
		return nil, err
	}

	objects := []runtime.Object{}
	for _, pod := range pods {
		if !isPendingOrRunning(pod) {
			continue
		}
		objects = append(objects, pod)
	}

	return objects, nil
}

func (api *API) getRCs(namespace, name string) ([]runtime.Object, error) {
	var err error
	var rcs []*apiv1.ReplicationController

	if namespace == "" {
		rcs, err = api.RC().Lister().List(labels.Everything())
	} else if name == "" {
		rcs, err = api.RC().Lister().ReplicationControllers(namespace).List(labels.Everything())
	} else {
		var rc *apiv1.ReplicationController
		rc, err = api.RC().Lister().ReplicationControllers(namespace).Get(name)
		rcs = []*apiv1.ReplicationController{rc}
	}

	if err != nil {
		return nil, err
	}

	objects := []runtime.Object{}
	for _, rc := range rcs {
		objects = append(objects, rc)
	}

	return objects, nil
}

func (api *API) getServices(namespace, name string) ([]runtime.Object, error) {
	var err error
	var services []*apiv1.Service

	if namespace == "" {
		services, err = api.Svc().Lister().List(labels.Everything())
	} else if name == "" {
		services, err = api.Svc().Lister().Services(namespace).List(labels.Everything())
	} else {
		var svc *apiv1.Service
		svc, err = api.Svc().Lister().Services(namespace).Get(name)
		services = []*apiv1.Service{svc}
	}

	if err != nil {
		return nil, err
	}

	objects := []runtime.Object{}
	for _, svc := range services {
		objects = append(objects, svc)
	}

	return objects, nil
}

func (api *API) getServiceProfiles(namespace, name string) ([]runtime.Object, error) {
	var err error
	var sps []*spv1alpha1.ServiceProfile

	if namespace == "" {
		sps, err = api.SP().Lister().List(labels.Everything())
	} else if name == "" {
		sps, err = api.SP().Lister().ServiceProfiles(namespace).List(labels.Everything())
	} else {
		var sp *spv1alpha1.ServiceProfile
		sp, err = api.SP().Lister().ServiceProfiles(namespace).Get(name)
		sps = []*spv1alpha1.ServiceProfile{sp}
	}

	if err != nil {
		return nil, err
	}

	objects := []runtime.Object{}
	for _, sp := range sps {
		objects = append(objects, sp)
	}

	return objects, nil
}

func isPendingOrRunning(pod *apiv1.Pod) bool {
	pending := pod.Status.Phase == apiv1.PodPending
	running := pod.Status.Phase == apiv1.PodRunning
	terminating := pod.DeletionTimestamp != nil
	return (pending || running) && !terminating
}

func isFailed(pod *apiv1.Pod) bool {
	return pod.Status.Phase == apiv1.PodFailed
}<|MERGE_RESOLUTION|>--- conflicted
+++ resolved
@@ -6,10 +6,6 @@
 	"strings"
 	"time"
 
-<<<<<<< HEAD
-	spv1alpha1 "github.com/linkerd/linkerd2/controller/gen/apis/serviceprofile/v1alpha1"
-=======
->>>>>>> 1fe19bf3
 	spclient "github.com/linkerd/linkerd2/controller/gen/client/clientset/versioned"
 	sp "github.com/linkerd/linkerd2/controller/gen/client/informers/externalversions"
 	spinformers "github.com/linkerd/linkerd2/controller/gen/client/informers/externalversions/serviceprofile/v1alpha1"
@@ -228,8 +224,6 @@
 		return api.getRCs(namespace, name)
 	case k8s.Service:
 		return api.getServices(namespace, name)
-	case k8s.ServiceProfile:
-		return api.getServiceProfiles(namespace, name)
 	default:
 		// TODO: ReplicaSet
 		return nil, status.Errorf(codes.Unimplemented, "unimplemented resource type: %s", restype)
@@ -462,32 +456,6 @@
 	return objects, nil
 }
 
-func (api *API) getServiceProfiles(namespace, name string) ([]runtime.Object, error) {
-	var err error
-	var sps []*spv1alpha1.ServiceProfile
-
-	if namespace == "" {
-		sps, err = api.SP().Lister().List(labels.Everything())
-	} else if name == "" {
-		sps, err = api.SP().Lister().ServiceProfiles(namespace).List(labels.Everything())
-	} else {
-		var sp *spv1alpha1.ServiceProfile
-		sp, err = api.SP().Lister().ServiceProfiles(namespace).Get(name)
-		sps = []*spv1alpha1.ServiceProfile{sp}
-	}
-
-	if err != nil {
-		return nil, err
-	}
-
-	objects := []runtime.Object{}
-	for _, sp := range sps {
-		objects = append(objects, sp)
-	}
-
-	return objects, nil
-}
-
 func isPendingOrRunning(pod *apiv1.Pod) bool {
 	pending := pod.Status.Phase == apiv1.PodPending
 	running := pod.Status.Phase == apiv1.PodRunning
