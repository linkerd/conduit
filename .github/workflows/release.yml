--- conflicted
+++ resolved
@@ -63,12 +63,7 @@
     # https://github.com/actions/upload-artifact/issues/8
     - name: Upload artifact
       if: matrix.target == 'cli-bin'
-<<<<<<< HEAD
-      uses: actions/upload-artifact@3446296876d12d4e3a0f3145a3c87e67bf0a16b5
-=======
-      # actions/upload-artifact@v2
       uses: actions/upload-artifact@27121b0bdffd731efa15d66772be8dc71245d074
->>>>>>> 8524fc61
       with:
         name: image-archives
         path: /home/runner/archives
@@ -206,12 +201,7 @@
         args: pack bin/win/linkerd.nuspec
     - name: Chocolatey - upload package
       if: startsWith(github.ref, 'refs/tags/stable')
-<<<<<<< HEAD
-      uses: actions/upload-artifact@97b7dace6c8d860ce9708aba808be6a2ee4cbc3a
-=======
-      # actions/upload-artifact@v2
       uses: actions/upload-artifact@27121b0bdffd731efa15d66772be8dc71245d074
->>>>>>> 8524fc61
       with:
         name: choco
         path: ./linkerd.*.nupkg
