#
# This file is a mostly a concatenation of `kind_integration.yml` and
# `cloud_integration.yml`, specifically for release. Once GitHub Actions
# supports YAML anchors, we should be able to share most of the content
# between these files:
# https://github.community/t5/GitHub-Actions/Support-for-YAML-anchors/m-p/30336
#

name: Release
on:
  push:
    tags:
    - "*"
env:
  GH_ANNOTATION: true
jobs:
  # todo: Keep in sync with `cloud_integration.yml`
  docker_build:
    name: Docker build
    runs-on: ubuntu-18.04
    steps:
    - name: Checkout code
      # actions/checkout@v2
      uses: actions/checkout@722adc6
    - name: Setup SSH config for Packet
      run: |
        mkdir -p ~/.ssh/
        touch ~/.ssh/id && chmod 600 ~/.ssh/id
        echo "${{ secrets.DOCKER_SSH_CONFIG }}"  > ~/.ssh/config
        echo "${{ secrets.DOCKER_PRIVATE_KEY }}" > ~/.ssh/id
        echo "${{ secrets.DOCKER_KNOWN_HOSTS }}" > ~/.ssh/known_hosts
        ssh linkerd-docker docker version
    - name: Build docker images
      env:
        DOCKER_HOST: ssh://linkerd-docker
        DOCKER_TRACE: 1
      run: |
        export PATH="`pwd`/bin:$PATH"
        bin/docker-build
  # todo: Keep in sync with `cloud_integration.yml`
  docker_push:
    name: Docker push
    runs-on: ubuntu-18.04
    needs: [docker_build]
    steps:
    - name: Checkout code
      # actions/checkout@v2
      uses: actions/checkout@722adc6
    - name: Set environment variables from scripts
      run: |
        . bin/_tag.sh
        echo ::set-env name=TAG::$(CI_FORCE_CLEAN=1 bin/root-tag)
    - name: Configure gcloud
      # linkerd/linkerd2-action-gcloud@v1.0.1
      uses: linkerd/linkerd2-action-gcloud@308c4df
      with:
        cloud_sdk_service_account_key: ${{ secrets.CLOUD_SDK_SERVICE_ACCOUNT_KEY }}
        gcp_project: ${{ secrets.GCP_PROJECT }}
        gcp_zone: ${{ secrets.GCP_ZONE }}
    - name: Docker SSH setup
      run: |
        mkdir -p ~/.ssh/
        touch ~/.ssh/id && chmod 600 ~/.ssh/id
        echo "${{ secrets.DOCKER_SSH_CONFIG }}"  > ~/.ssh/config
        echo "${{ secrets.DOCKER_PRIVATE_KEY }}" > ~/.ssh/id
        echo "${{ secrets.DOCKER_KNOWN_HOSTS }}" > ~/.ssh/known_hosts
        ssh linkerd-docker docker version
    - name: Push docker images to registry
      env:
        DOCKER_HOST: ssh://linkerd-docker
      run: |
        export PATH="`pwd`/bin:$PATH"
        bin/docker-push-deps
        bin/docker-push $TAG
        bin/docker-retag-all $TAG main
        bin/docker-push main
  # todo: Keep in sync with `kind_integration.yml`
  windows_static_cli_tests:
    name: Static CLI tests (windows)
    runs-on: windows-latest
    needs: [docker_build]
    steps:
    - name: Checkout code
      # actions/checkout@v2
      uses: actions/checkout@722adc6
    - name: Try to load cached Go modules
      # actions/cache@v1.1.2
      uses: actions/cache@70655ec
      with:
        path: ~/go/pkg/mod
        key: ${{ runner.os }}-go-${{ hashFiles('**/go.sum') }}
        restore-keys: |
          ${{ runner.os }}-go-
    - name: Download image archives
      # actions/download-artifact@v1
      uses: actions/download-artifact@18f0f59
      with:
        name: image-archives
    - name: Install CLI
      run: |
        cp image-archives\cli\windows\linkerd $HOME\linkerd.exe
    - name: Run CLI Integration tests
      run: |
        go test --failfast --mod=readonly ".\test\cli" --linkerd=$HOME\linkerd.exe --cli-tests -v
  kind_integration_tests:
    strategy:
      matrix:
        integration_test: [custom-domain, deep, external-issuer, helm, helm-upgrade, uninstall, upgrade-edge, upgrade-stable]
    needs: [docker_build]
    name: Integration tests (${{ matrix.integration_test }})
    runs-on: ubuntu-18.04
    steps:
    - name: Checkout code
      # actions/checkout@v2
      uses: actions/checkout@722adc6
    - name: Try to load cached Go modules
      # actions/cache@v1.1.2
      uses: actions/cache@70655ec
      with:
        path: ~/go/pkg/mod
        key: ${{ runner.os }}-go-${{ hashFiles('**/go.sum') }}
        restore-keys: |
          ${{ runner.os }}-go-
    - name: Set environment variables from scripts
      run: |
        . bin/_tag.sh
        echo ::set-env name=TAG::$(CI_FORCE_CLEAN=1 bin/root-tag)

        . bin/_docker.sh
        echo ::set-env name=DOCKER_REGISTRY::$DOCKER_REGISTRY
    - name: Setup SSH config for Packet
      run: |
        mkdir -p ~/.ssh/
        touch ~/.ssh/id && chmod 600 ~/.ssh/id
        echo "${{ secrets.DOCKER_SSH_CONFIG }}"  > ~/.ssh/config
        echo "${{ secrets.DOCKER_PRIVATE_KEY }}" > ~/.ssh/id
        echo "${{ secrets.DOCKER_KNOWN_HOSTS }}" > ~/.ssh/known_hosts
    - name: Load cli-bin image into local docker images
      run: |
        # `docker load` only accepts input from STDIN, so pipe the image
        # archive into the command.
        #
        # In order to pipe the image archive, set `DOCKER_HOST` for a single
        # command and `docker save` the CLI image from the Packet host.
        DOCKER_HOST=ssh://linkerd-docker docker save "$DOCKER_REGISTRY/cli-bin:$TAG" | docker load
    - name: Install CLI
      run: |
        # Copy the CLI out of the local cli-bin container.
        container_id=$(docker create "$DOCKER_REGISTRY/cli-bin:$TAG")
        docker cp $container_id:/out/linkerd-linux $HOME/.linkerd

        # Validate the CLI version matches the current build tag.
        [[ "$TAG" == "$($HOME/.linkerd version --short --client)" ]]
<<<<<<< HEAD
    - name: Setup default KinD cluster
      if: matrix.integration_test != 'custom_domain'
      run: bin/kind create cluster --wait 300s
    - name: Setup custom_domain KinD cluster
      if: matrix.integration_test == 'custom_domain'
      run: bin/kind create cluster --wait 300s --config test/integration/configs/cluster-domain.yaml
    - name: Load image archives into the local KinD cluster
      env:
        PROXY_INIT_IMAGE_NAME: gcr.io/linkerd-io/proxy-init:v1.3.1
        PROMETHEUS_IMAGE_NAME: prom/prometheus:v2.15.2
      run: |
        # Fetch images from the Packet host and load them into the local KinD cluster
        bin/kind-load --images --images-host ssh://linkerd-docker

        # Load proxy-init and prometheus images into KinD while it is
        # available. Allow these commands to fail since they will be cached
        # for the next run.
        kind load image-archive <(DOCKER_HOST=ssh://linkerd-docker docker save $PROXY_INIT_IMAGE_NAME) 2>&1 || true
        kind load image-archive <(DOCKER_HOST=ssh://linkerd-docker docker save $PROMETHEUS_IMAGE_NAME) 2>&1 || true
=======
>>>>>>> 29bcb57d
    - name: Run integration tests
      run: bin/tests --images --images-host ssh://linkerd-docker --name ${{ matrix.integration_test }} "$HOME/.linkerd"
  # todo: Keep in sync with `cloud_integration.yml`
  cloud_integration_tests:
    name: Cloud integration tests
    runs-on: ubuntu-18.04
    needs: [docker_push]
    steps:
    - name: Checkout code
      # actions/checkout@v2
      uses: actions/checkout@722adc6
    - name: Try to load cached Go modules
      # actions/cache@v1.1.2
      uses: actions/cache@70655ec
      with:
        path: ~/go/pkg/mod
        key: ${{ runner.os }}-go-${{ hashFiles('**/go.sum') }}
        restore-keys: |
          ${{ runner.os }}-go-
    - name: Install linkerd CLI
      id: install_cli
      run: |
        TAG="$(CI_FORCE_CLEAN=1 bin/root-tag)"
        image="gcr.io/linkerd-io/cli-bin:$TAG"
        id=$(bin/docker create $image)
        bin/docker cp "$id:/out/linkerd-linux" "$HOME/.linkerd"
        $HOME/.linkerd version --client
        # validate CLI version matches the repo
        [[ "$TAG" == "$($HOME/.linkerd version --short --client)" ]]
        echo "Installed Linkerd CLI version: $TAG"
        echo "::set-output name=tag::$TAG"
    - name: Create GKE cluster
      # linkerd/linkerd2-action-gcloud@v1.0.1
      uses: linkerd/linkerd2-action-gcloud@308c4df
      with:
        cloud_sdk_service_account_key: ${{ secrets.CLOUD_SDK_SERVICE_ACCOUNT_KEY }}
        gcp_project: ${{ secrets.GCP_PROJECT }}
        gcp_zone: ${{ secrets.GCP_ZONE }}
        preemptible: false
        create: true
        name: testing-${{ steps.install_cli.outputs.tag }}-${{ github.run_id }}
    - name: Run integration tests
      env:
        GITCOOKIE_SH: ${{ secrets.GITCOOKIE_SH }}
      run: |
        export PATH="`pwd`/bin:$PATH"
        echo "$GITCOOKIE_SH" | bash
        version="$($HOME/.linkerd version --client --short | tr -cd '[:alnum:]-')"
        bin/tests --skip-kind-create "$HOME/.linkerd"
    - name: CNI tests
      run: |
        export TAG="$($HOME/.linkerd version --client --short)"
        go test -cover -race -v -mod=readonly ./cni-plugin/test -integration-tests
  choco_pack:
    # only runs for stable tags. The conditionals are at each step level instead of the job level
    # otherwise the jobs below that depend on this one won't run
    name: Pack Chocolatey release
    needs: [kind_integration_tests, cloud_integration_tests]
    runs-on: windows-2019
    steps:
    - name: Checkout code
      if: startsWith(github.ref, 'refs/tags/stable')
      # actions/checkout@v2
      uses: actions/checkout@722adc6
    - name: Chocolatey - update nuspec
      if: startsWith(github.ref, 'refs/tags/stable')
      run: |
        $LINKERD_VERSION=$env:GITHUB_REF.Substring(17)
        (Get-Content bin\win\linkerd.nuspec).replace('LINKERD_VERSION', $LINKERD_VERSION) | Set-Content bin\win\linkerd.nuspec
    - name: Chocolatey - pack
      if: startsWith(github.ref, 'refs/tags/stable')
      # crazy-max/ghaction-chocolatey@v1.2.2
      uses: crazy-max/ghaction-chocolatey@55c9188
      with:
        args: pack bin/win/linkerd.nuspec
    - name: Chocolatey - upload package
      if: startsWith(github.ref, 'refs/tags/stable')
      # actions/upload-artifact@v2.01
      uses: actions/upload-artifact@97b7dac
      with:
        name: choco
        path: ./linkerd.*.nupkg
  gh_release:
    name: Create GH release
    if: startsWith(github.ref, 'refs/tags/stable') || startsWith(github.ref, 'refs/tags/edge')
    runs-on: ubuntu-18.04
    needs: [choco_pack]
    steps:
    - name: Checkout code
      # actions/checkout@v2
      uses: actions/checkout@722adc6
    - name: Set environment variables from scripts
      run: |
        . bin/_tag.sh
        . bin/_release.sh
        echo ::set-env name=TAG::$(CI_FORCE_CLEAN=1 bin/root-tag)
        extract_release_notes NOTES.md
    - name: Download choco package
      if: startsWith(github.ref, 'refs/tags/stable')
      # actions/download-artifact@v1
      uses: actions/download-artifact@18f0f59
      with:
        name: choco
    - name: Pull CLI binaries
      run : |
        bin/docker-pull-binaries $TAG
        VERSION=${TAG#"stable-"}
        mv choco/linkerd.*.nupkg target/release/linkerd2-cli-stable-$VERSION.nupkg || true
    - name: Create release
      id: create_release
      # softprops/action-gh-release@v1
      uses: softprops/action-gh-release@91409e7
      env:
        GITHUB_TOKEN: ${{ secrets.GITHUB_TOKEN }}
      with:
        draft: false
        prerelease: false
        body_path: NOTES.md
        files: |
          ./target/release/linkerd2-cli-*-darwin
          ./target/release/linkerd2-cli-*-darwin.sha256
          ./target/release/linkerd2-cli-*-linux
          ./target/release/linkerd2-cli-*-linux.sha256
          ./target/release/linkerd2-cli-*-windows.exe
          ./target/release/linkerd2-cli-*-windows.exe.sha256
          ./target/release/linkerd2-cli-*.nupkg
  website_publish:
    name: Linkerd website publish
    if: startsWith(github.ref, 'refs/tags/stable') || startsWith(github.ref, 'refs/tags/edge')
    runs-on: ubuntu-18.04
    needs: [gh_release]
    steps:
    - name: Create linkerd/website repository dispatch event
      # peter-evans/repository-dispatch@v1
      uses: peter-evans/repository-dispatch@0ae1c4b
      with:
        token: ${{ secrets.RELEASE_TOKEN }}
        repository: linkerd/website
        event-type: release
  website_publish_check:
    name: Linkerd website publish check
    if: startsWith(github.ref, 'refs/tags/stable') || startsWith(github.ref, 'refs/tags/edge')
    runs-on: ubuntu-18.04
    needs: [website_publish]
    steps:
    - name: Checkout code
      # actions/checkout@v2
      uses: actions/checkout@722adc6
    - name: Set environment variables from scripts
      run: |
        . bin/_tag.sh
        echo ::set-env name=TAG::$(CI_FORCE_CLEAN=1 bin/root-tag)
    - name: Set install target for stable
      if: startsWith(github.ref, 'refs/tags/stable')
      run: echo ::set-env name=INSTALL::install
    - name: Set install target for edge
      if: startsWith(github.ref, 'refs/tags/edge')
      run: echo ::set-env name=INSTALL::install-edge
    - name: Check published version
      run: |
        until RES=$(curl -sL https://run.linkerd.io/$INSTALL | grep "LINKERD2_VERSION=\${LINKERD2_VERSION:-$TAG}") \
          || (( count++ >= 10 ))
        do
          sleep 30
        done
        if [[ -z $RES ]]; then
          echo "::error::The version '$TAG' was NOT found published in the website"
          exit 1
        fi
  chart_deploy:
    name: Helm chart deploy
    runs-on: ubuntu-18.04
    needs: [gh_release]
    steps:
    - name: Checkout code
      # actions/checkout@v2
      uses: actions/checkout@722adc6
    - name: Configure gsutils
      # linkerd/linkerd2-action-gcloud@v1.0.1
      uses: linkerd/linkerd2-action-gcloud@308c4df
      with:
        cloud_sdk_service_account_key: ${{ secrets.LINKERD_SITE_TOKEN }}
        gcp_project: ${{ secrets.LINKERD_SITE_PROJECT }}
        gcp_zone: ${{ secrets.LINKERD_SITE_ZONE }}
    - name: Edge Helm chart creation and upload
      if: startsWith(github.ref, 'refs/tags/edge')
      run: |
        mkdir -p target/helm
        gsutil cp gs://helm.linkerd.io/edge/index.yaml target/helm/index-pre.yaml
        bin/helm-build package
        gsutil rsync target/helm gs://helm.linkerd.io/edge
    - name: Stable Helm chart creation and upload
      if: startsWith(github.ref, 'refs/tags/stable')
      run: |
        mkdir -p target/helm
        gsutil cp gs://helm.linkerd.io/stable/index.yaml target/helm/index-pre.yaml
        bin/helm-build package
        gsutil rsync target/helm gs://helm.linkerd.io/stable<|MERGE_RESOLUTION|>--- conflicted
+++ resolved
@@ -151,28 +151,6 @@
 
         # Validate the CLI version matches the current build tag.
         [[ "$TAG" == "$($HOME/.linkerd version --short --client)" ]]
-<<<<<<< HEAD
-    - name: Setup default KinD cluster
-      if: matrix.integration_test != 'custom_domain'
-      run: bin/kind create cluster --wait 300s
-    - name: Setup custom_domain KinD cluster
-      if: matrix.integration_test == 'custom_domain'
-      run: bin/kind create cluster --wait 300s --config test/integration/configs/cluster-domain.yaml
-    - name: Load image archives into the local KinD cluster
-      env:
-        PROXY_INIT_IMAGE_NAME: gcr.io/linkerd-io/proxy-init:v1.3.1
-        PROMETHEUS_IMAGE_NAME: prom/prometheus:v2.15.2
-      run: |
-        # Fetch images from the Packet host and load them into the local KinD cluster
-        bin/kind-load --images --images-host ssh://linkerd-docker
-
-        # Load proxy-init and prometheus images into KinD while it is
-        # available. Allow these commands to fail since they will be cached
-        # for the next run.
-        kind load image-archive <(DOCKER_HOST=ssh://linkerd-docker docker save $PROXY_INIT_IMAGE_NAME) 2>&1 || true
-        kind load image-archive <(DOCKER_HOST=ssh://linkerd-docker docker save $PROMETHEUS_IMAGE_NAME) 2>&1 || true
-=======
->>>>>>> 29bcb57d
     - name: Run integration tests
       run: bin/tests --images --images-host ssh://linkerd-docker --name ${{ matrix.integration_test }} "$HOME/.linkerd"
   # todo: Keep in sync with `cloud_integration.yml`
