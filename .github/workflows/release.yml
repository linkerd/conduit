--- conflicted
+++ resolved
@@ -237,7 +237,18 @@
           ./target/release/linkerd2-cli-*-linux.sha256
           ./target/release/linkerd2-cli-*-windows.exe
           ./target/release/linkerd2-cli-*-windows.exe.sha256
-<<<<<<< HEAD
+  website_publish:
+    name: Linkerd website publish
+    if: startsWith(github.ref, 'refs/tags/stable') || startsWith(github.ref, 'refs/tags/edge')
+    runs-on: ubuntu-18.04
+    needs: [kind_integration_tests, cloud_integration_tests]
+    steps:
+    - name: Create linkerd/website repository dispatch event
+      uses: peter-evans/repository-dispatch@v1
+      with:
+        token: ${{ secrets.RELEASE_TOKEN }}
+        repository: linkerd/website
+        event-type: release
   website_publish_check:
     name: Linkerd website publish check
     if: startsWith(github.ref, 'refs/tags/stable') || startsWith(github.ref, 'refs/tags/edge')
@@ -267,20 +278,6 @@
           echo "::error::The version '$TAG' was NOT found published in the website"
           exit 1
         fi
-=======
-  website_publish:
-    name: Linkerd website publish
-    if: startsWith(github.ref, 'refs/tags/stable') || startsWith(github.ref, 'refs/tags/edge')
-    runs-on: ubuntu-18.04
-    needs: [kind_integration_tests, cloud_integration_tests]
-    steps:
-    - name: Create linkerd/website repository dispatch event
-      uses: peter-evans/repository-dispatch@v1
-      with:
-        token: ${{ secrets.RELEASE_TOKEN }}
-        repository: linkerd/website
-        event-type: release
->>>>>>> 948dc22a
   chart_deploy:
     name: Helm chart deploy
     runs-on: ubuntu-18.04
