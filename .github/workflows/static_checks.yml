--- conflicted
+++ resolved
@@ -66,12 +66,7 @@
     - name: Checkout code
       uses: actions/checkout@5a4ac9002d0be2fb38bd78e4b4dbde5606d7042f
     - name: Chocolatey - lint
-<<<<<<< HEAD
-      uses: devblackops/github-action-psscriptanalyzer@819c15c7d02dec0611fe3ded6f8e259b0b925754
-=======
-      # devblackops/github-action-psscriptanalyzer@v2.3.0
       uses: devblackops/github-action-psscriptanalyzer@47643b05d29d2e63ab8ec3fcbac4f409df6c98e2
->>>>>>> ca73db72
       env:
         # https://github.com/devblackops/github-action-psscriptanalyzer/pull/3/files
         INPUT_FAILONWARNING: 1
