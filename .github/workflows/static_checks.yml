name: Static checks
on:
  pull_request: {}
  push:
    paths-ignore:
    - '*.md'
    - '**/*.md'
    branches:
    - main
jobs:
  go_lint:
    name: Go lint
    timeout-minutes: 10
    runs-on: ubuntu-20.04
    container:
      image: golang:1.16.2
    steps:
    - name: Checkout code
      uses: actions/checkout@5a4ac9002d0be2fb38bd78e4b4dbde5606d7042f # v2.3.4
    - name: Go lint
      run: bin/lint --verbose
  go_format:
    name: Go format
    timeout-minutes: 10
    runs-on: ubuntu-20.04
    container:
      image: golang:1.16.2
    steps:
    - name: Checkout code
      uses: actions/checkout@5a4ac9002d0be2fb38bd78e4b4dbde5606d7042f # v2.3.4
    - name: Format
      run: bin/fmt
  proto_diff:
    name: Proto diff
    timeout-minutes: 10
    runs-on: ubuntu-20.04
    container:
      image: golang:1.16.2
    steps:
      - name: Prerequisites
        run: apt-get update && DEBIAN_FRONTEND=noninteractive apt-get -y --no-install-recommends install unzip
      - name: Checkout code
<<<<<<< HEAD
          uses: actions/checkout@5a4ac9002d0be2fb38bd78e4b4dbde5606d7042f # v2.3.4
=======
        uses: actions/checkout@5a4ac9002d0be2fb38bd78e4b4dbde5606d7042f # v2.3.4
>>>>>>> eb2b8432
      - name: Diff proto files
        run: bin/protoc-diff
  shellcheck:
    name: shellcheck
    timeout-minutes: 10
    runs-on: ubuntu-20.04
    steps:
    - name: Checkout code
      uses: actions/checkout@5a4ac9002d0be2fb38bd78e4b4dbde5606d7042f # v2.3.4
    - name: shellcheck
      # For more information on shellcheck failures:
      # https://github.com/koalaman/shellcheck/wiki/Checks
      run: |
        bin/shellcheck-all
  psscript-analyzer:
    name: PSScriptAnalyzer
    timeout-minutes: 10
    runs-on: ubuntu-20.04
    steps:
    - name: Checkout code
      uses: actions/checkout@5a4ac9002d0be2fb38bd78e4b4dbde5606d7042f # v2.3.4
    - name: Chocolatey - lint
      # devblackops/github-action-psscriptanalyzer@v2.3.0
      uses: devblackops/github-action-psscriptanalyzer@819c15c7d02dec0611fe3ded6f8e259b0b925754
      env:
        # https://github.com/devblackops/github-action-psscriptanalyzer/pull/3/files
        INPUT_FAILONWARNING: 1
      with:
        rootPath: bin/win/tools
        failOnInfos: true
  markdown_lint:
    name: Markdown lint
    timeout-minutes: 10
    runs-on: ubuntu-20.04
    steps:
    - name: Checkout code
      uses: actions/checkout@5a4ac9002d0be2fb38bd78e4b4dbde5606d7042f # v2.3.4
    - name: Markdown lint
      run: bin/markdownlint-all
  chart_docs_diff:
    name: Chart readme diff check
    runs-on: ubuntu-20.04
    steps:
    - name: Checkout code
      uses: actions/checkout@5a4ac9002d0be2fb38bd78e4b4dbde5606d7042f # v2.3.4
    - name: Check docs for diff
      run: bin/helm-docs-diff<|MERGE_RESOLUTION|>--- conflicted
+++ resolved
@@ -40,11 +40,7 @@
       - name: Prerequisites
         run: apt-get update && DEBIAN_FRONTEND=noninteractive apt-get -y --no-install-recommends install unzip
       - name: Checkout code
-<<<<<<< HEAD
-          uses: actions/checkout@5a4ac9002d0be2fb38bd78e4b4dbde5606d7042f # v2.3.4
-=======
         uses: actions/checkout@5a4ac9002d0be2fb38bd78e4b4dbde5606d7042f # v2.3.4
->>>>>>> eb2b8432
       - name: Diff proto files
         run: bin/protoc-diff
   shellcheck:
