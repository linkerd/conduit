--- conflicted
+++ resolved
@@ -360,36 +360,6 @@
 					resourceTypePrefix = ""
 				}
 				namespace, name := namespaceName(resourceTypePrefix, key)
-<<<<<<< HEAD
-				var entry *jsonStats
-				if stats[key].rowStats != nil {
-					entry = &jsonStats{
-						namespace,
-						resourceType,
-						name,
-						stats[key].meshed,
-						&stats[key].successRate,
-						&stats[key].requestRate,
-						&stats[key].latencyP50,
-						&stats[key].latencyP95,
-						&stats[key].latencyP99,
-						&stats[key].tlsPercent,
-					}
-				} else {
-					entry = &jsonStats{
-						namespace,
-						resourceType,
-						name,
-						stats[key].meshed,
-						nil,
-						nil,
-						nil,
-						nil,
-						nil,
-						nil,
-					}
-				}
-=======
 				entry := &jsonStats{
 					Namespace: namespace,
 					Kind:      resourceType,
@@ -405,7 +375,6 @@
 					entry.Tls = &stats[key].tlsPercent
 				}
 
->>>>>>> 42a021df
 				entries = append(entries, entry)
 			}
 		}
