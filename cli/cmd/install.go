--- conflicted
+++ resolved
@@ -438,11 +438,7 @@
 
 	if options.enableEndpointSlices {
 		if err = validateEndpointSlicesFeature(); err != nil {
-<<<<<<< HEAD
-			return nil, nil, fmt.Errorf("--enableEndpointSlice=true not supported:%s", err)
-=======
 			return nil, nil, fmt.Errorf("--enableEndpointSlice=true not supported: %s", err)
->>>>>>> 85a042c1
 		}
 	}
 
