package cmd

import (
	"errors"
	"fmt"
	"io"
	"os"
	"strings"
	"time"

	"github.com/briandowns/spinner"
	"github.com/linkerd/linkerd2/pkg/healthcheck"
	"github.com/spf13/cobra"
)

type checkOptions struct {
	versionOverride     string
	preInstallOnly      bool
	targetProxyResource string
	dataPlaneOnly       bool
	wait                time.Duration
	namespace           string
	singleNamespace     bool
}

func newCheckOptions() *checkOptions {
	return &checkOptions{
		versionOverride:     "",
		preInstallOnly:      false,
		targetProxyResource: "",
		dataPlaneOnly:       false,
		wait:                300 * time.Second,
		namespace:           "",
		singleNamespace:     false,
	}
}

func newCmdCheck() *cobra.Command {
	options := newCheckOptions()

	cmd := &cobra.Command{
		Use:   "check",
		Short: "Check the Linkerd installation for potential problems",
		Long: `Check the Linkerd installation for potential problems.

The check command will perform a series of checks to validate that the linkerd
CLI and control plane are configured correctly. If the command encounters a
failure it will print additional information about the failure and exit with a
non-zero exit code.`,
		Example: `  # Check that the Linkerd control plane is up and running
  linkerd check

  # Check that the Linkerd control plane can be installed in the "test" namespace
  linkerd check --pre --linkerd-namespace test

  # Check that the Linkerd data plane proxies in the "app" namespace are up and running
  linkerd check --proxy --namespace app`,
		Args: cobra.NoArgs,
		RunE: func(cmd *cobra.Command, args []string) error {
			return configureAndRunChecks(stdout, options)
		},
	}

	cmd.Args = cobra.NoArgs
	cmd.PersistentFlags().StringVar(&options.versionOverride, "expected-version", options.versionOverride, "Overrides the version used when checking if Linkerd is running the latest version (mostly for testing)")
	cmd.PersistentFlags().BoolVar(&options.preInstallOnly, "pre", options.preInstallOnly, "Only run pre-installation checks, to determine if the control plane can be installed")
	cmd.PersistentFlags().StringVar(&options.targetProxyResource, "proxy", options.targetProxyResource, "Only run data-plane checks on a given target, to determine if the data plane is healthy. If no target is provided, all resources will be used.")
	cmd.PersistentFlags().DurationVar(&options.wait, "wait", options.wait, "Retry and wait for some checks to succeed if they don't pass the first time")
	cmd.PersistentFlags().StringVarP(&options.namespace, "namespace", "n", options.namespace, "Namespace to use for --proxy checks (default: all namespaces)")
	cmd.PersistentFlags().BoolVar(&options.singleNamespace, "single-namespace", options.singleNamespace, "When running pre-installation checks (--pre), only check the permissions required to operate the control plane in a single namespace")

	if cmd.Flags().Changed("proxy") {
		options.dataPlaneOnly = true
	}

	return cmd
}

func configureAndRunChecks(w io.Writer, options *checkOptions) error {
	err := options.validate()
	if err != nil {
		return fmt.Errorf("Validation error when executing check command: %v", err)
	}
	checks := []healthcheck.CategoryID{
		healthcheck.KubernetesAPIChecks,
		healthcheck.KubernetesVersionChecks,
		healthcheck.LinkerdVersionChecks,
	}

	if options.preInstallOnly {
		if options.singleNamespace {
			checks = append(checks, healthcheck.LinkerdPreInstallSingleNamespaceChecks)
		} else {
			checks = append(checks, healthcheck.LinkerdPreInstallClusterChecks)
		}
		checks = append(checks, healthcheck.LinkerdPreInstallChecks)
	} else {
		checks = append(checks, healthcheck.LinkerdControlPlaneExistenceChecks)
		checks = append(checks, healthcheck.LinkerdAPIChecks)

		if !options.singleNamespace {
			checks = append(checks, healthcheck.LinkerdServiceProfileChecks)
		}

		if options.dataPlaneOnly {
			checks = append(checks, healthcheck.LinkerdDataPlaneChecks)
		} else {
			checks = append(checks, healthcheck.LinkerdControlPlaneVersionChecks)
		}
	}

<<<<<<< HEAD
	checks = append(checks, healthcheck.LinkerdVersionChecks)

	hc := healthcheck.NewHealthChecker(checks, &healthcheck.HealthCheckOptions{
		ControlPlaneNamespace:          controlPlaneNamespace,
		DataPlaneNamespace:             options.namespace,
		TargetProxyResource:            options.targetProxyResource,
		KubeConfig:                     kubeconfigPath,
		KubeContext:                    kubeContext,
		APIAddr:                        apiAddr,
		VersionOverride:                options.versionOverride,
		RetryDeadline:                  time.Now().Add(options.wait),
		ShouldCheckKubeVersion:         true,
		ShouldCheckControlPlaneVersion: !(options.preInstallOnly || options.dataPlaneOnly),
		ShouldCheckDataPlaneVersion:    options.dataPlaneOnly,
		SingleNamespace:                options.singleNamespace,
=======
	hc := healthcheck.NewHealthChecker(checks, &healthcheck.Options{
		ControlPlaneNamespace: controlPlaneNamespace,
		DataPlaneNamespace:    options.namespace,
		KubeConfig:            kubeconfigPath,
		KubeContext:           kubeContext,
		APIAddr:               apiAddr,
		VersionOverride:       options.versionOverride,
		RetryDeadline:         time.Now().Add(options.wait),
>>>>>>> 2691dda5
	})

	success := runChecks(w, hc)

	// this empty line separates final results from the checks list in the output
	fmt.Fprintln(w, "")

	if !success {
		fmt.Fprintf(w, "Status check results are %s\n", failStatus)
		os.Exit(2)
	}

	fmt.Fprintf(w, "Status check results are %s\n", okStatus)

	return nil
}

func (o *checkOptions) validate() error {
	if o.preInstallOnly && o.dataPlaneOnly {
		return errors.New("--pre and --proxy flags are mutually exclusive")
	}
	return nil
}

func runChecks(w io.Writer, hc *healthcheck.HealthChecker) bool {
	var lastCategory healthcheck.CategoryID
	spin := spinner.New(spinner.CharSets[9], 100*time.Millisecond)
	spin.Writer = w

	prettyPrintResults := func(result *healthcheck.CheckResult) {
		if lastCategory != result.Category {
			if lastCategory != "" {
				fmt.Fprintln(w)
			}

			fmt.Fprintln(w, result.Category)
			fmt.Fprintln(w, strings.Repeat("-", len(result.Category)))

			lastCategory = result.Category
		}

		spin.Stop()
		if result.Retry {
			spin.Suffix = fmt.Sprintf(" %s -- %s", result.Description, result.Err)
			spin.Color("bold")
			return
		}

		status := okStatus
		if result.Err != nil {
			status = failStatus
			if result.Warning {
				status = warnStatus
			}
		}

		fmt.Fprintf(w, "%s %s\n", status, result.Description)
		if result.Err != nil {
			fmt.Fprintf(w, "    %s\n", result.Err)
			if result.HintURL != "" {
				fmt.Fprintf(w, "    See %s for hints\n", result.HintURL)
			}
		}
	}

	return hc.RunChecks(prettyPrintResults)
}<|MERGE_RESOLUTION|>--- conflicted
+++ resolved
@@ -109,23 +109,6 @@
 		}
 	}
 
-<<<<<<< HEAD
-	checks = append(checks, healthcheck.LinkerdVersionChecks)
-
-	hc := healthcheck.NewHealthChecker(checks, &healthcheck.HealthCheckOptions{
-		ControlPlaneNamespace:          controlPlaneNamespace,
-		DataPlaneNamespace:             options.namespace,
-		TargetProxyResource:            options.targetProxyResource,
-		KubeConfig:                     kubeconfigPath,
-		KubeContext:                    kubeContext,
-		APIAddr:                        apiAddr,
-		VersionOverride:                options.versionOverride,
-		RetryDeadline:                  time.Now().Add(options.wait),
-		ShouldCheckKubeVersion:         true,
-		ShouldCheckControlPlaneVersion: !(options.preInstallOnly || options.dataPlaneOnly),
-		ShouldCheckDataPlaneVersion:    options.dataPlaneOnly,
-		SingleNamespace:                options.singleNamespace,
-=======
 	hc := healthcheck.NewHealthChecker(checks, &healthcheck.Options{
 		ControlPlaneNamespace: controlPlaneNamespace,
 		DataPlaneNamespace:    options.namespace,
@@ -133,8 +116,8 @@
 		KubeContext:           kubeContext,
 		APIAddr:               apiAddr,
 		VersionOverride:       options.versionOverride,
+		TargetProxyResource:   options.targetProxyResource,
 		RetryDeadline:         time.Now().Add(options.wait),
->>>>>>> 2691dda5
 	})
 
 	success := runChecks(w, hc)
