---
###
### Linkerd Namespace
###
---
kind: Namespace
apiVersion: v1
metadata:
  name: linkerd
  annotations:
    linkerd.io/inject: disabled
  labels:
    linkerd.io/is-control-plane: "true"
    config.linkerd.io/admission-webhooks: disabled
    linkerd.io/control-plane-ns: linkerd
---
###
### Identity Controller Service RBAC
###
---
kind: ClusterRole
apiVersion: rbac.authorization.k8s.io/v1
metadata:
  name: linkerd-linkerd-identity
  labels:
    linkerd.io/control-plane-component: identity
    linkerd.io/control-plane-ns: linkerd
rules:
- apiGroups: ["authentication.k8s.io"]
  resources: ["tokenreviews"]
  verbs: ["create"]
- apiGroups: ["apps"]
  resources: ["deployments"]
  verbs: ["get"]
- apiGroups: [""]
  resources: ["events"]
  verbs: ["create", "patch"]
---
kind: ClusterRoleBinding
apiVersion: rbac.authorization.k8s.io/v1
metadata:
  name: linkerd-linkerd-identity
  labels:
    linkerd.io/control-plane-component: identity
    linkerd.io/control-plane-ns: linkerd
roleRef:
  apiGroup: rbac.authorization.k8s.io
  kind: ClusterRole
  name: linkerd-linkerd-identity
subjects:
- kind: ServiceAccount
  name: linkerd-identity
  namespace: linkerd
---
kind: ServiceAccount
apiVersion: v1
metadata:
  name: linkerd-identity
  namespace: linkerd
  labels:
    linkerd.io/control-plane-component: identity
    linkerd.io/control-plane-ns: linkerd
---
###
### Controller RBAC
###
---
kind: ClusterRole
apiVersion: rbac.authorization.k8s.io/v1
metadata:
  name: linkerd-linkerd-controller
  labels:
    linkerd.io/control-plane-component: controller
    linkerd.io/control-plane-ns: linkerd
rules:
- apiGroups: ["extensions", "apps"]
  resources: ["daemonsets", "deployments", "replicasets", "statefulsets"]
  verbs: ["list", "get", "watch"]
- apiGroups: ["extensions", "batch"]
  resources: ["cronjobs", "jobs"]
  verbs: ["list" , "get", "watch"]
- apiGroups: [""]
  resources: ["pods", "endpoints", "services", "replicationcontrollers", "namespaces"]
  verbs: ["list", "get", "watch"]
- apiGroups: ["linkerd.io"]
  resources: ["serviceprofiles"]
  verbs: ["list", "get", "watch"]
- apiGroups: ["split.smi-spec.io"]
  resources: ["trafficsplits"]
  verbs: ["list", "get", "watch"]
---
kind: ClusterRoleBinding
apiVersion: rbac.authorization.k8s.io/v1
metadata:
  name: linkerd-linkerd-controller
  labels:
    linkerd.io/control-plane-component: controller
    linkerd.io/control-plane-ns: linkerd
roleRef:
  apiGroup: rbac.authorization.k8s.io
  kind: ClusterRole
  name: linkerd-linkerd-controller
subjects:
- kind: ServiceAccount
  name: linkerd-controller
  namespace: linkerd
---
kind: ServiceAccount
apiVersion: v1
metadata:
  name: linkerd-controller
  namespace: linkerd
  labels:
    linkerd.io/control-plane-component: controller
    linkerd.io/control-plane-ns: linkerd
---
###
### Destination Controller Service
###
---
kind: ClusterRole
apiVersion: rbac.authorization.k8s.io/v1
metadata:
  name: linkerd-linkerd-destination
  labels:
    linkerd.io/control-plane-component: destination
    linkerd.io/control-plane-ns: linkerd
rules:
- apiGroups: ["apps"]
  resources: ["replicasets"]
  verbs: ["list", "get", "watch"]
- apiGroups: ["batch"]
  resources: ["jobs"]
  verbs: ["list", "get", "watch"]
- apiGroups: [""]
  resources: ["pods", "endpoints", "services"]
  verbs: ["list", "get", "watch"]
- apiGroups: ["linkerd.io"]
  resources: ["serviceprofiles"]
  verbs: ["list", "get", "watch"]
- apiGroups: ["split.smi-spec.io"]
  resources: ["trafficsplits"]
  verbs: ["list", "get", "watch"]
---
kind: ClusterRoleBinding
apiVersion: rbac.authorization.k8s.io/v1
metadata:
  name: linkerd-linkerd-destination
  labels:
    linkerd.io/control-plane-component: destination
    linkerd.io/control-plane-ns: linkerd
roleRef:
  apiGroup: rbac.authorization.k8s.io
  kind: ClusterRole
  name: linkerd-linkerd-destination
subjects:
- kind: ServiceAccount
  name: linkerd-destination
  namespace: linkerd
---
kind: ServiceAccount
apiVersion: v1
metadata:
  name: linkerd-destination
  namespace: linkerd
  labels:
    linkerd.io/control-plane-component: destination
    linkerd.io/control-plane-ns: linkerd
---
###
### Heartbeat RBAC
###
---
apiVersion: rbac.authorization.k8s.io/v1
kind: Role
metadata:
  name: linkerd-heartbeat
  namespace: linkerd
  labels:
    linkerd.io/control-plane-ns: linkerd
rules:
- apiGroups: [""]
  resources: ["configmaps"]
  verbs: ["get"]
  resourceNames: ["linkerd-config"]
---
apiVersion: rbac.authorization.k8s.io/v1
kind: RoleBinding
metadata:
  name: linkerd-heartbeat
  namespace: linkerd
  labels:
    linkerd.io/control-plane-ns: linkerd
roleRef:
  kind: Role
  name: linkerd-heartbeat
  apiGroup: rbac.authorization.k8s.io
subjects:
- kind: ServiceAccount
  name: linkerd-heartbeat
  namespace: linkerd
---
kind: ServiceAccount
apiVersion: v1
metadata:
  name: linkerd-heartbeat
  namespace: linkerd
  labels:
    linkerd.io/control-plane-component: heartbeat
    linkerd.io/control-plane-ns: linkerd
---
###
### Web RBAC
###
---
apiVersion: rbac.authorization.k8s.io/v1
kind: Role
metadata:
  name: linkerd-web
  namespace: linkerd
  labels:
    linkerd.io/control-plane-component: web
    linkerd.io/control-plane-ns: linkerd
rules:
- apiGroups: [""]
  resources: ["configmaps"]
  verbs: ["get"]
  resourceNames: ["linkerd-config"]
- apiGroups: [""]
  resources: ["namespaces", "configmaps"]
  verbs: ["get"]
- apiGroups: [""]
  resources: ["serviceaccounts", "pods"]
  verbs: ["list"]
- apiGroups: ["apps"]
  resources: ["replicasets"]
  verbs: ["list"]
---
apiVersion: rbac.authorization.k8s.io/v1
kind: RoleBinding
metadata:
  name: linkerd-web
  namespace: linkerd
  labels:
    linkerd.io/control-plane-component: web
    linkerd.io/control-plane-ns: linkerd
roleRef:
  kind: Role
  name: linkerd-web
  apiGroup: rbac.authorization.k8s.io
subjects:
- kind: ServiceAccount
  name: linkerd-web
  namespace: linkerd
---
apiVersion: rbac.authorization.k8s.io/v1
kind: ClusterRole
metadata:
  name: linkerd-linkerd-web-check
  labels:
    linkerd.io/control-plane-component: web
    linkerd.io/control-plane-ns: linkerd
rules:
- apiGroups: ["rbac.authorization.k8s.io"]
  resources: ["clusterroles", "clusterrolebindings"]
  verbs: ["list"]
- apiGroups: ["apiextensions.k8s.io"]
  resources: ["customresourcedefinitions"]
  verbs: ["list"]
- apiGroups: ["admissionregistration.k8s.io"]
  resources: ["mutatingwebhookconfigurations", "validatingwebhookconfigurations"]
  verbs: ["list"]
- apiGroups: ["policy"]
  resources: ["podsecuritypolicies"]
  verbs: ["list"]
- apiGroups: ["linkerd.io"]
  resources: ["serviceprofiles"]
  verbs: ["list"]
---
apiVersion: rbac.authorization.k8s.io/v1
kind: ClusterRoleBinding
metadata:
  name: linkerd-linkerd-web-check
  labels:
    linkerd.io/control-plane-component: web
    linkerd.io/control-plane-ns: linkerd
roleRef:
  kind: ClusterRole
  name: linkerd-linkerd-web-check
  apiGroup: rbac.authorization.k8s.io
subjects:
- kind: ServiceAccount
  name: linkerd-web
  namespace: linkerd
---
kind: ClusterRoleBinding
apiVersion: rbac.authorization.k8s.io/v1
metadata:
  name: linkerd-linkerd-web-admin
  labels:
    linkerd.io/control-plane-component: web
    linkerd.io/control-plane-ns: linkerd
roleRef:
  apiGroup: rbac.authorization.k8s.io
  kind: ClusterRole
  name: linkerd-linkerd-tap-admin
subjects:
- kind: ServiceAccount
  name: linkerd-web
  namespace: linkerd
---
kind: ServiceAccount
apiVersion: v1
metadata:
  name: linkerd-web
  namespace: linkerd
  labels:
    linkerd.io/control-plane-component: web
    linkerd.io/control-plane-ns: linkerd
---
###
### Service Profile CRD
###
---
apiVersion: apiextensions.k8s.io/v1beta1
kind: CustomResourceDefinition
metadata:
  name: serviceprofiles.linkerd.io
  annotations:
    linkerd.io/created-by: linkerd/cli dev-undefined
  labels:
    linkerd.io/control-plane-ns: linkerd
spec:
  group: linkerd.io
  versions:
  - name: v1alpha1
    served: true
    storage: false
  - name: v1alpha2
    served: true
    storage: true
  scope: Namespaced
  names:
    plural: serviceprofiles
    singular: serviceprofile
    kind: ServiceProfile
    shortNames:
    - sp
---
###
### TrafficSplit CRD
### Copied from https://github.com/deislabs/smi-sdk-go/blob/cea7e1e9372304bbb6c74a3f6ca788d9eaa9cc58/crds/split.yaml
###
---
apiVersion: apiextensions.k8s.io/v1beta1
kind: CustomResourceDefinition
metadata:
  name: trafficsplits.split.smi-spec.io
  annotations:
    linkerd.io/created-by: linkerd/cli dev-undefined
  labels:
    linkerd.io/control-plane-ns: linkerd
spec:
  group: split.smi-spec.io
  version: v1alpha1
  scope: Namespaced
  names:
    kind: TrafficSplit
    shortNames:
      - ts
    plural: trafficsplits
    singular: trafficsplit
  additionalPrinterColumns:
  - name: Service
    type: string
    description: The apex service of this split.
    JSONPath: .spec.service
---
###
### Proxy Injector RBAC
###
---
kind: ClusterRole
apiVersion: rbac.authorization.k8s.io/v1
metadata:
  name: linkerd-linkerd-proxy-injector
  labels:
    linkerd.io/control-plane-component: proxy-injector
    linkerd.io/control-plane-ns: linkerd
rules:
- apiGroups: [""]
  resources: ["events"]
  verbs: ["create", "patch"]
- apiGroups: [""]
  resources: ["namespaces", "replicationcontrollers"]
  verbs: ["list", "get", "watch"]
- apiGroups: [""]
  resources: ["pods"]
  verbs: ["list", "watch"]
- apiGroups: ["extensions", "apps"]
  resources: ["deployments", "replicasets", "daemonsets", "statefulsets"]
  verbs: ["list", "get", "watch"]
- apiGroups: ["extensions", "batch"]
  resources: ["cronjobs", "jobs"]
  verbs: ["list", "get", "watch"]
---
kind: ClusterRoleBinding
apiVersion: rbac.authorization.k8s.io/v1
metadata:
  name: linkerd-linkerd-proxy-injector
  labels:
    linkerd.io/control-plane-component: proxy-injector
    linkerd.io/control-plane-ns: linkerd
subjects:
- kind: ServiceAccount
  name: linkerd-proxy-injector
  namespace: linkerd
  apiGroup: ""
roleRef:
  kind: ClusterRole
  name: linkerd-linkerd-proxy-injector
  apiGroup: rbac.authorization.k8s.io
---
kind: ServiceAccount
apiVersion: v1
metadata:
  name: linkerd-proxy-injector
  namespace: linkerd
  labels:
    linkerd.io/control-plane-component: proxy-injector
    linkerd.io/control-plane-ns: linkerd
---
kind: Secret
apiVersion: v1
metadata:
  name: linkerd-proxy-injector-tls
  namespace: linkerd
  labels:
    linkerd.io/control-plane-component: proxy-injector
    linkerd.io/control-plane-ns: linkerd
  annotations:
    linkerd.io/created-by: linkerd/cli dev-undefined
type: Opaque
data:
  crt.pem: LS0tLS1CRUdJTiBDRVJUSUZJQ0FURS0tLS0tCk1JSURKakNDQWc2Z0F3SUJBZ0lRVjFrSXJhRG1sdzNTVzY5UXNRWjNQREFOQmdrcWhraUc5dzBCQVFzRkFEQXQKTVNzd0tRWURWUVFERXlKc2FXNXJaWEprTFhCeWIzaDVMV2x1YW1WamRHOXlMbXhwYm10bGNtUXVjM1pqTUI0WApEVEU1TURnd056SXhNelkwTUZvWERUSXdNRGd3TmpJeE16WTBNRm93TFRFck1Da0dBMVVFQXhNaWJHbHVhMlZ5ClpDMXdjbTk0ZVMxcGJtcGxZM1J2Y2k1c2FXNXJaWEprTG5OMll6Q0NBU0l3RFFZSktvWklodmNOQVFFQkJRQUQKZ2dFUEFEQ0NBUW9DZ2dFQkFOek5iMmd0VVU2SmsxVDV4Smx3dTNlSmViSml4T01Vc3QyMzVkSWJXU1F2OUlNagpXRTR1Z3dlbk1ZSDh5V1ppV1F5NCsya0h3c1JkdWNxM3lqZUIrMmFsUll6enBLcFUvdHVxVi9XT2U3VVpxcGRaCkNsNTUzNXlmUzMzNndadjFrWlRlU3g1dHc0d3YwaU9vVG9jVGlsSm1tOGVsWDJUN0toajJVam5oSDNWUXFxbjEKcERRUGIvalRMOVcySlZYL2luOXdvTEptc294aFNkR2MxTDRsVnlvWEFOSVdSWENwQVYzVlo5MXV6SHFqaWYyZgpyWnBaRTQ0QWtaM1hWRnVlaldtcTZURWxHL1M1YnBkaExDcy8zWE41T1lZUXVYbXlTdHEyb055ZzFUOEx6RmxECmJ6eXZBSldmSXV6d3hZa051NTljbkhaUjBRY2liUDF5NTQ0QlV2c0NBd0VBQWFOQ01FQXdEZ1lEVlIwUEFRSC8KQkFRREFnS2tNQjBHQTFVZEpRUVdNQlFHQ0NzR0FRVUZCd01CQmdnckJnRUZCUWNEQWpBUEJnTlZIUk1CQWY4RQpCVEFEQVFIL01BMEdDU3FHU0liM0RRRUJDd1VBQTRJQkFRQjBNZERONWRuaUgxYS96UGI5QWFBT2JqaFBEUC9FCngreVlRU3VDYXpyeFZCUlpPeGdpUkUyN1JjZ05BRGZmOVRkRU9ER1BrUVY4aTRnVVVOdi9VanljODYxdW55SG0KR3FacEp0OFROZ0pWN2VHR00wUWlrNkFYZTdLT1N0aFdzVVZDSHlGMUFyam01U2dRUHRsREttVGk1bDBCZ1pyKwpBblVzOVllNHhUSFFFYSswSFN3NXNjdnFsVDhYS0ZCanoza2hJbHFVd3IvSy9seVZITDcwQTMyUi9UODh5Z1YzClQ4MitwS1R5T3lZU1IrZG1ZUWdxcW00ajVhVVp5aURPZVFHR1kycEZNQnJMY0tGZjFqcmJHWXlVQVNrdlh6NXoKaHZIOUtJWXFOckdhMDloTFBjb00rMW9CNHNnY2RKdFpCV2pCRWdiTHdwWEJJdUVFVXY5cno0dDAKLS0tLS1FTkQgQ0VSVElGSUNBVEUtLS0tLQ==
  key.pem: LS0tLS1CRUdJTiBSU0EgUFJJVkFURSBLRVktLS0tLQpNSUlFcEFJQkFBS0NBUUVBM00xdmFDMVJUb21UVlBuRW1YQzdkNGw1c21MRTR4U3kzYmZsMGh0WkpDLzBneU5ZClRpNkRCNmN4Z2Z6SlptSlpETGo3YVFmQ3hGMjV5cmZLTjRIN1pxVkZqUE9rcWxUKzI2cFg5WTU3dFJtcWwxa0sKWG5uZm5KOUxmZnJCbS9XUmxONUxIbTNEakMvU0k2aE9oeE9LVW1hYng2VmZaUHNxR1BaU09lRWZkVkNxcWZXawpOQTl2K05NdjFiWWxWZitLZjNDZ3NtYXlqR0ZKMFp6VXZpVlhLaGNBMGhaRmNLa0JYZFZuM1c3TWVxT0ovWit0Cm1sa1RqZ0NSbmRkVVc1Nk5hYXJwTVNVYjlMbHVsMkVzS3ovZGMzazVoaEM1ZWJKSzJyYWczS0RWUHd2TVdVTnYKUEs4QWxaOGk3UERGaVEyN24xeWNkbEhSQnlKcy9YTG5qZ0ZTK3dJREFRQUJBb0lCQVFDd1BGVEFyUE1wb1l0MApGc3VCd1VZUU9pMWxZWXBPeVpXZWZJcTJNZGZybDA4dFlJZTZGMHZFVHdHb0EvRm9nL1VadjRnRHBBc2tHcjhSCmU3S3VyVlBROFBkYmNwaXF6NTZBREMyYXRIZ3U2MmFLMktuN0VJR1hqRm1BR3ladmFna2g3bSs4d05XRXppS0gKRFc1b1NBTnVrN0doSDNETnM5ODgvMVpRRmt5Nm9BVThzWEhaTEpsNGJoV05UU3FSS0VnT3pIRDRwYWRITzUrMwp3cFVHamg1VklaS1BlMzRqYmMwTVZDOUwwNjhJY3Fibmp6d3g3NnYrQnh6MXFyRFNNMDR2TytGWUZUTVVmWEtyClBZRU5qMEN6UEhUanlwT2FBdFNwZFJTY2x1YzVGMTVmcXpKRnE5dVVLM2VpWFY3amNjTW1Sb0l0bkxMS3Z5VkgKVWJOZ1pnZmhBb0dCQVBpOU40MjRwK1ZxWnJRRTZ3K21kTTh2S2JIb0NPWUNlVDZrYXExMzhLVFJ2Z0MzZGJQNgpRcFpSNXlYNlhQeW1YMnNkZkxQTDk2NE1DeGJlS1ovWmw5UC9zRkxhRDVOc0RXMXZ2djJkYXBhQ1d0U0hwNHFFClJIN2tWWTZmcHZUYmZWN2FWL1JQZlhGbWVrbEJZd05pNTNkNFRYZEhJWC9ONHM0aFgwVzNtMk1yQW9HQkFPTS8KYzk0anJDbGtESUN4YWhUYlp4UHdST1hqVEZvdEpxaGRhandZOXcxdEVIelNnNUY1QVFSaWR4WGxFa0lENVdCRApYeG1JZWF2TDgyRkpUeWFXWlBzUnRkOXNJV3BIM084VDh2TnZLN1Z0SXY2RzZYSy9XUjhHMjhodTl6bVNlMk5HCjVUN2FkL0dMSlZ3Mm9GcTEzNGFIbHdvY00xMUFPa2YwYU9SWGJTZHhBb0dCQU0vT1JQdEJxZ01nUVcxa0xuMkUKczFIa05SRk1xU0tBTG9zSEVaaWErNUMzS2VXdlg4WmM3Z1JucUpVeDlUMmVRVmxiNlRMTTFMK3prQkFxeXR1aApEaGN2SmtBUnJiR2NOQnVab0JhQnpPcXhQUEVSNUFiMU9jUkpQckZJOEZMZ2pIMFNMU2tPdjk1ZG53eFVkRVAvCi9TRHlnTVdGeDViZWl2MXJKQTA2dDdiQkFvR0FVSkg2dnRQZkFuM2FnUFptS2lid0VQMnJMK2E2OTIzeXV0Y0UKQjNMQ2hSd2FNR2RqQm56a2cyMTEwMmw0WTdlRjUrOTdGRTV5OVJwR25FT2xzSVM2SU5wU3BYaHRFSVdTSzZIagpEYlJveHRaL0JjZEhsY3VLQ1pvZzZwdU5RL2hQanc5ZjBEMGRNYUtvQ0YzRjFPT084Tis2Q1hlZUxuM0xMQi9YCjRMMnVrY0VDZ1lCeWxEY2haSHR3YjlxYWFoeVhiQUI2WHAvMTdLUEtZOFltbDBqN0cydm1VMXJUZDdTREhHek4Kc1B5LzErY3FraWkrVVQxc2I0d1RQaW9wTXZxa3hsY05tdzM4L2NRL05ET3JENlEvN1NJN0I3TkNod1BLNFBhWgpCVEo1MW84RktSRTczcDhVYkdDUlNtdjVzYk5aTUMyWlRBaVNWa0MzUHU4QmxGN1VoM3RCeEE9PQotLS0tLUVORCBSU0EgUFJJVkFURSBLRVktLS0tLQ==
---
apiVersion: admissionregistration.k8s.io/v1beta1
kind: MutatingWebhookConfiguration
metadata:
  name: linkerd-proxy-injector-webhook-config
  labels:
    linkerd.io/control-plane-component: proxy-injector
    linkerd.io/control-plane-ns: linkerd
webhooks:
- name: linkerd-proxy-injector.linkerd.io
  namespaceSelector:
    matchExpressions:
    - key: config.linkerd.io/admission-webhooks
      operator: NotIn
      values:
      - disabled
  clientConfig:
    service:
      name: linkerd-proxy-injector
      namespace: linkerd
      path: "/"
    caBundle: LS0tLS1CRUdJTiBDRVJUSUZJQ0FURS0tLS0tCk1JSURKakNDQWc2Z0F3SUJBZ0lRVjFrSXJhRG1sdzNTVzY5UXNRWjNQREFOQmdrcWhraUc5dzBCQVFzRkFEQXQKTVNzd0tRWURWUVFERXlKc2FXNXJaWEprTFhCeWIzaDVMV2x1YW1WamRHOXlMbXhwYm10bGNtUXVjM1pqTUI0WApEVEU1TURnd056SXhNelkwTUZvWERUSXdNRGd3TmpJeE16WTBNRm93TFRFck1Da0dBMVVFQXhNaWJHbHVhMlZ5ClpDMXdjbTk0ZVMxcGJtcGxZM1J2Y2k1c2FXNXJaWEprTG5OMll6Q0NBU0l3RFFZSktvWklodmNOQVFFQkJRQUQKZ2dFUEFEQ0NBUW9DZ2dFQkFOek5iMmd0VVU2SmsxVDV4Smx3dTNlSmViSml4T01Vc3QyMzVkSWJXU1F2OUlNagpXRTR1Z3dlbk1ZSDh5V1ppV1F5NCsya0h3c1JkdWNxM3lqZUIrMmFsUll6enBLcFUvdHVxVi9XT2U3VVpxcGRaCkNsNTUzNXlmUzMzNndadjFrWlRlU3g1dHc0d3YwaU9vVG9jVGlsSm1tOGVsWDJUN0toajJVam5oSDNWUXFxbjEKcERRUGIvalRMOVcySlZYL2luOXdvTEptc294aFNkR2MxTDRsVnlvWEFOSVdSWENwQVYzVlo5MXV6SHFqaWYyZgpyWnBaRTQ0QWtaM1hWRnVlaldtcTZURWxHL1M1YnBkaExDcy8zWE41T1lZUXVYbXlTdHEyb055ZzFUOEx6RmxECmJ6eXZBSldmSXV6d3hZa051NTljbkhaUjBRY2liUDF5NTQ0QlV2c0NBd0VBQWFOQ01FQXdEZ1lEVlIwUEFRSC8KQkFRREFnS2tNQjBHQTFVZEpRUVdNQlFHQ0NzR0FRVUZCd01CQmdnckJnRUZCUWNEQWpBUEJnTlZIUk1CQWY4RQpCVEFEQVFIL01BMEdDU3FHU0liM0RRRUJDd1VBQTRJQkFRQjBNZERONWRuaUgxYS96UGI5QWFBT2JqaFBEUC9FCngreVlRU3VDYXpyeFZCUlpPeGdpUkUyN1JjZ05BRGZmOVRkRU9ER1BrUVY4aTRnVVVOdi9VanljODYxdW55SG0KR3FacEp0OFROZ0pWN2VHR00wUWlrNkFYZTdLT1N0aFdzVVZDSHlGMUFyam01U2dRUHRsREttVGk1bDBCZ1pyKwpBblVzOVllNHhUSFFFYSswSFN3NXNjdnFsVDhYS0ZCanoza2hJbHFVd3IvSy9seVZITDcwQTMyUi9UODh5Z1YzClQ4MitwS1R5T3lZU1IrZG1ZUWdxcW00ajVhVVp5aURPZVFHR1kycEZNQnJMY0tGZjFqcmJHWXlVQVNrdlh6NXoKaHZIOUtJWXFOckdhMDloTFBjb00rMW9CNHNnY2RKdFpCV2pCRWdiTHdwWEJJdUVFVXY5cno0dDAKLS0tLS1FTkQgQ0VSVElGSUNBVEUtLS0tLQ==
  failurePolicy: Ignore
  rules:
  - operations: [ "CREATE" ]
    apiGroups: [""]
    apiVersions: ["v1"]
    resources: ["pods"]
  sideEffects: None
---
###
### Service Profile Validator RBAC
###
---
kind: ClusterRole
apiVersion: rbac.authorization.k8s.io/v1
metadata:
  name: linkerd-linkerd-sp-validator
  labels:
    linkerd.io/control-plane-component: sp-validator
    linkerd.io/control-plane-ns: linkerd
rules:
- apiGroups: [""]
  resources: ["pods"]
  verbs: ["list"]
---
kind: ClusterRoleBinding
apiVersion: rbac.authorization.k8s.io/v1
metadata:
  name: linkerd-linkerd-sp-validator
  labels:
    linkerd.io/control-plane-component: sp-validator
    linkerd.io/control-plane-ns: linkerd
subjects:
- kind: ServiceAccount
  name: linkerd-sp-validator
  namespace: linkerd
  apiGroup: ""
roleRef:
  kind: ClusterRole
  name: linkerd-linkerd-sp-validator
  apiGroup: rbac.authorization.k8s.io
---
kind: ServiceAccount
apiVersion: v1
metadata:
  name: linkerd-sp-validator
  namespace: linkerd
  labels:
    linkerd.io/control-plane-component: sp-validator
    linkerd.io/control-plane-ns: linkerd
---
kind: Secret
apiVersion: v1
metadata:
  name: linkerd-sp-validator-tls
  namespace: linkerd
  labels:
    linkerd.io/control-plane-component: sp-validator
    linkerd.io/control-plane-ns: linkerd
  annotations:
    linkerd.io/created-by: linkerd/cli dev-undefined
type: Opaque
data:
  crt.pem: LS0tLS1CRUdJTiBDRVJUSUZJQ0FURS0tLS0tCk1JSURJakNDQWdxZ0F3SUJBZ0lRQkhsRWhOb3Y0Z1hHT0EzbGFOamErekFOQmdrcWhraUc5dzBCQVFzRkFEQXIKTVNrd0p3WURWUVFERXlCc2FXNXJaWEprTFhOd0xYWmhiR2xrWVhSdmNpNXNhVzVyWlhKa0xuTjJZekFlRncweApPVEE0TURjeU1UTTJOREJhRncweU1EQTRNRFl5TVRNMk5EQmFNQ3N4S1RBbkJnTlZCQU1USUd4cGJtdGxjbVF0CmMzQXRkbUZzYVdSaGRHOXlMbXhwYm10bGNtUXVjM1pqTUlJQklqQU5CZ2txaGtpRzl3MEJBUUVGQUFPQ0FROEEKTUlJQkNnS0NBUUVBdklFVW5YdlBkSDFra2lJM2JPc01wQ0Zpb3FoN0dCK1ZtSmE5Q2RoNEQ3bWhiMWhoMUNYdgpNblZtQVduUE9UYWRvUHRZNFNZZU9pUDBURVQ1enZ1MUlEUzVyZFhUcDlZaHZHWDRMM1NhVk5XdnlsbzNXT1FmCk5sSXZPWFU4bHZHaDAyeE9TK3RZeklSMVh0dmFhOUV6K1QyN0p4ei9meHhnK2tHRmRES3BBK0tQeitvZHRKL1YKYTYvc2N6UWhaczhtTWt3L0Y3MzJxS1JtWG83bm9pTjhYRjAxSFBiT1pVdFpGZjJ6L2hGMHhKaEVMNlRNWTNlNwpZNnZ4UFoyMGVobTR5cUk1Q2RqcWN1WFNwL0xhbFNJOTBsb0ZMMU5SZFRuREgzZ1BNUWM3VE9KenIzQUI0bmxjCmJIU0ZsNkFvN2J1U3EvOTJ4MmdwMjRRT2w0UURkdlVZaVFJREFRQUJvMEl3UURBT0JnTlZIUThCQWY4RUJBTUMKQXFRd0hRWURWUjBsQkJZd0ZBWUlLd1lCQlFVSEF3RUdDQ3NHQVFVRkJ3TUNNQThHQTFVZEV3RUIvd1FGTUFNQgpBZjh3RFFZSktvWklodmNOQVFFTEJRQURnZ0VCQUtJQUc5T2E4SndtSzBUaGVtc2RxdjhvdkhZUk5XTHBWOVBhCkJNejJhQklFQVlvMURxQmFaQWFkdWZKa0k1bmFoTC81K2NaQXp3M2s4RmpYN2plT1ErYmlPaS9TNlU4K0FNZEUKZnZvdVR5N05Kb0xXM1NUclhCcjJnYzY3RUtLQ2JGQmsxYzM3b21KSUhhZU15aWNkRHY0SHRYTExDcUtrYk54aAo0NGQ2YUpzL3lNZm9kZGFhZFN0L1RwMGZtaHNPMTR5OUp3RDFWL2s1M3ppUmxDcXNYVUtBK05vejhqRC8wVkI5CnFyd0dpWGk4S1ZsZS9LYjFDZktOM1VhczdBRHlxbVVEUGNKY2tQMGM5QnBRQzlLYTJqZHhzb0hvWi8vSG5SVGYKalc2dExlcjN1UHZpek5qM2swcWt2SVAydVVJNDg0MkJjQmUrbVB1NlJoeVozdWt4elNVPQotLS0tLUVORCBDRVJUSUZJQ0FURS0tLS0t
  key.pem: LS0tLS1CRUdJTiBSU0EgUFJJVkFURSBLRVktLS0tLQpNSUlFcEFJQkFBS0NBUUVBdklFVW5YdlBkSDFra2lJM2JPc01wQ0Zpb3FoN0dCK1ZtSmE5Q2RoNEQ3bWhiMWhoCjFDWHZNblZtQVduUE9UYWRvUHRZNFNZZU9pUDBURVQ1enZ1MUlEUzVyZFhUcDlZaHZHWDRMM1NhVk5XdnlsbzMKV09RZk5sSXZPWFU4bHZHaDAyeE9TK3RZeklSMVh0dmFhOUV6K1QyN0p4ei9meHhnK2tHRmRES3BBK0tQeitvZAp0Si9WYTYvc2N6UWhaczhtTWt3L0Y3MzJxS1JtWG83bm9pTjhYRjAxSFBiT1pVdFpGZjJ6L2hGMHhKaEVMNlRNClkzZTdZNnZ4UFoyMGVobTR5cUk1Q2RqcWN1WFNwL0xhbFNJOTBsb0ZMMU5SZFRuREgzZ1BNUWM3VE9KenIzQUIKNG5sY2JIU0ZsNkFvN2J1U3EvOTJ4MmdwMjRRT2w0UURkdlVZaVFJREFRQUJBb0lCQVFDU1hGTHFXQWhpdFQyUwpMVmtGaTVjY0ZRUGxzWlVwek5RMVRzem1TUm9uYzRWQjA4alpsTDZkV2dQaWt3b2ZyU1ZFcWdOL2hUNHcvRnVoCm9HaXA2a3ZlL3JFd3BQYWF1U3NtZ2JIcS9za1psM1RQVTY3bnFQQUhHRmFzY1RlakoyZnpwWU5CZFRGVVVvQmoKTDZidTBkZGQ3UzFVR0RMVXVlOGVRQ05qYmpaRzJadnhiclhHQ1hTcjZtankvUTI2UkhrM0JSZXZ6UlFEMXIzbgpsSUxGdm9ueHNoTnVvU2xGVmJlTXNoN0JQQlBkbmR0MGNwZDRLcW5oQ0NCZVk0YUlsNmQ2eVJ1K1h4akhmRWRUCjlFTXhjYjJidEIzWHUrNTBtSWJsd1NEK2ZkVkFJUmFYeFRNMlc2dys4ZEZNSjFidXBRbTRLKy9KMC9UMko5b0sKRWpzdno5WVZBb0dCQU9td2t0NXpMVW5GVkNCR1p1aWJhTGRhcUFncy9pNldDcnJzL2xKd0VMb0grWDA4ZFkyWApIMS95ay8xVzZlbFFWVUEwOWg0dEZXSm1JM3BiT0c4d25iVU53MGVIZmlodkU2N0QvdlpXTi83b2FOUDZrdXdhCmNoTWRvaE5JNmhpSXd0cGo2L3JrVEIvTENtaXFWUHlEWXc2U0tiKzh5TktMZE1VdkFDZUpCRXVqQW9HQkFNNkEKS2NsUHNGeStrUzZDQzh4YkUvMER1eTZxc1BPQ3BBdDVDZWNGMHhHZHhBOXp4ZUdBWkxBTk5vZ0dPRjRrVTQxSwo0V20rRFoyNFFIV2FtWEp4dkhOZlZSdVVwSkR6UFJHcGdWSXJJNEMwMWprN0xxYy9VNEtpK2lYVGxWZDE0cWtJClVzalJTOUVrSU4yN3VIQzRnYnpoRW9PbXlOS0Q0U1JTQ2xyellrM2pBb0dBZUV0MHp4M3JDamFSLzZzOS9pOUIKMEdEU2JxTDZsWENYUlhJSjJOWG5SbHdraWRzOWlBMXJFVEVHRFR0WVhjb0VtSENxNFEzRUhFc0hxRXljMkYvbQpUdlV1dVB0K2JjSUFGODY4eUlISmdXYVJ6ODBGSkpUWWRBNmxCOWhZNlJnOWRiNUtFM1RCMnZ2aDk4NzJ3S1hCCnNCWjlkejN2QXJMWEFVb1lna0Y5L0pFQ2dZQmRObzhtTnhtR0UrT1hHYzdYbFRsRm1ieVJ5UzBORHFpY0lTdnUKSTd2dUZNZ2VyWVRpVU1HaWtxUk43SGpmVGdpRkhBcjZYM2JuL2ZiaTMwRnEzcHBSZmZQOStpLzYya0Z6eW83OApsMHAwVzZ6anNxcFJobzFjeDlLZzVveGdLVytDRzZhNnpYY3ExZU1jRkJPaWxqYkNHdHJ2b0liQU9CV1YvbzU4CkZhY0hQd0tCZ1FERS9nb2sxZ3VEaGVXUmJEaTdpNVVqd0ZqcnRJZ1hVbTA5N29yOW5Mb2dibFdIK0EyWmgvaG8KQ0hmekdLMUtnZytTd1I2YlRhZ29wRGVCMkRnNTk2ODFwTTQ4ZjVYbzV6NkJUejhFMVFPREpIRlkyNlNJNTlIRwpwZFlWMno5QmdxaDZKQWprZWhQWDlYMWFCcTRrVkpCQzg5MDBOUk1pbG1EdlBISjNhU1EyT0E9PQotLS0tLUVORCBSU0EgUFJJVkFURSBLRVktLS0tLQ==
---
apiVersion: admissionregistration.k8s.io/v1beta1
kind: ValidatingWebhookConfiguration
metadata:
  name: linkerd-sp-validator-webhook-config
  labels:
    linkerd.io/control-plane-component: sp-validator
    linkerd.io/control-plane-ns: linkerd
webhooks:
- name: linkerd-sp-validator.linkerd.io
  namespaceSelector:
    matchExpressions:
    - key: config.linkerd.io/admission-webhooks
      operator: NotIn
      values:
      - disabled
  clientConfig:
    service:
      name: linkerd-sp-validator
      namespace: linkerd
      path: "/"
    caBundle: LS0tLS1CRUdJTiBDRVJUSUZJQ0FURS0tLS0tCk1JSURJakNDQWdxZ0F3SUJBZ0lRQkhsRWhOb3Y0Z1hHT0EzbGFOamErekFOQmdrcWhraUc5dzBCQVFzRkFEQXIKTVNrd0p3WURWUVFERXlCc2FXNXJaWEprTFhOd0xYWmhiR2xrWVhSdmNpNXNhVzVyWlhKa0xuTjJZekFlRncweApPVEE0TURjeU1UTTJOREJhRncweU1EQTRNRFl5TVRNMk5EQmFNQ3N4S1RBbkJnTlZCQU1USUd4cGJtdGxjbVF0CmMzQXRkbUZzYVdSaGRHOXlMbXhwYm10bGNtUXVjM1pqTUlJQklqQU5CZ2txaGtpRzl3MEJBUUVGQUFPQ0FROEEKTUlJQkNnS0NBUUVBdklFVW5YdlBkSDFra2lJM2JPc01wQ0Zpb3FoN0dCK1ZtSmE5Q2RoNEQ3bWhiMWhoMUNYdgpNblZtQVduUE9UYWRvUHRZNFNZZU9pUDBURVQ1enZ1MUlEUzVyZFhUcDlZaHZHWDRMM1NhVk5XdnlsbzNXT1FmCk5sSXZPWFU4bHZHaDAyeE9TK3RZeklSMVh0dmFhOUV6K1QyN0p4ei9meHhnK2tHRmRES3BBK0tQeitvZHRKL1YKYTYvc2N6UWhaczhtTWt3L0Y3MzJxS1JtWG83bm9pTjhYRjAxSFBiT1pVdFpGZjJ6L2hGMHhKaEVMNlRNWTNlNwpZNnZ4UFoyMGVobTR5cUk1Q2RqcWN1WFNwL0xhbFNJOTBsb0ZMMU5SZFRuREgzZ1BNUWM3VE9KenIzQUI0bmxjCmJIU0ZsNkFvN2J1U3EvOTJ4MmdwMjRRT2w0UURkdlVZaVFJREFRQUJvMEl3UURBT0JnTlZIUThCQWY4RUJBTUMKQXFRd0hRWURWUjBsQkJZd0ZBWUlLd1lCQlFVSEF3RUdDQ3NHQVFVRkJ3TUNNQThHQTFVZEV3RUIvd1FGTUFNQgpBZjh3RFFZSktvWklodmNOQVFFTEJRQURnZ0VCQUtJQUc5T2E4SndtSzBUaGVtc2RxdjhvdkhZUk5XTHBWOVBhCkJNejJhQklFQVlvMURxQmFaQWFkdWZKa0k1bmFoTC81K2NaQXp3M2s4RmpYN2plT1ErYmlPaS9TNlU4K0FNZEUKZnZvdVR5N05Kb0xXM1NUclhCcjJnYzY3RUtLQ2JGQmsxYzM3b21KSUhhZU15aWNkRHY0SHRYTExDcUtrYk54aAo0NGQ2YUpzL3lNZm9kZGFhZFN0L1RwMGZtaHNPMTR5OUp3RDFWL2s1M3ppUmxDcXNYVUtBK05vejhqRC8wVkI5CnFyd0dpWGk4S1ZsZS9LYjFDZktOM1VhczdBRHlxbVVEUGNKY2tQMGM5QnBRQzlLYTJqZHhzb0hvWi8vSG5SVGYKalc2dExlcjN1UHZpek5qM2swcWt2SVAydVVJNDg0MkJjQmUrbVB1NlJoeVozdWt4elNVPQotLS0tLUVORCBDRVJUSUZJQ0FURS0tLS0t
  failurePolicy: Ignore
  rules:
  - operations: [ "CREATE" , "UPDATE" ]
    apiGroups: ["linkerd.io"]
    apiVersions: ["v1alpha1", "v1alpha2"]
    resources: ["serviceprofiles"]
  sideEffects: None
---
###
### Tap RBAC
###
---
kind: ClusterRole
apiVersion: rbac.authorization.k8s.io/v1
metadata:
  name: linkerd-linkerd-tap
  labels:
    linkerd.io/control-plane-component: tap
    linkerd.io/control-plane-ns: linkerd
rules:
- apiGroups: [""]
  resources: ["pods", "services", "replicationcontrollers", "namespaces", "nodes"]
  verbs: ["list", "get", "watch"]
- apiGroups: ["extensions", "apps"]
  resources: ["daemonsets", "deployments", "replicasets", "statefulsets"]
  verbs: ["list", "get", "watch"]
- apiGroups: ["extensions", "batch"]
  resources: ["cronjobs", "jobs"]
  verbs: ["list" , "get", "watch"]
---
kind: ClusterRole
apiVersion: rbac.authorization.k8s.io/v1
metadata:
  name: linkerd-linkerd-tap-admin
  labels:
    linkerd.io/control-plane-component: tap
    linkerd.io/control-plane-ns: linkerd
rules:
- apiGroups: ["tap.linkerd.io"]
  resources: ["*"]
  verbs: ["watch"]
---
kind: ClusterRoleBinding
apiVersion: rbac.authorization.k8s.io/v1
metadata:
  name: linkerd-linkerd-tap
  labels:
    linkerd.io/control-plane-component: tap
    linkerd.io/control-plane-ns: linkerd
roleRef:
  apiGroup: rbac.authorization.k8s.io
  kind: ClusterRole
  name: linkerd-linkerd-tap
subjects:
- kind: ServiceAccount
  name: linkerd-tap
  namespace: linkerd
---
apiVersion: rbac.authorization.k8s.io/v1
kind: ClusterRoleBinding
metadata:
  name: linkerd-linkerd-tap-auth-delegator
  labels:
    linkerd.io/control-plane-component: tap
    linkerd.io/control-plane-ns: linkerd
roleRef:
  apiGroup: rbac.authorization.k8s.io
  kind: ClusterRole
  name: system:auth-delegator
subjects:
- kind: ServiceAccount
  name: linkerd-tap
  namespace: linkerd
---
kind: ServiceAccount
apiVersion: v1
metadata:
  name: linkerd-tap
  namespace: linkerd
  labels:
    linkerd.io/control-plane-component: tap
    linkerd.io/control-plane-ns: linkerd
---
apiVersion: rbac.authorization.k8s.io/v1
kind: RoleBinding
metadata:
  name: linkerd-linkerd-tap-auth-reader
  namespace: kube-system
  labels:
    linkerd.io/control-plane-component: tap
    linkerd.io/control-plane-ns: linkerd
roleRef:
  apiGroup: rbac.authorization.k8s.io
  kind: Role
  name: extension-apiserver-authentication-reader
subjects:
- kind: ServiceAccount
  name: linkerd-tap
  namespace: linkerd
---
kind: Secret
apiVersion: v1
metadata:
  name: linkerd-tap-tls
  namespace: linkerd
  labels:
    linkerd.io/control-plane-component: tap
    linkerd.io/control-plane-ns: linkerd
  annotations:
    linkerd.io/created-by: linkerd/cli dev-undefined
type: Opaque
data:
  crt.pem: LS0tLS1CRUdJTiBDRVJUSUZJQ0FURS0tLS0tCk1JSURFRENDQWZpZ0F3SUJBZ0lRRlNhSmJjd0ZrMHNvclpsUENLUmhuakFOQmdrcWhraUc5dzBCQVFzRkFEQWkKTVNBd0hnWURWUVFERXhkc2FXNXJaWEprTFhSaGNDNXNhVzVyWlhKa0xuTjJZekFlRncweE9UQTRNRGN5TVRNMgpOREJhRncweU1EQTRNRFl5TVRNMk5EQmFNQ0l4SURBZUJnTlZCQU1URjJ4cGJtdGxjbVF0ZEdGd0xteHBibXRsCmNtUXVjM1pqTUlJQklqQU5CZ2txaGtpRzl3MEJBUUVGQUFPQ0FROEFNSUlCQ2dLQ0FRRUF1UTRhb3hLSWVnUncKZW5FWHY0QVBjWTc0SnNqNUJXSEhwMUJzY1d1Y24weEwrcEo5UnJDRXphOURXcklad2JTazhpNnlHYnpQWTZCaQpHdlIxK0NMRkZNR1VraERuS1lINk9hNzlvTXN3WGZEc1lmKzVFNU12WlZGay9XeW03ck5GWWhqWXNmengzdTY3CldWbFgyRTBGaHBrU1pMUGN6bHNCQzFzN0hxVzV4TnBYUmc2WDJqYlFWZ0xMdUNsL3FjZE05MzRsay81ODNtT3kKeVIwSkQvV3RMc3VxdVIrOWJZSjlVYXUrbGpqZUc3U1h0UVYrdkR5VDNscEZ2SFpraG5sSm53am9XN0RIN3dPNwplK0ZQc3FmOG9nQk8xUlBmUEhNakRZRERoVlJUTWRKVFpZK2VlcFc5VjVGbGJvRFZvOUtOMlhTSVRkbVJsWmF0CjJuRng3TU83YndJREFRQUJvMEl3UURBT0JnTlZIUThCQWY4RUJBTUNBcVF3SFFZRFZSMGxCQll3RkFZSUt3WUIKQlFVSEF3RUdDQ3NHQVFVRkJ3TUNNQThHQTFVZEV3RUIvd1FGTUFNQkFmOHdEUVlKS29aSWh2Y05BUUVMQlFBRApnZ0VCQUZNd3hXVnV1NFMzMi9LSVhsdURsR3dpQjh0YzFCTEVRQzUyY3hhNERodnBGNFkwZmRSOXRwMDN3S1VYClRlRWp6OUMyYzBFTW1EcVpheDVsQmxaaDBtWUFpNFowSUZkbXg4Q0FLYWowUVV1MEdQL1Jmd0taYWFuTjhBbEUKbCtRQjRLWG1ZNjRnOFZUUXR0VXhNL2FZdjkrU0FrMlcvbkZiZTFjUXpHbGFCSVh2WW9Da1N3TDFiTEpDV0N2WQowaEtteFhYdGpHZmpqZXJGTk9CTUdRZkJmQ0czZUJTZE45aS8rOEs3NS9FM21EV01iTGMwVHU2OEFsdWRxVUJRCmZsbngrNXlUaUtlaExhaW9BY0psTldrOVRCSEcySSswLy9tNTM4VGhYbnZ2ZC9uTXdTWitJbEZiVUpvbEo3Rk4KNXVUNG91Vm8xUU9BTlh3Nk5LWU1PT0VURXo0PQotLS0tLUVORCBDRVJUSUZJQ0FURS0tLS0t
  key.pem: LS0tLS1CRUdJTiBSU0EgUFJJVkFURSBLRVktLS0tLQpNSUlFb3dJQkFBS0NBUUVBdVE0YW94S0llZ1J3ZW5FWHY0QVBjWTc0SnNqNUJXSEhwMUJzY1d1Y24weEwrcEo5ClJyQ0V6YTlEV3JJWndiU2s4aTZ5R2J6UFk2QmlHdlIxK0NMRkZNR1VraERuS1lINk9hNzlvTXN3WGZEc1lmKzUKRTVNdlpWRmsvV3ltN3JORlloallzZnp4M3U2N1dWbFgyRTBGaHBrU1pMUGN6bHNCQzFzN0hxVzV4TnBYUmc2WAoyamJRVmdMTHVDbC9xY2RNOTM0bGsvNTgzbU95eVIwSkQvV3RMc3VxdVIrOWJZSjlVYXUrbGpqZUc3U1h0UVYrCnZEeVQzbHBGdkhaa2hubEpud2pvVzdESDd3TzdlK0ZQc3FmOG9nQk8xUlBmUEhNakRZRERoVlJUTWRKVFpZK2UKZXBXOVY1Rmxib0RWbzlLTjJYU0lUZG1SbFphdDJuRng3TU83YndJREFRQUJBb0lCQVFDdUtVNzZjS1BQS2tSdApoK2hReTRZOVdzL0RPTnZjcTlUS2E4OVR3M0tKSGJaWUlld1RUbWYrYUZkY2tVZmFYVmZyc2ZUZWNpdEEyUjNiCnZuMFVSaXp6UnVpN3UzckRQdGV2MkRoTlQwMjY2OWFjdUo2SGhMdFRnSklxVEVxalZrY1Rkc3ppWG11SVkyZ2gKUkF0L3Y2VldzdE56d1M4cmFzeUYwcHZHVVRTUHhVK29Vcm9BYm54TmRnMzRzbzBrR1lDRDJUbGk3ZmRvTWRuQQpRZWovUVp5aFFDTkorUWxJUGEyN2VkN3R5TWNVN3NpdXQ2aGVBRUJqT3AzVXJLS1BwUnc4VHhZNTltZ05oamt2CjVnT3FhZmV2U0ZPZS96TzNnNFpheXVoU3c5N1ZXR3NwZ0NvbmZETy8vNlZabG44cVlkdmQrNWdTTVBtanBKVlIKZCtRcE9BVmhBb0dCQU9VZmUyVkxXR1JlQVlidXhwdWt5OUFtRlkxSGN2eWN3SXlVZmphWEVUNDQvc0hXODdtMwo0MkVaK3BiYUd2ZE5VOVZtNytCblJ2WFBLVzlCaVNDT0dSSVppSDFWTnQ0d0ZMaTI1ZGNIamlZYitxbVNyUGpkCmI3MThHMTN3SU90L1ZsSDFOQW4zUU9qcmdMZm5udFgrUjlLMEtqVzRYbU4yVmpxUGd3MUZBSWdmQW9HQkFNN0QKUmExR29JSnduaHhuTXd0T08zVCtLUnVKc0Y1aUlYTW40Q1JhWUFwanN1cTUwYmdHQjV5MmdCazR6Y2ZOajVVbgpVQ0hXb2JFNFphcFhveHgvWXFkYkJRdTJaK2gxbnpCdTJJQTVoUEFJRmo1dTJ0SXI5d3FMczFLR1pTUjJScUM0Ck9nL2NFbnFEUUtHcStmUEtBeSs1NWRlbm1BYm8xM2FNOXhQZWZxS3hBb0dBR2JJOExwSVNxYjc1UU43S20yNFMKQlpnZjFxWnF1UFlEaWtDbEh3NDJPdG85aUJQSlpjeS96WVlTV3BTL2JYallyQmhOVXNlQ1o5TUIvSjVHK01XMgovaGFxL2hOdWdlQzJrampBOGlyQXdIbG0xVm5EMkcxTk9OMFFYS3F2cG5temZxR1hZbjYrWXVEMm9LbHpZT0NSCndZbS9LaU14UXNwa3hWQ1BEQS92RFZVQ2dZQUtUQzlzTWRoTXBzODVHdXF2NVhXUW5oZnVCeTJCaGVHa21wZlAKTjdFUTAyWlZ5bXRuZnVWaUtMUzRqTnV5MThvTzQ2WmFDUmFFZlFxVE1Vb3VZU25JcS8vVVZZRlhVb1JiSlNvagpPTG9tT2tEaFd5UUswNlc2SUxzTm9TUG9iUHVYaFpWZXROYzJ3dEsxT282NFZaZFRDUzhwVG0rRDZKVFNrcks3CmlwbEVBUUtCZ0VWb2hsNkpMNWhxcDc3dGg1RVp1VFpqUFZDUkJrU3VUeHZuY1pPUGZHemJjQUp2d05pYVZnblAKbVpnMXdKZDVMczZtbkV3QVJLOXhIRmpFbVpkdEpwSkIwY1ZhVzFvZFY4bWFQamFwRGFiNHJwR3NrL2tuRFZ5TAphWTl3M2FlakFiNlZhaVJ3bUZDZDlzOVhPYmFnQkJ4UU05bVBoTXh2WWdiQzdrSUZJUXVaCi0tLS0tRU5EIFJTQSBQUklWQVRFIEtFWS0tLS0t
---
apiVersion: apiregistration.k8s.io/v1
kind: APIService
metadata:
  name: v1alpha1.tap.linkerd.io
  labels:
    linkerd.io/control-plane-component: tap
    linkerd.io/control-plane-ns: linkerd
spec:
  group: tap.linkerd.io
  version: v1alpha1
  groupPriorityMinimum: 1000
  versionPriority: 100
  service:
    name: linkerd-tap
    namespace: linkerd
  caBundle: LS0tLS1CRUdJTiBDRVJUSUZJQ0FURS0tLS0tCk1JSURFRENDQWZpZ0F3SUJBZ0lRRlNhSmJjd0ZrMHNvclpsUENLUmhuakFOQmdrcWhraUc5dzBCQVFzRkFEQWkKTVNBd0hnWURWUVFERXhkc2FXNXJaWEprTFhSaGNDNXNhVzVyWlhKa0xuTjJZekFlRncweE9UQTRNRGN5TVRNMgpOREJhRncweU1EQTRNRFl5TVRNMk5EQmFNQ0l4SURBZUJnTlZCQU1URjJ4cGJtdGxjbVF0ZEdGd0xteHBibXRsCmNtUXVjM1pqTUlJQklqQU5CZ2txaGtpRzl3MEJBUUVGQUFPQ0FROEFNSUlCQ2dLQ0FRRUF1UTRhb3hLSWVnUncKZW5FWHY0QVBjWTc0SnNqNUJXSEhwMUJzY1d1Y24weEwrcEo5UnJDRXphOURXcklad2JTazhpNnlHYnpQWTZCaQpHdlIxK0NMRkZNR1VraERuS1lINk9hNzlvTXN3WGZEc1lmKzVFNU12WlZGay9XeW03ck5GWWhqWXNmengzdTY3CldWbFgyRTBGaHBrU1pMUGN6bHNCQzFzN0hxVzV4TnBYUmc2WDJqYlFWZ0xMdUNsL3FjZE05MzRsay81ODNtT3kKeVIwSkQvV3RMc3VxdVIrOWJZSjlVYXUrbGpqZUc3U1h0UVYrdkR5VDNscEZ2SFpraG5sSm53am9XN0RIN3dPNwplK0ZQc3FmOG9nQk8xUlBmUEhNakRZRERoVlJUTWRKVFpZK2VlcFc5VjVGbGJvRFZvOUtOMlhTSVRkbVJsWmF0CjJuRng3TU83YndJREFRQUJvMEl3UURBT0JnTlZIUThCQWY4RUJBTUNBcVF3SFFZRFZSMGxCQll3RkFZSUt3WUIKQlFVSEF3RUdDQ3NHQVFVRkJ3TUNNQThHQTFVZEV3RUIvd1FGTUFNQkFmOHdEUVlKS29aSWh2Y05BUUVMQlFBRApnZ0VCQUZNd3hXVnV1NFMzMi9LSVhsdURsR3dpQjh0YzFCTEVRQzUyY3hhNERodnBGNFkwZmRSOXRwMDN3S1VYClRlRWp6OUMyYzBFTW1EcVpheDVsQmxaaDBtWUFpNFowSUZkbXg4Q0FLYWowUVV1MEdQL1Jmd0taYWFuTjhBbEUKbCtRQjRLWG1ZNjRnOFZUUXR0VXhNL2FZdjkrU0FrMlcvbkZiZTFjUXpHbGFCSVh2WW9Da1N3TDFiTEpDV0N2WQowaEtteFhYdGpHZmpqZXJGTk9CTUdRZkJmQ0czZUJTZE45aS8rOEs3NS9FM21EV01iTGMwVHU2OEFsdWRxVUJRCmZsbngrNXlUaUtlaExhaW9BY0psTldrOVRCSEcySSswLy9tNTM4VGhYbnZ2ZC9uTXdTWitJbEZiVUpvbEo3Rk4KNXVUNG91Vm8xUU9BTlh3Nk5LWU1PT0VURXo0PQotLS0tLUVORCBDRVJUSUZJQ0FURS0tLS0t
---
###
### Control Plane PSP
###
---
apiVersion: policy/v1beta1
kind: PodSecurityPolicy
metadata:
  name: linkerd-linkerd-control-plane
  labels:
    linkerd.io/control-plane-ns: linkerd
spec:
  allowPrivilegeEscalation: false
  readOnlyRootFilesystem: true
  allowedCapabilities:
  - NET_ADMIN
  - NET_RAW
  requiredDropCapabilities:
  - ALL
  hostNetwork: false
  hostIPC: false
  hostPID: false
  seLinux:
    rule: RunAsAny
  runAsUser:
    rule: RunAsAny
  supplementalGroups:
    rule: MustRunAs
    ranges:
    - min: 1
      max: 65535
  fsGroup:
    rule: MustRunAs
    ranges:
    - min: 1
      max: 65535
  volumes:
  - configMap
  - emptyDir
  - secret
  - projected
  - downwardAPI
  - persistentVolumeClaim
---
apiVersion: rbac.authorization.k8s.io/v1
kind: Role
metadata:
  name: linkerd-psp
  namespace: linkerd
  labels:
    linkerd.io/control-plane-ns: linkerd
rules:
- apiGroups: ['policy', 'extensions']
  resources: ['podsecuritypolicies']
  verbs: ['use']
  resourceNames:
  - linkerd-linkerd-control-plane
---
apiVersion: rbac.authorization.k8s.io/v1
kind: RoleBinding
metadata:
  name: linkerd-psp
  namespace: linkerd
  labels:
    linkerd.io/control-plane-ns: linkerd
roleRef:
  kind: Role
  name: linkerd-psp
  apiGroup: rbac.authorization.k8s.io
subjects:
- kind: ServiceAccount
  name: linkerd-controller
  namespace: linkerd
- kind: ServiceAccount
  name: linkerd-destination
  namespace: linkerd
- kind: ServiceAccount
  name: linkerd-grafana
  namespace: linkerd
- kind: ServiceAccount
  name: linkerd-heartbeat
  namespace: linkerd
- kind: ServiceAccount
  name: linkerd-identity
  namespace: linkerd
- kind: ServiceAccount
  name: linkerd-prometheus
  namespace: linkerd
- kind: ServiceAccount
  name: linkerd-proxy-injector
  namespace: linkerd
- kind: ServiceAccount
  name: linkerd-sp-validator
  namespace: linkerd
- kind: ServiceAccount
  name: linkerd-tap
  namespace: linkerd
- kind: ServiceAccount
  name: linkerd-web
  namespace: linkerd

---
kind: ConfigMap
apiVersion: v1
metadata:
  name: linkerd-config
  namespace: linkerd
  labels:
    linkerd.io/control-plane-component: controller
    linkerd.io/control-plane-ns: linkerd
  annotations:
    linkerd.io/created-by: linkerd/cli dev-undefined
data:
  global: |
    {"linkerdNamespace":"linkerd","cniEnabled":false,"version":"UPGRADE-CONTROL-PLANE-VERSION","identityContext":{"trustDomain":"cluster.local","trustAnchorsPem":"-----BEGIN CERTIFICATE-----\nMIIBYDCCAQegAwIBAgIBATAKBggqhkjOPQQDAjAYMRYwFAYDVQQDEw1jbHVzdGVy\nLmxvY2FsMB4XDTE5MDMwMzAxNTk1MloXDTI5MDIyODAyMDM1MlowGDEWMBQGA1UE\nAxMNY2x1c3Rlci5sb2NhbDBZMBMGByqGSM49AgEGCCqGSM49AwEHA0IABAChpAt0\nxtgO9qbVtEtDK80N6iCL2Htyf2kIv2m5QkJ1y0TFQi5hTVe3wtspJ8YpZF0pl364\n6TiYeXB8tOOhIACjQjBAMA4GA1UdDwEB/wQEAwIBBjAdBgNVHSUEFjAUBggrBgEF\nBQcDAQYIKwYBBQUHAwIwDwYDVR0TAQH/BAUwAwEB/zAKBggqhkjOPQQDAgNHADBE\nAiBQ/AAwF8kG8VOmRSUTPakSSa/N4mqK2HsZuhQXCmiZHwIgZEzI5DCkpU7w3SIv\nOLO4Zsk1XrGZHGsmyiEyvYF9lpY=\n-----END CERTIFICATE-----\n","issuanceLifetime":"86400s","clockSkewAllowance":"20s","scheme":"kubernetes.io/tls"},"autoInjectContext":null,"omitWebhookSideEffects":false,"clusterDomain":"cluster.local"}
  proxy: |
    {"proxyImage":{"imageName":"gcr.io/linkerd-io/proxy","pullPolicy":"IfNotPresent"},"proxyInitImage":{"imageName":"gcr.io/linkerd-io/proxy-init","pullPolicy":"IfNotPresent"},"controlPort":{"port":4190},"ignoreInboundPorts":[],"ignoreOutboundPorts":[],"inboundPort":{"port":4143},"adminPort":{"port":4191},"outboundPort":{"port":4140},"resource":{"requestCpu":"","requestMemory":"","limitCpu":"","limitMemory":""},"proxyUid":"2102","logLevel":{"level":"warn,linkerd=info"},"disableExternalProfiles":true,"proxyVersion":"UPGRADE-PROXY-VERSION","proxyInitImageVersion":"v1.3.3","debugImage":{"imageName":"gcr.io/linkerd-io/debug","pullPolicy":"IfNotPresent"},"debugImageVersion":"UPGRADE-DEBUG-VERSION"}
  install: |
    {"cliVersion":"dev-undefined","flags":[]}
---
###
### Identity Controller Service
###

---
kind: Service
apiVersion: v1
metadata:
  name: linkerd-identity
  namespace: linkerd
  labels:
    linkerd.io/control-plane-component: identity
    linkerd.io/control-plane-ns: linkerd
  annotations:
    linkerd.io/created-by: linkerd/cli dev-undefined
spec:
  type: ClusterIP
  selector:
    linkerd.io/control-plane-component: identity
  ports:
  - name: grpc
    port: 8080
    targetPort: 8080
---
apiVersion: apps/v1
kind: Deployment
metadata:
  annotations:
    linkerd.io/created-by: linkerd/cli dev-undefined
  labels:
    app.kubernetes.io/name: identity
    app.kubernetes.io/part-of: Linkerd
    app.kubernetes.io/version: UPGRADE-CONTROL-PLANE-VERSION
    linkerd.io/control-plane-component: identity
    linkerd.io/control-plane-ns: linkerd
  name: linkerd-identity
  namespace: linkerd
spec:
  replicas: 1
  selector:
    matchLabels:
      linkerd.io/control-plane-component: identity
      linkerd.io/control-plane-ns: linkerd
      linkerd.io/proxy-deployment: linkerd-identity
  template:
    metadata:
      annotations:
        linkerd.io/created-by: linkerd/cli dev-undefined
        linkerd.io/identity-mode: default
        linkerd.io/proxy-version: UPGRADE-PROXY-VERSION
      labels:
        linkerd.io/control-plane-component: identity
        linkerd.io/control-plane-ns: linkerd
        linkerd.io/workload-ns: linkerd
        linkerd.io/proxy-deployment: linkerd-identity
    spec:
      nodeSelector:
        beta.kubernetes.io/os: linux
      containers:
      - args:
        - identity
        - -log-level=info
        image: gcr.io/linkerd-io/controller:UPGRADE-CONTROL-PLANE-VERSION
        imagePullPolicy: IfNotPresent
        livenessProbe:
          httpGet:
            path: /ping
            port: 9990
          initialDelaySeconds: 10
        name: identity
        ports:
        - containerPort: 8080
          name: grpc
        - containerPort: 9990
          name: admin-http
        readinessProbe:
          failureThreshold: 7
          httpGet:
            path: /ready
            port: 9990
        securityContext:
          runAsUser: 2103
        volumeMounts:
        - mountPath: /var/run/linkerd/config
          name: config
        - mountPath: /var/run/linkerd/identity/issuer
          name: identity-issuer
      - env:
        - name: LINKERD2_PROXY_LOG
          value: warn,linkerd=info
        - name: LINKERD2_PROXY_DESTINATION_SVC_ADDR
          value: linkerd-dst.linkerd.svc.cluster.local:8086
        - name: LINKERD2_PROXY_DESTINATION_GET_NETWORKS
          value: "10.0.0.0/8,172.16.0.0/12,192.168.0.0/16"
        - name: LINKERD2_PROXY_CONTROL_LISTEN_ADDR
          value: 0.0.0.0:4190
        - name: LINKERD2_PROXY_ADMIN_LISTEN_ADDR
          value: 0.0.0.0:4191
        - name: LINKERD2_PROXY_OUTBOUND_LISTEN_ADDR
          value: 127.0.0.1:4140
        - name: LINKERD2_PROXY_INBOUND_LISTEN_ADDR
          value: 0.0.0.0:4143
        - name: LINKERD2_PROXY_DESTINATION_GET_SUFFIXES
          value: svc.cluster.local.
        - name: LINKERD2_PROXY_DESTINATION_PROFILE_SUFFIXES
          value: svc.cluster.local.
        - name: LINKERD2_PROXY_INBOUND_ACCEPT_KEEPALIVE
          value: 10000ms
        - name: LINKERD2_PROXY_OUTBOUND_CONNECT_KEEPALIVE
          value: 10000ms
        - name: _pod_ns
          valueFrom:
            fieldRef:
              fieldPath: metadata.namespace
        - name: LINKERD2_PROXY_DESTINATION_CONTEXT
          value: ns:$(_pod_ns)
        - name: LINKERD2_PROXY_IDENTITY_DIR
          value: /var/run/linkerd/identity/end-entity
        - name: LINKERD2_PROXY_IDENTITY_TRUST_ANCHORS
          value: |
            -----BEGIN CERTIFICATE-----
            MIIBYDCCAQegAwIBAgIBATAKBggqhkjOPQQDAjAYMRYwFAYDVQQDEw1jbHVzdGVy
            LmxvY2FsMB4XDTE5MDMwMzAxNTk1MloXDTI5MDIyODAyMDM1MlowGDEWMBQGA1UE
            AxMNY2x1c3Rlci5sb2NhbDBZMBMGByqGSM49AgEGCCqGSM49AwEHA0IABAChpAt0
            xtgO9qbVtEtDK80N6iCL2Htyf2kIv2m5QkJ1y0TFQi5hTVe3wtspJ8YpZF0pl364
            6TiYeXB8tOOhIACjQjBAMA4GA1UdDwEB/wQEAwIBBjAdBgNVHSUEFjAUBggrBgEF
            BQcDAQYIKwYBBQUHAwIwDwYDVR0TAQH/BAUwAwEB/zAKBggqhkjOPQQDAgNHADBE
            AiBQ/AAwF8kG8VOmRSUTPakSSa/N4mqK2HsZuhQXCmiZHwIgZEzI5DCkpU7w3SIv
            OLO4Zsk1XrGZHGsmyiEyvYF9lpY=
            -----END CERTIFICATE-----
        - name: LINKERD2_PROXY_IDENTITY_TOKEN_FILE
          value: /var/run/secrets/kubernetes.io/serviceaccount/token
        - name: LINKERD2_PROXY_IDENTITY_SVC_ADDR
          value: localhost.:8080
        - name: _pod_sa
          valueFrom:
            fieldRef:
              fieldPath: spec.serviceAccountName
        - name: _l5d_ns
          value: linkerd
        - name: _l5d_trustdomain
          value: cluster.local
        - name: LINKERD2_PROXY_IDENTITY_LOCAL_NAME
          value: $(_pod_sa).$(_pod_ns).serviceaccount.identity.$(_l5d_ns).$(_l5d_trustdomain)
        - name: LINKERD2_PROXY_IDENTITY_SVC_NAME
          value: linkerd-identity.$(_l5d_ns).serviceaccount.identity.$(_l5d_ns).$(_l5d_trustdomain)
        - name: LINKERD2_PROXY_DESTINATION_SVC_NAME
          value: linkerd-destination.$(_l5d_ns).serviceaccount.identity.$(_l5d_ns).$(_l5d_trustdomain)
        - name: LINKERD2_PROXY_TAP_SVC_NAME
          value: linkerd-tap.$(_l5d_ns).serviceaccount.identity.$(_l5d_ns).$(_l5d_trustdomain)
        image: gcr.io/linkerd-io/proxy:UPGRADE-PROXY-VERSION
        imagePullPolicy: IfNotPresent
        livenessProbe:
          httpGet:
            path: /live
            port: 4191
          initialDelaySeconds: 10
        name: linkerd-proxy
        ports:
        - containerPort: 4143
          name: linkerd-proxy
        - containerPort: 4191
          name: linkerd-admin
        readinessProbe:
          httpGet:
            path: /ready
            port: 4191
          initialDelaySeconds: 2
        resources:
        securityContext:
          allowPrivilegeEscalation: false
          readOnlyRootFilesystem: true
          runAsUser: 2102
        terminationMessagePolicy: FallbackToLogsOnError
        volumeMounts:
        - mountPath: /var/run/linkerd/identity/end-entity
          name: linkerd-identity-end-entity
      initContainers:
      - args:
        - --incoming-proxy-port
        - "4143"
        - --outgoing-proxy-port
        - "4140"
        - --proxy-uid
        - "2102"
        - --inbound-ports-to-ignore
        - 4190,4191
        - --outbound-ports-to-ignore
        - "443"
        image: gcr.io/linkerd-io/proxy-init:v1.3.3
        imagePullPolicy: IfNotPresent
        name: linkerd-init
        resources:
          limits:
            cpu: "100m"
            memory: "50Mi"
          requests:
            cpu: "10m"
            memory: "10Mi"
        securityContext:
          allowPrivilegeEscalation: false
          capabilities:
            add:
            - NET_ADMIN
            - NET_RAW
          privileged: false
          readOnlyRootFilesystem: true
          runAsNonRoot: false
          runAsUser: 0
        terminationMessagePolicy: FallbackToLogsOnError
      serviceAccountName: linkerd-identity
      volumes:
      - configMap:
          name: linkerd-config
        name: config
      - name: identity-issuer
        secret:
          secretName: linkerd-identity-issuer
      - emptyDir:
          medium: Memory
        name: linkerd-identity-end-entity
---
###
### Controller
###
---
kind: Service
apiVersion: v1
metadata:
  name: linkerd-controller-api
  namespace: linkerd
  labels:
    linkerd.io/control-plane-component: controller
    linkerd.io/control-plane-ns: linkerd
  annotations:
    linkerd.io/created-by: linkerd/cli dev-undefined
spec:
  type: ClusterIP
  selector:
    linkerd.io/control-plane-component: controller
  ports:
  - name: http
    port: 8085
    targetPort: 8085
---
apiVersion: apps/v1
kind: Deployment
metadata:
  annotations:
    linkerd.io/created-by: linkerd/cli dev-undefined
  labels:
    app.kubernetes.io/name: controller
    app.kubernetes.io/part-of: Linkerd
    app.kubernetes.io/version: UPGRADE-CONTROL-PLANE-VERSION
    linkerd.io/control-plane-component: controller
    linkerd.io/control-plane-ns: linkerd
  name: linkerd-controller
  namespace: linkerd
spec:
  replicas: 1
  selector:
    matchLabels:
      linkerd.io/control-plane-component: controller
      linkerd.io/control-plane-ns: linkerd
      linkerd.io/proxy-deployment: linkerd-controller
  template:
    metadata:
      annotations:
        linkerd.io/created-by: linkerd/cli dev-undefined
        linkerd.io/identity-mode: default
        linkerd.io/proxy-version: UPGRADE-PROXY-VERSION
      labels:
        linkerd.io/control-plane-component: controller
        linkerd.io/control-plane-ns: linkerd
        linkerd.io/workload-ns: linkerd
        linkerd.io/proxy-deployment: linkerd-controller
    spec:
      nodeSelector:
        beta.kubernetes.io/os: linux
      containers:
      - args:
        - public-api
        - -prometheus-url=http://linkerd-prometheus.linkerd.svc.cluster.local:9090
        - -destination-addr=linkerd-dst.linkerd.svc.cluster.local:8086
        - -controller-namespace=linkerd
        - -log-level=info
        image: gcr.io/linkerd-io/controller:UPGRADE-CONTROL-PLANE-VERSION
        imagePullPolicy: IfNotPresent
        livenessProbe:
          httpGet:
            path: /ping
            port: 9995
          initialDelaySeconds: 10
        name: public-api
        ports:
        - containerPort: 8085
          name: http
        - containerPort: 9995
          name: admin-http
        readinessProbe:
          failureThreshold: 7
          httpGet:
            path: /ready
            port: 9995
        securityContext:
          runAsUser: 2103
        volumeMounts:
        - mountPath: /var/run/linkerd/config
          name: config
      - env:
        - name: LINKERD2_PROXY_LOG
          value: warn,linkerd=info
        - name: LINKERD2_PROXY_DESTINATION_SVC_ADDR
          value: linkerd-dst.linkerd.svc.cluster.local:8086
        - name: LINKERD2_PROXY_DESTINATION_GET_NETWORKS
          value: "10.0.0.0/8,172.16.0.0/12,192.168.0.0/16"
        - name: LINKERD2_PROXY_CONTROL_LISTEN_ADDR
          value: 0.0.0.0:4190
        - name: LINKERD2_PROXY_ADMIN_LISTEN_ADDR
          value: 0.0.0.0:4191
        - name: LINKERD2_PROXY_OUTBOUND_LISTEN_ADDR
          value: 127.0.0.1:4140
        - name: LINKERD2_PROXY_INBOUND_LISTEN_ADDR
          value: 0.0.0.0:4143
        - name: LINKERD2_PROXY_DESTINATION_GET_SUFFIXES
          value: svc.cluster.local.
        - name: LINKERD2_PROXY_DESTINATION_PROFILE_SUFFIXES
          value: svc.cluster.local.
        - name: LINKERD2_PROXY_INBOUND_ACCEPT_KEEPALIVE
          value: 10000ms
        - name: LINKERD2_PROXY_OUTBOUND_CONNECT_KEEPALIVE
          value: 10000ms
        - name: _pod_ns
          valueFrom:
            fieldRef:
              fieldPath: metadata.namespace
        - name: LINKERD2_PROXY_DESTINATION_CONTEXT
          value: ns:$(_pod_ns)
        - name: LINKERD2_PROXY_IDENTITY_DIR
          value: /var/run/linkerd/identity/end-entity
        - name: LINKERD2_PROXY_IDENTITY_TRUST_ANCHORS
          value: |
            -----BEGIN CERTIFICATE-----
            MIIBYDCCAQegAwIBAgIBATAKBggqhkjOPQQDAjAYMRYwFAYDVQQDEw1jbHVzdGVy
            LmxvY2FsMB4XDTE5MDMwMzAxNTk1MloXDTI5MDIyODAyMDM1MlowGDEWMBQGA1UE
            AxMNY2x1c3Rlci5sb2NhbDBZMBMGByqGSM49AgEGCCqGSM49AwEHA0IABAChpAt0
            xtgO9qbVtEtDK80N6iCL2Htyf2kIv2m5QkJ1y0TFQi5hTVe3wtspJ8YpZF0pl364
            6TiYeXB8tOOhIACjQjBAMA4GA1UdDwEB/wQEAwIBBjAdBgNVHSUEFjAUBggrBgEF
            BQcDAQYIKwYBBQUHAwIwDwYDVR0TAQH/BAUwAwEB/zAKBggqhkjOPQQDAgNHADBE
            AiBQ/AAwF8kG8VOmRSUTPakSSa/N4mqK2HsZuhQXCmiZHwIgZEzI5DCkpU7w3SIv
            OLO4Zsk1XrGZHGsmyiEyvYF9lpY=
            -----END CERTIFICATE-----
        - name: LINKERD2_PROXY_IDENTITY_TOKEN_FILE
          value: /var/run/secrets/kubernetes.io/serviceaccount/token
        - name: LINKERD2_PROXY_IDENTITY_SVC_ADDR
          value: linkerd-identity.linkerd.svc.cluster.local:8080
        - name: _pod_sa
          valueFrom:
            fieldRef:
              fieldPath: spec.serviceAccountName
        - name: _l5d_ns
          value: linkerd
        - name: _l5d_trustdomain
          value: cluster.local
        - name: LINKERD2_PROXY_IDENTITY_LOCAL_NAME
          value: $(_pod_sa).$(_pod_ns).serviceaccount.identity.$(_l5d_ns).$(_l5d_trustdomain)
        - name: LINKERD2_PROXY_IDENTITY_SVC_NAME
          value: linkerd-identity.$(_l5d_ns).serviceaccount.identity.$(_l5d_ns).$(_l5d_trustdomain)
        - name: LINKERD2_PROXY_DESTINATION_SVC_NAME
          value: linkerd-destination.$(_l5d_ns).serviceaccount.identity.$(_l5d_ns).$(_l5d_trustdomain)
        - name: LINKERD2_PROXY_TAP_SVC_NAME
          value: linkerd-tap.$(_l5d_ns).serviceaccount.identity.$(_l5d_ns).$(_l5d_trustdomain)
        image: gcr.io/linkerd-io/proxy:UPGRADE-PROXY-VERSION
        imagePullPolicy: IfNotPresent
        livenessProbe:
          httpGet:
            path: /live
            port: 4191
          initialDelaySeconds: 10
        name: linkerd-proxy
        ports:
        - containerPort: 4143
          name: linkerd-proxy
        - containerPort: 4191
          name: linkerd-admin
        readinessProbe:
          httpGet:
            path: /ready
            port: 4191
          initialDelaySeconds: 2
        resources:
        securityContext:
          allowPrivilegeEscalation: false
          readOnlyRootFilesystem: true
          runAsUser: 2102
        terminationMessagePolicy: FallbackToLogsOnError
        volumeMounts:
        - mountPath: /var/run/linkerd/identity/end-entity
          name: linkerd-identity-end-entity
      initContainers:
      - args:
        - --incoming-proxy-port
        - "4143"
        - --outgoing-proxy-port
        - "4140"
        - --proxy-uid
        - "2102"
        - --inbound-ports-to-ignore
        - 4190,4191
        - --outbound-ports-to-ignore
        - "443"
        image: gcr.io/linkerd-io/proxy-init:v1.3.3
        imagePullPolicy: IfNotPresent
        name: linkerd-init
        resources:
          limits:
            cpu: "100m"
            memory: "50Mi"
          requests:
            cpu: "10m"
            memory: "10Mi"
        securityContext:
          allowPrivilegeEscalation: false
          capabilities:
            add:
            - NET_ADMIN
            - NET_RAW
          privileged: false
          readOnlyRootFilesystem: true
          runAsNonRoot: false
          runAsUser: 0
        terminationMessagePolicy: FallbackToLogsOnError
      serviceAccountName: linkerd-controller
      volumes:
      - configMap:
          name: linkerd-config
        name: config
      - emptyDir:
          medium: Memory
        name: linkerd-identity-end-entity
---
###
### Destination Controller Service
###
---
kind: Service
apiVersion: v1
metadata:
  name: linkerd-dst
  namespace: linkerd
  labels:
    linkerd.io/control-plane-component: destination
    linkerd.io/control-plane-ns: linkerd
  annotations:
    linkerd.io/created-by: linkerd/cli dev-undefined
spec:
  type: ClusterIP
  selector:
    linkerd.io/control-plane-component: destination
  ports:
  - name: grpc
    port: 8086
    targetPort: 8086
---
apiVersion: apps/v1
kind: Deployment
metadata:
  annotations:
    linkerd.io/created-by: linkerd/cli dev-undefined
  labels:
    app.kubernetes.io/name: destination
    app.kubernetes.io/part-of: Linkerd
    app.kubernetes.io/version: UPGRADE-CONTROL-PLANE-VERSION
    linkerd.io/control-plane-component: destination
    linkerd.io/control-plane-ns: linkerd
  name: linkerd-destination
  namespace: linkerd
spec:
  replicas: 1
  selector:
    matchLabels:
      linkerd.io/control-plane-component: destination
      linkerd.io/control-plane-ns: linkerd
      linkerd.io/proxy-deployment: linkerd-destination
  template:
    metadata:
      annotations:
        linkerd.io/created-by: linkerd/cli dev-undefined
        linkerd.io/identity-mode: default
        linkerd.io/proxy-version: UPGRADE-PROXY-VERSION
      labels:
        linkerd.io/control-plane-component: destination
        linkerd.io/control-plane-ns: linkerd
        linkerd.io/workload-ns: linkerd
        linkerd.io/proxy-deployment: linkerd-destination
    spec:
      nodeSelector:
        beta.kubernetes.io/os: linux
      containers:
      - args:
        - destination
        - -addr=:8086
        - -controller-namespace=linkerd
        - -enable-h2-upgrade=true
        - -log-level=info
        image: gcr.io/linkerd-io/controller:UPGRADE-CONTROL-PLANE-VERSION
        imagePullPolicy: IfNotPresent
        livenessProbe:
          httpGet:
            path: /ping
            port: 9996
          initialDelaySeconds: 10
        name: destination
        ports:
        - containerPort: 8086
          name: grpc
        - containerPort: 9996
          name: admin-http
        readinessProbe:
          failureThreshold: 7
          httpGet:
            path: /ready
            port: 9996
        securityContext:
          runAsUser: 2103
        volumeMounts:
        - mountPath: /var/run/linkerd/config
          name: config
      - env:
        - name: LINKERD2_PROXY_LOG
          value: warn,linkerd=info
        - name: LINKERD2_PROXY_DESTINATION_SVC_ADDR
          value: localhost.:8086
        - name: LINKERD2_PROXY_DESTINATION_GET_NETWORKS
          value: "10.0.0.0/8,172.16.0.0/12,192.168.0.0/16"
        - name: LINKERD2_PROXY_CONTROL_LISTEN_ADDR
          value: 0.0.0.0:4190
        - name: LINKERD2_PROXY_ADMIN_LISTEN_ADDR
          value: 0.0.0.0:4191
        - name: LINKERD2_PROXY_OUTBOUND_LISTEN_ADDR
          value: 127.0.0.1:4140
        - name: LINKERD2_PROXY_INBOUND_LISTEN_ADDR
          value: 0.0.0.0:4143
        - name: LINKERD2_PROXY_DESTINATION_GET_SUFFIXES
          value: svc.cluster.local.
        - name: LINKERD2_PROXY_DESTINATION_PROFILE_SUFFIXES
          value: svc.cluster.local.
        - name: LINKERD2_PROXY_INBOUND_ACCEPT_KEEPALIVE
          value: 10000ms
        - name: LINKERD2_PROXY_OUTBOUND_CONNECT_KEEPALIVE
          value: 10000ms
        - name: _pod_ns
          valueFrom:
            fieldRef:
              fieldPath: metadata.namespace
        - name: LINKERD2_PROXY_DESTINATION_CONTEXT
          value: ns:$(_pod_ns)
        - name: LINKERD2_PROXY_IDENTITY_DIR
          value: /var/run/linkerd/identity/end-entity
        - name: LINKERD2_PROXY_IDENTITY_TRUST_ANCHORS
          value: |
            -----BEGIN CERTIFICATE-----
            MIIBYDCCAQegAwIBAgIBATAKBggqhkjOPQQDAjAYMRYwFAYDVQQDEw1jbHVzdGVy
            LmxvY2FsMB4XDTE5MDMwMzAxNTk1MloXDTI5MDIyODAyMDM1MlowGDEWMBQGA1UE
            AxMNY2x1c3Rlci5sb2NhbDBZMBMGByqGSM49AgEGCCqGSM49AwEHA0IABAChpAt0
            xtgO9qbVtEtDK80N6iCL2Htyf2kIv2m5QkJ1y0TFQi5hTVe3wtspJ8YpZF0pl364
            6TiYeXB8tOOhIACjQjBAMA4GA1UdDwEB/wQEAwIBBjAdBgNVHSUEFjAUBggrBgEF
            BQcDAQYIKwYBBQUHAwIwDwYDVR0TAQH/BAUwAwEB/zAKBggqhkjOPQQDAgNHADBE
            AiBQ/AAwF8kG8VOmRSUTPakSSa/N4mqK2HsZuhQXCmiZHwIgZEzI5DCkpU7w3SIv
            OLO4Zsk1XrGZHGsmyiEyvYF9lpY=
            -----END CERTIFICATE-----
        - name: LINKERD2_PROXY_IDENTITY_TOKEN_FILE
          value: /var/run/secrets/kubernetes.io/serviceaccount/token
        - name: LINKERD2_PROXY_IDENTITY_SVC_ADDR
          value: linkerd-identity.linkerd.svc.cluster.local:8080
        - name: _pod_sa
          valueFrom:
            fieldRef:
              fieldPath: spec.serviceAccountName
        - name: _l5d_ns
          value: linkerd
        - name: _l5d_trustdomain
          value: cluster.local
        - name: LINKERD2_PROXY_IDENTITY_LOCAL_NAME
          value: $(_pod_sa).$(_pod_ns).serviceaccount.identity.$(_l5d_ns).$(_l5d_trustdomain)
        - name: LINKERD2_PROXY_IDENTITY_SVC_NAME
          value: linkerd-identity.$(_l5d_ns).serviceaccount.identity.$(_l5d_ns).$(_l5d_trustdomain)
        - name: LINKERD2_PROXY_DESTINATION_SVC_NAME
          value: linkerd-destination.$(_l5d_ns).serviceaccount.identity.$(_l5d_ns).$(_l5d_trustdomain)
        - name: LINKERD2_PROXY_TAP_SVC_NAME
          value: linkerd-tap.$(_l5d_ns).serviceaccount.identity.$(_l5d_ns).$(_l5d_trustdomain)
        image: gcr.io/linkerd-io/proxy:UPGRADE-PROXY-VERSION
        imagePullPolicy: IfNotPresent
        livenessProbe:
          httpGet:
            path: /live
            port: 4191
          initialDelaySeconds: 10
        name: linkerd-proxy
        ports:
        - containerPort: 4143
          name: linkerd-proxy
        - containerPort: 4191
          name: linkerd-admin
        readinessProbe:
          httpGet:
            path: /ready
            port: 4191
          initialDelaySeconds: 2
        resources:
        securityContext:
          allowPrivilegeEscalation: false
          readOnlyRootFilesystem: true
          runAsUser: 2102
        terminationMessagePolicy: FallbackToLogsOnError
        volumeMounts:
        - mountPath: /var/run/linkerd/identity/end-entity
          name: linkerd-identity-end-entity
      initContainers:
      - args:
        - --incoming-proxy-port
        - "4143"
        - --outgoing-proxy-port
        - "4140"
        - --proxy-uid
        - "2102"
        - --inbound-ports-to-ignore
        - 4190,4191
        - --outbound-ports-to-ignore
        - "443"
        image: gcr.io/linkerd-io/proxy-init:v1.3.3
        imagePullPolicy: IfNotPresent
        name: linkerd-init
        resources:
          limits:
            cpu: "100m"
            memory: "50Mi"
          requests:
            cpu: "10m"
            memory: "10Mi"
        securityContext:
          allowPrivilegeEscalation: false
          capabilities:
            add:
            - NET_ADMIN
            - NET_RAW
          privileged: false
          readOnlyRootFilesystem: true
          runAsNonRoot: false
          runAsUser: 0
        terminationMessagePolicy: FallbackToLogsOnError
      serviceAccountName: linkerd-destination
      volumes:
      - configMap:
          name: linkerd-config
        name: config
      - emptyDir:
          medium: Memory
        name: linkerd-identity-end-entity
---
###
### Heartbeat
###
---
apiVersion: batch/v1beta1
kind: CronJob
metadata:
  name: linkerd-heartbeat
  namespace: linkerd
  labels:
    app.kubernetes.io/name: heartbeat
    app.kubernetes.io/part-of: Linkerd
    app.kubernetes.io/version: UPGRADE-CONTROL-PLANE-VERSION
    linkerd.io/control-plane-component: heartbeat
    linkerd.io/control-plane-ns: linkerd
  annotations:
    linkerd.io/created-by: linkerd/cli dev-undefined
spec:
  schedule: "1 2 3 4 5"
  successfulJobsHistoryLimit: 0
  jobTemplate:
    spec:
      template:
        metadata:
          labels:
            linkerd.io/control-plane-component: heartbeat
            linkerd.io/workload-ns: linkerd
          annotations:
            linkerd.io/created-by: linkerd/cli dev-undefined
        spec:
          nodeSelector:
            beta.kubernetes.io/os: linux
          serviceAccountName: linkerd-heartbeat
          restartPolicy: Never
          containers:
          - name: heartbeat
            image: gcr.io/linkerd-io/controller:UPGRADE-CONTROL-PLANE-VERSION
            imagePullPolicy: IfNotPresent
            args:
            - "heartbeat"
            - "-prometheus-url=http://linkerd-prometheus.linkerd.svc.cluster.local:9090"
            - "-controller-namespace=linkerd"
            - "-log-level=info"
            securityContext:
              runAsUser: 2103
---
###
### Web
###
---
kind: Service
apiVersion: v1
metadata:
  name: linkerd-web
  namespace: linkerd
  labels:
    linkerd.io/control-plane-component: web
    linkerd.io/control-plane-ns: linkerd
  annotations:
    linkerd.io/created-by: linkerd/cli dev-undefined
spec:
  type: ClusterIP
  selector:
    linkerd.io/control-plane-component: web
  ports:
  - name: http
    port: 8084
    targetPort: 8084
  - name: admin-http
    port: 9994
    targetPort: 9994
---
apiVersion: apps/v1
kind: Deployment
metadata:
  annotations:
    linkerd.io/created-by: linkerd/cli dev-undefined
  labels:
    app.kubernetes.io/name: web
    app.kubernetes.io/part-of: Linkerd
    app.kubernetes.io/version: UPGRADE-CONTROL-PLANE-VERSION
    linkerd.io/control-plane-component: web
    linkerd.io/control-plane-ns: linkerd
  name: linkerd-web
  namespace: linkerd
spec:
  replicas: 1
  selector:
    matchLabels:
      linkerd.io/control-plane-component: web
      linkerd.io/control-plane-ns: linkerd
      linkerd.io/proxy-deployment: linkerd-web
  template:
    metadata:
      annotations:
        linkerd.io/created-by: linkerd/cli dev-undefined
        linkerd.io/identity-mode: default
        linkerd.io/proxy-version: UPGRADE-PROXY-VERSION
      labels:
        linkerd.io/control-plane-component: web
        linkerd.io/control-plane-ns: linkerd
        linkerd.io/workload-ns: linkerd
        linkerd.io/proxy-deployment: linkerd-web
    spec:
      nodeSelector:
        beta.kubernetes.io/os: linux
      containers:
      - args:
        - -api-addr=linkerd-controller-api.linkerd.svc.cluster.local:8085
        - -grafana-addr=linkerd-grafana.linkerd.svc.cluster.local:3000
        - -controller-namespace=linkerd
        - -log-level=info
        - -enforced-host=^(localhost|127\.0\.0\.1|linkerd-web\.linkerd\.svc\.cluster\.local|linkerd-web\.linkerd\.svc|\[::1\])(:\d+)?$
        image: gcr.io/linkerd-io/web:UPGRADE-CONTROL-PLANE-VERSION
        imagePullPolicy: IfNotPresent
        livenessProbe:
          httpGet:
            path: /ping
            port: 9994
          initialDelaySeconds: 10
        name: web
        ports:
        - containerPort: 8084
          name: http
        - containerPort: 9994
          name: admin-http
        readinessProbe:
          failureThreshold: 7
          httpGet:
            path: /ready
            port: 9994
        securityContext:
          runAsUser: 2103
        volumeMounts:
        - mountPath: /var/run/linkerd/config
          name: config
      - env:
        - name: LINKERD2_PROXY_LOG
          value: warn,linkerd=info
        - name: LINKERD2_PROXY_DESTINATION_SVC_ADDR
          value: linkerd-dst.linkerd.svc.cluster.local:8086
        - name: LINKERD2_PROXY_DESTINATION_GET_NETWORKS
          value: "10.0.0.0/8,172.16.0.0/12,192.168.0.0/16"
        - name: LINKERD2_PROXY_CONTROL_LISTEN_ADDR
          value: 0.0.0.0:4190
        - name: LINKERD2_PROXY_ADMIN_LISTEN_ADDR
          value: 0.0.0.0:4191
        - name: LINKERD2_PROXY_OUTBOUND_LISTEN_ADDR
          value: 127.0.0.1:4140
        - name: LINKERD2_PROXY_INBOUND_LISTEN_ADDR
          value: 0.0.0.0:4143
        - name: LINKERD2_PROXY_DESTINATION_GET_SUFFIXES
          value: svc.cluster.local.
        - name: LINKERD2_PROXY_DESTINATION_PROFILE_SUFFIXES
          value: svc.cluster.local.
        - name: LINKERD2_PROXY_INBOUND_ACCEPT_KEEPALIVE
          value: 10000ms
        - name: LINKERD2_PROXY_OUTBOUND_CONNECT_KEEPALIVE
          value: 10000ms
        - name: _pod_ns
          valueFrom:
            fieldRef:
              fieldPath: metadata.namespace
        - name: LINKERD2_PROXY_DESTINATION_CONTEXT
          value: ns:$(_pod_ns)
        - name: LINKERD2_PROXY_IDENTITY_DIR
          value: /var/run/linkerd/identity/end-entity
        - name: LINKERD2_PROXY_IDENTITY_TRUST_ANCHORS
          value: |
            -----BEGIN CERTIFICATE-----
            MIIBYDCCAQegAwIBAgIBATAKBggqhkjOPQQDAjAYMRYwFAYDVQQDEw1jbHVzdGVy
            LmxvY2FsMB4XDTE5MDMwMzAxNTk1MloXDTI5MDIyODAyMDM1MlowGDEWMBQGA1UE
            AxMNY2x1c3Rlci5sb2NhbDBZMBMGByqGSM49AgEGCCqGSM49AwEHA0IABAChpAt0
            xtgO9qbVtEtDK80N6iCL2Htyf2kIv2m5QkJ1y0TFQi5hTVe3wtspJ8YpZF0pl364
            6TiYeXB8tOOhIACjQjBAMA4GA1UdDwEB/wQEAwIBBjAdBgNVHSUEFjAUBggrBgEF
            BQcDAQYIKwYBBQUHAwIwDwYDVR0TAQH/BAUwAwEB/zAKBggqhkjOPQQDAgNHADBE
            AiBQ/AAwF8kG8VOmRSUTPakSSa/N4mqK2HsZuhQXCmiZHwIgZEzI5DCkpU7w3SIv
            OLO4Zsk1XrGZHGsmyiEyvYF9lpY=
            -----END CERTIFICATE-----
        - name: LINKERD2_PROXY_IDENTITY_TOKEN_FILE
          value: /var/run/secrets/kubernetes.io/serviceaccount/token
        - name: LINKERD2_PROXY_IDENTITY_SVC_ADDR
          value: linkerd-identity.linkerd.svc.cluster.local:8080
        - name: _pod_sa
          valueFrom:
            fieldRef:
              fieldPath: spec.serviceAccountName
        - name: _l5d_ns
          value: linkerd
        - name: _l5d_trustdomain
          value: cluster.local
        - name: LINKERD2_PROXY_IDENTITY_LOCAL_NAME
          value: $(_pod_sa).$(_pod_ns).serviceaccount.identity.$(_l5d_ns).$(_l5d_trustdomain)
        - name: LINKERD2_PROXY_IDENTITY_SVC_NAME
          value: linkerd-identity.$(_l5d_ns).serviceaccount.identity.$(_l5d_ns).$(_l5d_trustdomain)
        - name: LINKERD2_PROXY_DESTINATION_SVC_NAME
          value: linkerd-destination.$(_l5d_ns).serviceaccount.identity.$(_l5d_ns).$(_l5d_trustdomain)
        - name: LINKERD2_PROXY_TAP_SVC_NAME
          value: linkerd-tap.$(_l5d_ns).serviceaccount.identity.$(_l5d_ns).$(_l5d_trustdomain)
        image: gcr.io/linkerd-io/proxy:UPGRADE-PROXY-VERSION
        imagePullPolicy: IfNotPresent
        livenessProbe:
          httpGet:
            path: /live
            port: 4191
          initialDelaySeconds: 10
        name: linkerd-proxy
        ports:
        - containerPort: 4143
          name: linkerd-proxy
        - containerPort: 4191
          name: linkerd-admin
        readinessProbe:
          httpGet:
            path: /ready
            port: 4191
          initialDelaySeconds: 2
        resources:
        securityContext:
          allowPrivilegeEscalation: false
          readOnlyRootFilesystem: true
          runAsUser: 2102
        terminationMessagePolicy: FallbackToLogsOnError
        volumeMounts:
        - mountPath: /var/run/linkerd/identity/end-entity
          name: linkerd-identity-end-entity
      initContainers:
      - args:
        - --incoming-proxy-port
        - "4143"
        - --outgoing-proxy-port
        - "4140"
        - --proxy-uid
        - "2102"
        - --inbound-ports-to-ignore
        - 4190,4191
        - --outbound-ports-to-ignore
        - "443"
        image: gcr.io/linkerd-io/proxy-init:v1.3.3
        imagePullPolicy: IfNotPresent
        name: linkerd-init
        resources:
          limits:
            cpu: "100m"
            memory: "50Mi"
          requests:
            cpu: "10m"
            memory: "10Mi"
        securityContext:
          allowPrivilegeEscalation: false
          capabilities:
            add:
            - NET_ADMIN
            - NET_RAW
          privileged: false
          readOnlyRootFilesystem: true
          runAsNonRoot: false
          runAsUser: 0
        terminationMessagePolicy: FallbackToLogsOnError
      serviceAccountName: linkerd-web
      volumes:
      - configMap:
          name: linkerd-config
        name: config
      - emptyDir:
          medium: Memory
        name: linkerd-identity-end-entity
---
###
### Proxy Injector
###
---
apiVersion: apps/v1
kind: Deployment
metadata:
  annotations:
    linkerd.io/created-by: linkerd/cli dev-undefined
  labels:
    app.kubernetes.io/name: proxy-injector
    app.kubernetes.io/part-of: Linkerd
    app.kubernetes.io/version: UPGRADE-CONTROL-PLANE-VERSION
    linkerd.io/control-plane-component: proxy-injector
    linkerd.io/control-plane-ns: linkerd
  name: linkerd-proxy-injector
  namespace: linkerd
spec:
  replicas: 1
  selector:
    matchLabels:
      linkerd.io/control-plane-component: proxy-injector
  template:
    metadata:
      annotations:
        linkerd.io/created-by: linkerd/cli dev-undefined
        linkerd.io/identity-mode: default
        linkerd.io/proxy-version: UPGRADE-PROXY-VERSION
      labels:
        linkerd.io/control-plane-component: proxy-injector
        linkerd.io/control-plane-ns: linkerd
        linkerd.io/workload-ns: linkerd
        linkerd.io/proxy-deployment: linkerd-proxy-injector
    spec:
      nodeSelector:
        beta.kubernetes.io/os: linux
      containers:
      - args:
        - proxy-injector
        - -log-level=info
        image: gcr.io/linkerd-io/controller:UPGRADE-CONTROL-PLANE-VERSION
        imagePullPolicy: IfNotPresent
        livenessProbe:
          httpGet:
            path: /ping
            port: 9995
          initialDelaySeconds: 10
        name: proxy-injector
        ports:
        - containerPort: 8443
          name: proxy-injector
        - containerPort: 9995
          name: admin-http
        readinessProbe:
          failureThreshold: 7
          httpGet:
            path: /ready
            port: 9995
        securityContext:
<<<<<<< HEAD
=======
          runAsUser: 65534
        volumeMounts:
        - mountPath: /data
          name: data
        - mountPath: /etc/prometheus/prometheus.yml
          name: prometheus-config
          subPath: prometheus.yml
          readOnly: true
      - env:
        - name: LINKERD2_PROXY_LOG
          value: warn,linkerd=info
        - name: LINKERD2_PROXY_DESTINATION_SVC_ADDR
          value: linkerd-dst.linkerd.svc.cluster.local:8086
        - name: LINKERD2_PROXY_DESTINATION_GET_NETWORKS
          value: "10.0.0.0/8,172.16.0.0/12,192.168.0.0/16"
        - name: LINKERD2_PROXY_CONTROL_LISTEN_ADDR
          value: 0.0.0.0:4190
        - name: LINKERD2_PROXY_ADMIN_LISTEN_ADDR
          value: 0.0.0.0:4191
        - name: LINKERD2_PROXY_OUTBOUND_LISTEN_ADDR
          value: 127.0.0.1:4140
        - name: LINKERD2_PROXY_INBOUND_LISTEN_ADDR
          value: 0.0.0.0:4143
        - name: LINKERD2_PROXY_DESTINATION_GET_SUFFIXES
          value: svc.cluster.local.
        - name: LINKERD2_PROXY_DESTINATION_PROFILE_SUFFIXES
          value: svc.cluster.local.
        - name: LINKERD2_PROXY_INBOUND_ACCEPT_KEEPALIVE
          value: 10000ms
        - name: LINKERD2_PROXY_OUTBOUND_CONNECT_KEEPALIVE
          value: 10000ms
        - name: _pod_ns
          valueFrom:
            fieldRef:
              fieldPath: metadata.namespace
        - name: LINKERD2_PROXY_DESTINATION_CONTEXT
          value: ns:$(_pod_ns)
        - name: LINKERD2_PROXY_OUTBOUND_ROUTER_CAPACITY
          value: "10000"
        - name: LINKERD2_PROXY_IDENTITY_DIR
          value: /var/run/linkerd/identity/end-entity
        - name: LINKERD2_PROXY_IDENTITY_TRUST_ANCHORS
          value: |
            -----BEGIN CERTIFICATE-----
            MIIBYDCCAQegAwIBAgIBATAKBggqhkjOPQQDAjAYMRYwFAYDVQQDEw1jbHVzdGVy
            LmxvY2FsMB4XDTE5MDMwMzAxNTk1MloXDTI5MDIyODAyMDM1MlowGDEWMBQGA1UE
            AxMNY2x1c3Rlci5sb2NhbDBZMBMGByqGSM49AgEGCCqGSM49AwEHA0IABAChpAt0
            xtgO9qbVtEtDK80N6iCL2Htyf2kIv2m5QkJ1y0TFQi5hTVe3wtspJ8YpZF0pl364
            6TiYeXB8tOOhIACjQjBAMA4GA1UdDwEB/wQEAwIBBjAdBgNVHSUEFjAUBggrBgEF
            BQcDAQYIKwYBBQUHAwIwDwYDVR0TAQH/BAUwAwEB/zAKBggqhkjOPQQDAgNHADBE
            AiBQ/AAwF8kG8VOmRSUTPakSSa/N4mqK2HsZuhQXCmiZHwIgZEzI5DCkpU7w3SIv
            OLO4Zsk1XrGZHGsmyiEyvYF9lpY=
            -----END CERTIFICATE-----
        - name: LINKERD2_PROXY_IDENTITY_TOKEN_FILE
          value: /var/run/secrets/kubernetes.io/serviceaccount/token
        - name: LINKERD2_PROXY_IDENTITY_SVC_ADDR
          value: linkerd-identity.linkerd.svc.cluster.local:8080
        - name: _pod_sa
          valueFrom:
            fieldRef:
              fieldPath: spec.serviceAccountName
        - name: _l5d_ns
          value: linkerd
        - name: _l5d_trustdomain
          value: cluster.local
        - name: LINKERD2_PROXY_IDENTITY_LOCAL_NAME
          value: $(_pod_sa).$(_pod_ns).serviceaccount.identity.$(_l5d_ns).$(_l5d_trustdomain)
        - name: LINKERD2_PROXY_IDENTITY_SVC_NAME
          value: linkerd-identity.$(_l5d_ns).serviceaccount.identity.$(_l5d_ns).$(_l5d_trustdomain)
        - name: LINKERD2_PROXY_DESTINATION_SVC_NAME
          value: linkerd-destination.$(_l5d_ns).serviceaccount.identity.$(_l5d_ns).$(_l5d_trustdomain)
        - name: LINKERD2_PROXY_TAP_SVC_NAME
          value: linkerd-tap.$(_l5d_ns).serviceaccount.identity.$(_l5d_ns).$(_l5d_trustdomain)
        image: gcr.io/linkerd-io/proxy:UPGRADE-PROXY-VERSION
        imagePullPolicy: IfNotPresent
        livenessProbe:
          httpGet:
            path: /live
            port: 4191
          initialDelaySeconds: 10
        name: linkerd-proxy
        ports:
        - containerPort: 4143
          name: linkerd-proxy
        - containerPort: 4191
          name: linkerd-admin
        readinessProbe:
          httpGet:
            path: /ready
            port: 4191
          initialDelaySeconds: 2
        resources:
        securityContext:
          allowPrivilegeEscalation: false
          readOnlyRootFilesystem: true
          runAsUser: 2102
        terminationMessagePolicy: FallbackToLogsOnError
        volumeMounts:
        - mountPath: /var/run/linkerd/identity/end-entity
          name: linkerd-identity-end-entity
      initContainers:
      - args:
        - --incoming-proxy-port
        - "4143"
        - --outgoing-proxy-port
        - "4140"
        - --proxy-uid
        - "2102"
        - --inbound-ports-to-ignore
        - 4190,4191
        - --outbound-ports-to-ignore
        - "443"
        image: gcr.io/linkerd-io/proxy-init:v1.3.3
        imagePullPolicy: IfNotPresent
        name: linkerd-init
        resources:
          limits:
            cpu: "100m"
            memory: "50Mi"
          requests:
            cpu: "10m"
            memory: "10Mi"
        securityContext:
          allowPrivilegeEscalation: false
          capabilities:
            add:
            - NET_ADMIN
            - NET_RAW
          privileged: false
          readOnlyRootFilesystem: true
          runAsNonRoot: false
          runAsUser: 0
        terminationMessagePolicy: FallbackToLogsOnError
      serviceAccountName: linkerd-prometheus
      volumes:
      - emptyDir: {}
        name: data
      - configMap:
          name: linkerd-prometheus-config
        name: prometheus-config
      - emptyDir:
          medium: Memory
        name: linkerd-identity-end-entity
---
###
### Proxy Injector
###
---
apiVersion: apps/v1
kind: Deployment
metadata:
  annotations:
    linkerd.io/created-by: linkerd/cli dev-undefined
  labels:
    app.kubernetes.io/name: proxy-injector
    app.kubernetes.io/part-of: Linkerd
    app.kubernetes.io/version: UPGRADE-CONTROL-PLANE-VERSION
    linkerd.io/control-plane-component: proxy-injector
    linkerd.io/control-plane-ns: linkerd
  name: linkerd-proxy-injector
  namespace: linkerd
spec:
  replicas: 1
  selector:
    matchLabels:
      linkerd.io/control-plane-component: proxy-injector
  template:
    metadata:
      annotations:
        linkerd.io/created-by: linkerd/cli dev-undefined
        linkerd.io/identity-mode: default
        linkerd.io/proxy-version: UPGRADE-PROXY-VERSION
      labels:
        linkerd.io/control-plane-component: proxy-injector
        linkerd.io/control-plane-ns: linkerd
        linkerd.io/workload-ns: linkerd
        linkerd.io/proxy-deployment: linkerd-proxy-injector
    spec:
      nodeSelector:
        beta.kubernetes.io/os: linux
      containers:
      - args:
        - proxy-injector
        - -log-level=info
        image: gcr.io/linkerd-io/controller:UPGRADE-CONTROL-PLANE-VERSION
        imagePullPolicy: IfNotPresent
        livenessProbe:
          httpGet:
            path: /ping
            port: 9995
          initialDelaySeconds: 10
        name: proxy-injector
        ports:
        - containerPort: 8443
          name: proxy-injector
        - containerPort: 9995
          name: admin-http
        readinessProbe:
          failureThreshold: 7
          httpGet:
            path: /ready
            port: 9995
        securityContext:
>>>>>>> 6174b194
          runAsUser: 2103
        volumeMounts:
        - mountPath: /var/run/linkerd/config
          name: config
        - mountPath: /var/run/linkerd/tls
          name: tls
          readOnly: true
      - env:
        - name: LINKERD2_PROXY_LOG
          value: warn,linkerd=info
        - name: LINKERD2_PROXY_DESTINATION_SVC_ADDR
          value: linkerd-dst.linkerd.svc.cluster.local:8086
        - name: LINKERD2_PROXY_DESTINATION_GET_NETWORKS
          value: "10.0.0.0/8,172.16.0.0/12,192.168.0.0/16"
        - name: LINKERD2_PROXY_CONTROL_LISTEN_ADDR
          value: 0.0.0.0:4190
        - name: LINKERD2_PROXY_ADMIN_LISTEN_ADDR
          value: 0.0.0.0:4191
        - name: LINKERD2_PROXY_OUTBOUND_LISTEN_ADDR
          value: 127.0.0.1:4140
        - name: LINKERD2_PROXY_INBOUND_LISTEN_ADDR
          value: 0.0.0.0:4143
        - name: LINKERD2_PROXY_DESTINATION_GET_SUFFIXES
          value: svc.cluster.local.
        - name: LINKERD2_PROXY_DESTINATION_PROFILE_SUFFIXES
          value: svc.cluster.local.
        - name: LINKERD2_PROXY_INBOUND_ACCEPT_KEEPALIVE
          value: 10000ms
        - name: LINKERD2_PROXY_OUTBOUND_CONNECT_KEEPALIVE
          value: 10000ms
        - name: _pod_ns
          valueFrom:
            fieldRef:
              fieldPath: metadata.namespace
        - name: LINKERD2_PROXY_DESTINATION_CONTEXT
          value: ns:$(_pod_ns)
        - name: LINKERD2_PROXY_IDENTITY_DIR
          value: /var/run/linkerd/identity/end-entity
        - name: LINKERD2_PROXY_IDENTITY_TRUST_ANCHORS
          value: |
            -----BEGIN CERTIFICATE-----
            MIIBYDCCAQegAwIBAgIBATAKBggqhkjOPQQDAjAYMRYwFAYDVQQDEw1jbHVzdGVy
            LmxvY2FsMB4XDTE5MDMwMzAxNTk1MloXDTI5MDIyODAyMDM1MlowGDEWMBQGA1UE
            AxMNY2x1c3Rlci5sb2NhbDBZMBMGByqGSM49AgEGCCqGSM49AwEHA0IABAChpAt0
            xtgO9qbVtEtDK80N6iCL2Htyf2kIv2m5QkJ1y0TFQi5hTVe3wtspJ8YpZF0pl364
            6TiYeXB8tOOhIACjQjBAMA4GA1UdDwEB/wQEAwIBBjAdBgNVHSUEFjAUBggrBgEF
            BQcDAQYIKwYBBQUHAwIwDwYDVR0TAQH/BAUwAwEB/zAKBggqhkjOPQQDAgNHADBE
            AiBQ/AAwF8kG8VOmRSUTPakSSa/N4mqK2HsZuhQXCmiZHwIgZEzI5DCkpU7w3SIv
            OLO4Zsk1XrGZHGsmyiEyvYF9lpY=
            -----END CERTIFICATE-----
        - name: LINKERD2_PROXY_IDENTITY_TOKEN_FILE
          value: /var/run/secrets/kubernetes.io/serviceaccount/token
        - name: LINKERD2_PROXY_IDENTITY_SVC_ADDR
          value: linkerd-identity.linkerd.svc.cluster.local:8080
        - name: _pod_sa
          valueFrom:
            fieldRef:
              fieldPath: spec.serviceAccountName
        - name: _l5d_ns
          value: linkerd
        - name: _l5d_trustdomain
          value: cluster.local
        - name: LINKERD2_PROXY_IDENTITY_LOCAL_NAME
          value: $(_pod_sa).$(_pod_ns).serviceaccount.identity.$(_l5d_ns).$(_l5d_trustdomain)
        - name: LINKERD2_PROXY_IDENTITY_SVC_NAME
          value: linkerd-identity.$(_l5d_ns).serviceaccount.identity.$(_l5d_ns).$(_l5d_trustdomain)
        - name: LINKERD2_PROXY_DESTINATION_SVC_NAME
          value: linkerd-destination.$(_l5d_ns).serviceaccount.identity.$(_l5d_ns).$(_l5d_trustdomain)
        - name: LINKERD2_PROXY_TAP_SVC_NAME
          value: linkerd-tap.$(_l5d_ns).serviceaccount.identity.$(_l5d_ns).$(_l5d_trustdomain)
        image: gcr.io/linkerd-io/proxy:UPGRADE-PROXY-VERSION
        imagePullPolicy: IfNotPresent
        livenessProbe:
          httpGet:
            path: /live
            port: 4191
          initialDelaySeconds: 10
        name: linkerd-proxy
        ports:
        - containerPort: 4143
          name: linkerd-proxy
        - containerPort: 4191
          name: linkerd-admin
        readinessProbe:
          httpGet:
            path: /ready
            port: 4191
          initialDelaySeconds: 2
        resources:
        securityContext:
          allowPrivilegeEscalation: false
          readOnlyRootFilesystem: true
          runAsUser: 2102
        terminationMessagePolicy: FallbackToLogsOnError
        volumeMounts:
        - mountPath: /var/run/linkerd/identity/end-entity
          name: linkerd-identity-end-entity
      initContainers:
      - args:
        - --incoming-proxy-port
        - "4143"
        - --outgoing-proxy-port
        - "4140"
        - --proxy-uid
        - "2102"
        - --inbound-ports-to-ignore
        - 4190,4191
        - --outbound-ports-to-ignore
        - "443"
        image: gcr.io/linkerd-io/proxy-init:v1.3.3
        imagePullPolicy: IfNotPresent
        name: linkerd-init
        resources:
          limits:
            cpu: "100m"
            memory: "50Mi"
          requests:
            cpu: "10m"
            memory: "10Mi"
        securityContext:
          allowPrivilegeEscalation: false
          capabilities:
            add:
            - NET_ADMIN
            - NET_RAW
          privileged: false
          readOnlyRootFilesystem: true
          runAsNonRoot: false
          runAsUser: 0
        terminationMessagePolicy: FallbackToLogsOnError
      serviceAccountName: linkerd-proxy-injector
      volumes:
      - configMap:
          name: linkerd-config
        name: config
      - name: tls
        secret:
          secretName: linkerd-proxy-injector-tls
      - emptyDir:
          medium: Memory
        name: linkerd-identity-end-entity
---
kind: Service
apiVersion: v1
metadata:
  name: linkerd-proxy-injector
  namespace: linkerd
  labels:
    linkerd.io/control-plane-component: proxy-injector
    linkerd.io/control-plane-ns: linkerd
  annotations:
    linkerd.io/created-by: linkerd/cli dev-undefined
spec:
  type: ClusterIP
  selector:
    linkerd.io/control-plane-component: proxy-injector
  ports:
  - name: proxy-injector
    port: 443
    targetPort: proxy-injector
---
###
### Service Profile Validator
###
---
kind: Service
apiVersion: v1
metadata:
  name: linkerd-sp-validator
  namespace: linkerd
  labels:
    linkerd.io/control-plane-component: sp-validator
    linkerd.io/control-plane-ns: linkerd
  annotations:
    linkerd.io/created-by: linkerd/cli dev-undefined
spec:
  type: ClusterIP
  selector:
    linkerd.io/control-plane-component: sp-validator
  ports:
  - name: sp-validator
    port: 443
    targetPort: sp-validator
---
apiVersion: apps/v1
kind: Deployment
metadata:
  annotations:
    linkerd.io/created-by: linkerd/cli dev-undefined
  labels:
    app.kubernetes.io/name: sp-validator
    app.kubernetes.io/part-of: Linkerd
    app.kubernetes.io/version: UPGRADE-CONTROL-PLANE-VERSION
    linkerd.io/control-plane-component: sp-validator
    linkerd.io/control-plane-ns: linkerd
  name: linkerd-sp-validator
  namespace: linkerd
spec:
  replicas: 1
  selector:
    matchLabels:
      linkerd.io/control-plane-component: sp-validator
  template:
    metadata:
      annotations:
        linkerd.io/created-by: linkerd/cli dev-undefined
        linkerd.io/identity-mode: default
        linkerd.io/proxy-version: UPGRADE-PROXY-VERSION
      labels:
        linkerd.io/control-plane-component: sp-validator
        linkerd.io/control-plane-ns: linkerd
        linkerd.io/workload-ns: linkerd
        linkerd.io/proxy-deployment: linkerd-sp-validator
    spec:
      nodeSelector:
        beta.kubernetes.io/os: linux
      containers:
      - args:
        - sp-validator
        - -log-level=info
        image: gcr.io/linkerd-io/controller:UPGRADE-CONTROL-PLANE-VERSION
        imagePullPolicy: IfNotPresent
        livenessProbe:
          httpGet:
            path: /ping
            port: 9997
          initialDelaySeconds: 10
        name: sp-validator
        ports:
        - containerPort: 8443
          name: sp-validator
        - containerPort: 9997
          name: admin-http
        readinessProbe:
          failureThreshold: 7
          httpGet:
            path: /ready
            port: 9997
        securityContext:
          runAsUser: 2103
        volumeMounts:
        - mountPath: /var/run/linkerd/tls
          name: tls
          readOnly: true
      - env:
        - name: LINKERD2_PROXY_LOG
          value: warn,linkerd=info
        - name: LINKERD2_PROXY_DESTINATION_SVC_ADDR
          value: linkerd-dst.linkerd.svc.cluster.local:8086
        - name: LINKERD2_PROXY_DESTINATION_GET_NETWORKS
          value: "10.0.0.0/8,172.16.0.0/12,192.168.0.0/16"
        - name: LINKERD2_PROXY_CONTROL_LISTEN_ADDR
          value: 0.0.0.0:4190
        - name: LINKERD2_PROXY_ADMIN_LISTEN_ADDR
          value: 0.0.0.0:4191
        - name: LINKERD2_PROXY_OUTBOUND_LISTEN_ADDR
          value: 127.0.0.1:4140
        - name: LINKERD2_PROXY_INBOUND_LISTEN_ADDR
          value: 0.0.0.0:4143
        - name: LINKERD2_PROXY_DESTINATION_GET_SUFFIXES
          value: svc.cluster.local.
        - name: LINKERD2_PROXY_DESTINATION_PROFILE_SUFFIXES
          value: svc.cluster.local.
        - name: LINKERD2_PROXY_INBOUND_ACCEPT_KEEPALIVE
          value: 10000ms
        - name: LINKERD2_PROXY_OUTBOUND_CONNECT_KEEPALIVE
          value: 10000ms
        - name: _pod_ns
          valueFrom:
            fieldRef:
              fieldPath: metadata.namespace
        - name: LINKERD2_PROXY_DESTINATION_CONTEXT
          value: ns:$(_pod_ns)
        - name: LINKERD2_PROXY_IDENTITY_DIR
          value: /var/run/linkerd/identity/end-entity
        - name: LINKERD2_PROXY_IDENTITY_TRUST_ANCHORS
          value: |
            -----BEGIN CERTIFICATE-----
            MIIBYDCCAQegAwIBAgIBATAKBggqhkjOPQQDAjAYMRYwFAYDVQQDEw1jbHVzdGVy
            LmxvY2FsMB4XDTE5MDMwMzAxNTk1MloXDTI5MDIyODAyMDM1MlowGDEWMBQGA1UE
            AxMNY2x1c3Rlci5sb2NhbDBZMBMGByqGSM49AgEGCCqGSM49AwEHA0IABAChpAt0
            xtgO9qbVtEtDK80N6iCL2Htyf2kIv2m5QkJ1y0TFQi5hTVe3wtspJ8YpZF0pl364
            6TiYeXB8tOOhIACjQjBAMA4GA1UdDwEB/wQEAwIBBjAdBgNVHSUEFjAUBggrBgEF
            BQcDAQYIKwYBBQUHAwIwDwYDVR0TAQH/BAUwAwEB/zAKBggqhkjOPQQDAgNHADBE
            AiBQ/AAwF8kG8VOmRSUTPakSSa/N4mqK2HsZuhQXCmiZHwIgZEzI5DCkpU7w3SIv
            OLO4Zsk1XrGZHGsmyiEyvYF9lpY=
            -----END CERTIFICATE-----
        - name: LINKERD2_PROXY_IDENTITY_TOKEN_FILE
          value: /var/run/secrets/kubernetes.io/serviceaccount/token
        - name: LINKERD2_PROXY_IDENTITY_SVC_ADDR
          value: linkerd-identity.linkerd.svc.cluster.local:8080
        - name: _pod_sa
          valueFrom:
            fieldRef:
              fieldPath: spec.serviceAccountName
        - name: _l5d_ns
          value: linkerd
        - name: _l5d_trustdomain
          value: cluster.local
        - name: LINKERD2_PROXY_IDENTITY_LOCAL_NAME
          value: $(_pod_sa).$(_pod_ns).serviceaccount.identity.$(_l5d_ns).$(_l5d_trustdomain)
        - name: LINKERD2_PROXY_IDENTITY_SVC_NAME
          value: linkerd-identity.$(_l5d_ns).serviceaccount.identity.$(_l5d_ns).$(_l5d_trustdomain)
        - name: LINKERD2_PROXY_DESTINATION_SVC_NAME
          value: linkerd-destination.$(_l5d_ns).serviceaccount.identity.$(_l5d_ns).$(_l5d_trustdomain)
        - name: LINKERD2_PROXY_TAP_SVC_NAME
          value: linkerd-tap.$(_l5d_ns).serviceaccount.identity.$(_l5d_ns).$(_l5d_trustdomain)
        image: gcr.io/linkerd-io/proxy:UPGRADE-PROXY-VERSION
        imagePullPolicy: IfNotPresent
        livenessProbe:
          httpGet:
            path: /live
            port: 4191
          initialDelaySeconds: 10
        name: linkerd-proxy
        ports:
        - containerPort: 4143
          name: linkerd-proxy
        - containerPort: 4191
          name: linkerd-admin
        readinessProbe:
          httpGet:
            path: /ready
            port: 4191
          initialDelaySeconds: 2
        resources:
        securityContext:
          allowPrivilegeEscalation: false
          readOnlyRootFilesystem: true
          runAsUser: 2102
        terminationMessagePolicy: FallbackToLogsOnError
        volumeMounts:
        - mountPath: /var/run/linkerd/identity/end-entity
          name: linkerd-identity-end-entity
      initContainers:
      - args:
        - --incoming-proxy-port
        - "4143"
        - --outgoing-proxy-port
        - "4140"
        - --proxy-uid
        - "2102"
        - --inbound-ports-to-ignore
        - 4190,4191
        - --outbound-ports-to-ignore
        - "443"
        image: gcr.io/linkerd-io/proxy-init:v1.3.3
        imagePullPolicy: IfNotPresent
        name: linkerd-init
        resources:
          limits:
            cpu: "100m"
            memory: "50Mi"
          requests:
            cpu: "10m"
            memory: "10Mi"
        securityContext:
          allowPrivilegeEscalation: false
          capabilities:
            add:
            - NET_ADMIN
            - NET_RAW
          privileged: false
          readOnlyRootFilesystem: true
          runAsNonRoot: false
          runAsUser: 0
        terminationMessagePolicy: FallbackToLogsOnError
      serviceAccountName: linkerd-sp-validator
      volumes:
      - name: tls
        secret:
          secretName: linkerd-sp-validator-tls
      - emptyDir:
          medium: Memory
        name: linkerd-identity-end-entity
---
###
### Tap
###
---
kind: Service
apiVersion: v1
metadata:
  name: linkerd-tap
  namespace: linkerd
  labels:
    linkerd.io/control-plane-component: tap
    linkerd.io/control-plane-ns: linkerd
  annotations:
    linkerd.io/created-by: linkerd/cli dev-undefined
spec:
  type: ClusterIP
  selector:
    linkerd.io/control-plane-component: tap
  ports:
  - name: grpc
    port: 8088
    targetPort: 8088
  - name: apiserver
    port: 443
    targetPort: apiserver
---
kind: Deployment
apiVersion: apps/v1
metadata:
  annotations:
    linkerd.io/created-by: linkerd/cli dev-undefined
  labels:
    app.kubernetes.io/name: tap
    app.kubernetes.io/part-of: Linkerd
    app.kubernetes.io/version: UPGRADE-CONTROL-PLANE-VERSION
    linkerd.io/control-plane-component: tap
    linkerd.io/control-plane-ns: linkerd
  name: linkerd-tap
  namespace: linkerd
spec:
  replicas: 1
  selector:
    matchLabels:
      linkerd.io/control-plane-component: tap
      linkerd.io/control-plane-ns: linkerd
      linkerd.io/proxy-deployment: linkerd-tap
  template:
    metadata:
      annotations:
        linkerd.io/created-by: linkerd/cli dev-undefined
        linkerd.io/identity-mode: default
        linkerd.io/proxy-version: UPGRADE-PROXY-VERSION
      labels:
        linkerd.io/control-plane-component: tap
        linkerd.io/control-plane-ns: linkerd
        linkerd.io/workload-ns: linkerd
        linkerd.io/proxy-deployment: linkerd-tap
    spec:
      nodeSelector:
        beta.kubernetes.io/os: linux
      containers:
      - args:
        - tap
        - -controller-namespace=linkerd
        - -log-level=info
        image: gcr.io/linkerd-io/controller:UPGRADE-CONTROL-PLANE-VERSION
        imagePullPolicy: IfNotPresent
        livenessProbe:
          httpGet:
            path: /ping
            port: 9998
          initialDelaySeconds: 10
        name: tap
        ports:
        - containerPort: 8088
          name: grpc
        - containerPort: 8089
          name: apiserver
        - containerPort: 9998
          name: admin-http
        readinessProbe:
          failureThreshold: 7
          httpGet:
            path: /ready
            port: 9998
        securityContext:
          runAsUser: 2103
        volumeMounts:
        - mountPath: /var/run/linkerd/tls
          name: tls
          readOnly: true
        - mountPath: /var/run/linkerd/config
          name: config
      - env:
        - name: LINKERD2_PROXY_LOG
          value: warn,linkerd=info
        - name: LINKERD2_PROXY_DESTINATION_SVC_ADDR
          value: linkerd-dst.linkerd.svc.cluster.local:8086
        - name: LINKERD2_PROXY_DESTINATION_GET_NETWORKS
          value: "10.0.0.0/8,172.16.0.0/12,192.168.0.0/16"
        - name: LINKERD2_PROXY_CONTROL_LISTEN_ADDR
          value: 0.0.0.0:4190
        - name: LINKERD2_PROXY_ADMIN_LISTEN_ADDR
          value: 0.0.0.0:4191
        - name: LINKERD2_PROXY_OUTBOUND_LISTEN_ADDR
          value: 127.0.0.1:4140
        - name: LINKERD2_PROXY_INBOUND_LISTEN_ADDR
          value: 0.0.0.0:4143
        - name: LINKERD2_PROXY_DESTINATION_GET_SUFFIXES
          value: svc.cluster.local.
        - name: LINKERD2_PROXY_DESTINATION_PROFILE_SUFFIXES
          value: svc.cluster.local.
        - name: LINKERD2_PROXY_INBOUND_ACCEPT_KEEPALIVE
          value: 10000ms
        - name: LINKERD2_PROXY_OUTBOUND_CONNECT_KEEPALIVE
          value: 10000ms
        - name: _pod_ns
          valueFrom:
            fieldRef:
              fieldPath: metadata.namespace
        - name: LINKERD2_PROXY_DESTINATION_CONTEXT
          value: ns:$(_pod_ns)
        - name: LINKERD2_PROXY_IDENTITY_DIR
          value: /var/run/linkerd/identity/end-entity
        - name: LINKERD2_PROXY_IDENTITY_TRUST_ANCHORS
          value: |
            -----BEGIN CERTIFICATE-----
            MIIBYDCCAQegAwIBAgIBATAKBggqhkjOPQQDAjAYMRYwFAYDVQQDEw1jbHVzdGVy
            LmxvY2FsMB4XDTE5MDMwMzAxNTk1MloXDTI5MDIyODAyMDM1MlowGDEWMBQGA1UE
            AxMNY2x1c3Rlci5sb2NhbDBZMBMGByqGSM49AgEGCCqGSM49AwEHA0IABAChpAt0
            xtgO9qbVtEtDK80N6iCL2Htyf2kIv2m5QkJ1y0TFQi5hTVe3wtspJ8YpZF0pl364
            6TiYeXB8tOOhIACjQjBAMA4GA1UdDwEB/wQEAwIBBjAdBgNVHSUEFjAUBggrBgEF
            BQcDAQYIKwYBBQUHAwIwDwYDVR0TAQH/BAUwAwEB/zAKBggqhkjOPQQDAgNHADBE
            AiBQ/AAwF8kG8VOmRSUTPakSSa/N4mqK2HsZuhQXCmiZHwIgZEzI5DCkpU7w3SIv
            OLO4Zsk1XrGZHGsmyiEyvYF9lpY=
            -----END CERTIFICATE-----
        - name: LINKERD2_PROXY_IDENTITY_TOKEN_FILE
          value: /var/run/secrets/kubernetes.io/serviceaccount/token
        - name: LINKERD2_PROXY_IDENTITY_SVC_ADDR
          value: linkerd-identity.linkerd.svc.cluster.local:8080
        - name: _pod_sa
          valueFrom:
            fieldRef:
              fieldPath: spec.serviceAccountName
        - name: _l5d_ns
          value: linkerd
        - name: _l5d_trustdomain
          value: cluster.local
        - name: LINKERD2_PROXY_IDENTITY_LOCAL_NAME
          value: $(_pod_sa).$(_pod_ns).serviceaccount.identity.$(_l5d_ns).$(_l5d_trustdomain)
        - name: LINKERD2_PROXY_IDENTITY_SVC_NAME
          value: linkerd-identity.$(_l5d_ns).serviceaccount.identity.$(_l5d_ns).$(_l5d_trustdomain)
        - name: LINKERD2_PROXY_DESTINATION_SVC_NAME
          value: linkerd-destination.$(_l5d_ns).serviceaccount.identity.$(_l5d_ns).$(_l5d_trustdomain)
        - name: LINKERD2_PROXY_TAP_SVC_NAME
          value: linkerd-tap.$(_l5d_ns).serviceaccount.identity.$(_l5d_ns).$(_l5d_trustdomain)
        image: gcr.io/linkerd-io/proxy:UPGRADE-PROXY-VERSION
        imagePullPolicy: IfNotPresent
        livenessProbe:
          httpGet:
            path: /live
            port: 4191
          initialDelaySeconds: 10
        name: linkerd-proxy
        ports:
        - containerPort: 4143
          name: linkerd-proxy
        - containerPort: 4191
          name: linkerd-admin
        readinessProbe:
          httpGet:
            path: /ready
            port: 4191
          initialDelaySeconds: 2
        resources:
        securityContext:
          allowPrivilegeEscalation: false
          readOnlyRootFilesystem: true
          runAsUser: 2102
        terminationMessagePolicy: FallbackToLogsOnError
        volumeMounts:
        - mountPath: /var/run/linkerd/identity/end-entity
          name: linkerd-identity-end-entity
      initContainers:
      - args:
        - --incoming-proxy-port
        - "4143"
        - --outgoing-proxy-port
        - "4140"
        - --proxy-uid
        - "2102"
        - --inbound-ports-to-ignore
        - 4190,4191
        - --outbound-ports-to-ignore
        - "443"
        image: gcr.io/linkerd-io/proxy-init:v1.3.3
        imagePullPolicy: IfNotPresent
        name: linkerd-init
        resources:
          limits:
            cpu: "100m"
            memory: "50Mi"
          requests:
            cpu: "10m"
            memory: "10Mi"
        securityContext:
          allowPrivilegeEscalation: false
          capabilities:
            add:
            - NET_ADMIN
            - NET_RAW
          privileged: false
          readOnlyRootFilesystem: true
          runAsNonRoot: false
          runAsUser: 0
        terminationMessagePolicy: FallbackToLogsOnError
      serviceAccountName: linkerd-tap
      volumes:
      - configMap:
          name: linkerd-config
        name: config
      - emptyDir:
          medium: Memory
        name: linkerd-identity-end-entity
      - name: tls
        secret:
          secretName: linkerd-tap-tls

---
###
### linkerd add-ons configuration
###
---
kind: ConfigMap
apiVersion: v1
metadata:
  name: linkerd-config-addons
  namespace: linkerd
  labels:
    linkerd.io/control-plane-ns: linkerd
  annotations:
    linkerd.io/created-by: linkerd/cli dev-undefined
data:
  values: |-
    global:
      grafanaUrl: ""
    grafana:
      enabled: true
      image:
        name: gcr.io/linkerd-io/grafana
      name: linkerd-grafana
    prometheus:
      args:
        config.file: /etc/prometheus/prometheus.yml
        log.level: info
        storage.tsdb.path: /data
        storage.tsdb.retention.time: 6h
      enabled: true
      globalConfig:
        evaluation_interval: 10s
        scrape_interval: 10s
        scrape_timeout: 10s
      image: prom/prometheus:v2.15.2
      name: linkerd-prometheus
    tracing:
      enabled: false
---
###
### Grafana RBAC
###
---
kind: ServiceAccount
apiVersion: v1
metadata:
  name: linkerd-grafana
  namespace: linkerd
  labels:
    linkerd.io/control-plane-component: grafana
    linkerd.io/control-plane-ns: linkerd
---
###
### Grafana
###
---
kind: ConfigMap
apiVersion: v1
metadata:
  name: linkerd-grafana-config
  namespace: linkerd
  labels:
    linkerd.io/control-plane-component: grafana
    linkerd.io/control-plane-ns: linkerd
  annotations:
    linkerd.io/created-by: linkerd/cli dev-undefined
data:
  grafana.ini: |-
    instance_name = linkerd-grafana

    [server]
    root_url = %(protocol)s://%(domain)s:/grafana/

    [auth]
    disable_login_form = true

    [auth.anonymous]
    enabled = true
    org_role = Editor

    [auth.basic]
    enabled = false

    [analytics]
    check_for_updates = false

    [panels]
    disable_sanitize_html = true

  datasources.yaml: |-
    apiVersion: 1
    datasources:
    - name: prometheus
      type: prometheus
      access: proxy
      orgId: 1
      url: http://linkerd-prometheus.linkerd.svc.cluster.local:9090
      isDefault: true
      jsonData:
        timeInterval: "5s"
      version: 1
      editable: true

  dashboards.yaml: |-
    apiVersion: 1
    providers:
    - name: 'default'
      orgId: 1
      folder: ''
      type: file
      disableDeletion: true
      editable: true
      options:
        path: /var/lib/grafana/dashboards
        homeDashboardId: linkerd-top-line
---
kind: Service
apiVersion: v1
metadata:
  name: linkerd-grafana
  namespace: linkerd
  labels:
    linkerd.io/control-plane-component: grafana
    linkerd.io/control-plane-ns: linkerd
  annotations:
    linkerd.io/created-by: linkerd/cli dev-undefined
spec:
  type: ClusterIP
  selector:
    linkerd.io/control-plane-component: grafana
  ports:
  - name: http
    port: 3000
    targetPort: 3000
---
apiVersion: apps/v1
kind: Deployment
metadata:
  annotations:
    linkerd.io/created-by: linkerd/cli dev-undefined
  labels:
    app.kubernetes.io/name: grafana
    app.kubernetes.io/part-of: Linkerd
    app.kubernetes.io/version: UPGRADE-CONTROL-PLANE-VERSION
    linkerd.io/control-plane-component: grafana
    linkerd.io/control-plane-ns: linkerd
  name: linkerd-grafana
  namespace: linkerd
spec:
  replicas: 1
  selector:
    matchLabels:
      linkerd.io/control-plane-component: grafana
      linkerd.io/control-plane-ns: linkerd
      linkerd.io/proxy-deployment: linkerd-grafana
  template:
    metadata:
      annotations:
        linkerd.io/created-by: linkerd/cli dev-undefined
        linkerd.io/identity-mode: default
        linkerd.io/proxy-version: UPGRADE-PROXY-VERSION
      labels:
        linkerd.io/control-plane-component: grafana
        linkerd.io/control-plane-ns: linkerd
        linkerd.io/workload-ns: linkerd
        linkerd.io/proxy-deployment: linkerd-grafana
    spec:
      nodeSelector:
        beta.kubernetes.io/os: linux
      containers:
      - env:
        - name: GF_PATHS_DATA
          value: /data
        image: gcr.io/linkerd-io/grafana:UPGRADE-CONTROL-PLANE-VERSION
        imagePullPolicy: IfNotPresent
        livenessProbe:
          httpGet:
            path: /api/health
            port: 3000
          initialDelaySeconds: 30
        name: grafana
        ports:
        - containerPort: 3000
          name: http
        readinessProbe:
          httpGet:
            path: /api/health
            port: 3000
        securityContext:
          runAsUser: 472
        volumeMounts:
        - mountPath: /data
          name: data
        - mountPath: /etc/grafana
          name: grafana-config
          readOnly: true
      - env:
        - name: LINKERD2_PROXY_LOG
          value: warn,linkerd=info
        - name: LINKERD2_PROXY_DESTINATION_SVC_ADDR
          value: linkerd-dst.linkerd.svc.cluster.local:8086
        - name: LINKERD2_PROXY_DESTINATION_GET_NETWORKS
          value: "10.0.0.0/8,172.16.0.0/12,192.168.0.0/16"
        - name: LINKERD2_PROXY_CONTROL_LISTEN_ADDR
          value: 0.0.0.0:4190
        - name: LINKERD2_PROXY_ADMIN_LISTEN_ADDR
          value: 0.0.0.0:4191
        - name: LINKERD2_PROXY_OUTBOUND_LISTEN_ADDR
          value: 127.0.0.1:4140
        - name: LINKERD2_PROXY_INBOUND_LISTEN_ADDR
          value: 0.0.0.0:4143
        - name: LINKERD2_PROXY_DESTINATION_GET_SUFFIXES
          value: svc.cluster.local.
        - name: LINKERD2_PROXY_DESTINATION_PROFILE_SUFFIXES
          value: svc.cluster.local.
        - name: LINKERD2_PROXY_INBOUND_ACCEPT_KEEPALIVE
          value: 10000ms
        - name: LINKERD2_PROXY_OUTBOUND_CONNECT_KEEPALIVE
          value: 10000ms
        - name: _pod_ns
          valueFrom:
            fieldRef:
              fieldPath: metadata.namespace
        - name: LINKERD2_PROXY_DESTINATION_CONTEXT
          value: ns:$(_pod_ns)
        - name: LINKERD2_PROXY_IDENTITY_DIR
          value: /var/run/linkerd/identity/end-entity
        - name: LINKERD2_PROXY_IDENTITY_TRUST_ANCHORS
          value: |
            -----BEGIN CERTIFICATE-----
            MIIBYDCCAQegAwIBAgIBATAKBggqhkjOPQQDAjAYMRYwFAYDVQQDEw1jbHVzdGVy
            LmxvY2FsMB4XDTE5MDMwMzAxNTk1MloXDTI5MDIyODAyMDM1MlowGDEWMBQGA1UE
            AxMNY2x1c3Rlci5sb2NhbDBZMBMGByqGSM49AgEGCCqGSM49AwEHA0IABAChpAt0
            xtgO9qbVtEtDK80N6iCL2Htyf2kIv2m5QkJ1y0TFQi5hTVe3wtspJ8YpZF0pl364
            6TiYeXB8tOOhIACjQjBAMA4GA1UdDwEB/wQEAwIBBjAdBgNVHSUEFjAUBggrBgEF
            BQcDAQYIKwYBBQUHAwIwDwYDVR0TAQH/BAUwAwEB/zAKBggqhkjOPQQDAgNHADBE
            AiBQ/AAwF8kG8VOmRSUTPakSSa/N4mqK2HsZuhQXCmiZHwIgZEzI5DCkpU7w3SIv
            OLO4Zsk1XrGZHGsmyiEyvYF9lpY=
            -----END CERTIFICATE-----
        - name: LINKERD2_PROXY_IDENTITY_TOKEN_FILE
          value: /var/run/secrets/kubernetes.io/serviceaccount/token
        - name: LINKERD2_PROXY_IDENTITY_SVC_ADDR
          value: linkerd-identity.linkerd.svc.cluster.local:8080
        - name: _pod_sa
          valueFrom:
            fieldRef:
              fieldPath: spec.serviceAccountName
        - name: _l5d_ns
          value: linkerd
        - name: _l5d_trustdomain
          value: cluster.local
        - name: LINKERD2_PROXY_IDENTITY_LOCAL_NAME
          value: $(_pod_sa).$(_pod_ns).serviceaccount.identity.$(_l5d_ns).$(_l5d_trustdomain)
        - name: LINKERD2_PROXY_IDENTITY_SVC_NAME
          value: linkerd-identity.$(_l5d_ns).serviceaccount.identity.$(_l5d_ns).$(_l5d_trustdomain)
        - name: LINKERD2_PROXY_DESTINATION_SVC_NAME
          value: linkerd-destination.$(_l5d_ns).serviceaccount.identity.$(_l5d_ns).$(_l5d_trustdomain)
        - name: LINKERD2_PROXY_TAP_SVC_NAME
          value: linkerd-tap.$(_l5d_ns).serviceaccount.identity.$(_l5d_ns).$(_l5d_trustdomain)
        image: gcr.io/linkerd-io/proxy:UPGRADE-PROXY-VERSION
        imagePullPolicy: IfNotPresent
        livenessProbe:
          httpGet:
            path: /live
            port: 4191
          initialDelaySeconds: 10
        name: linkerd-proxy
        ports:
        - containerPort: 4143
          name: linkerd-proxy
        - containerPort: 4191
          name: linkerd-admin
        readinessProbe:
          httpGet:
            path: /ready
            port: 4191
          initialDelaySeconds: 2
        resources:
        securityContext:
          allowPrivilegeEscalation: false
          readOnlyRootFilesystem: true
          runAsUser: 2102
        terminationMessagePolicy: FallbackToLogsOnError
        volumeMounts:
        - mountPath: /var/run/linkerd/identity/end-entity
          name: linkerd-identity-end-entity
      initContainers:
      - args:
        - --incoming-proxy-port
        - "4143"
        - --outgoing-proxy-port
        - "4140"
        - --proxy-uid
        - "2102"
        - --inbound-ports-to-ignore
        - 4190,4191
        - --outbound-ports-to-ignore
        - "443"
        image: gcr.io/linkerd-io/proxy-init:v1.3.3
        imagePullPolicy: IfNotPresent
        name: linkerd-init
        resources:
          limits:
            cpu: "100m"
            memory: "50Mi"
          requests:
            cpu: "10m"
            memory: "10Mi"
        securityContext:
          allowPrivilegeEscalation: false
          capabilities:
            add:
            - NET_ADMIN
            - NET_RAW
          privileged: false
          readOnlyRootFilesystem: true
          runAsNonRoot: false
          runAsUser: 0
        terminationMessagePolicy: FallbackToLogsOnError
      serviceAccountName: linkerd-grafana
      volumes:
      - emptyDir: {}
        name: data
      - configMap:
          items:
          - key: grafana.ini
            path: grafana.ini
          - key: datasources.yaml
            path: provisioning/datasources/datasources.yaml
          - key: dashboards.yaml
            path: provisioning/dashboards/dashboards.yaml
          name: linkerd-grafana-config
        name: grafana-config
      - emptyDir:
          medium: Memory
        name: linkerd-identity-end-entity
---
###
### Prometheus RBAC
###
---
kind: ClusterRole
apiVersion: rbac.authorization.k8s.io/v1
metadata:
  name: linkerd-linkerd-prometheus
  labels:
    linkerd.io/control-plane-component: prometheus
    linkerd.io/control-plane-ns: linkerd
rules:
- apiGroups: [""]
  resources: ["nodes", "nodes/proxy", "pods"]
  verbs: ["get", "list", "watch"]
---
kind: ClusterRoleBinding
apiVersion: rbac.authorization.k8s.io/v1
metadata:
  name: linkerd-linkerd-prometheus
  labels:
    linkerd.io/control-plane-component: prometheus
    linkerd.io/control-plane-ns: linkerd
roleRef:
  apiGroup: rbac.authorization.k8s.io
  kind: ClusterRole
  name: linkerd-linkerd-prometheus
subjects:
- kind: ServiceAccount
  name: linkerd-prometheus
  namespace: linkerd
---
kind: ServiceAccount
apiVersion: v1
metadata:
  name: linkerd-prometheus
  namespace: linkerd
  labels:
    linkerd.io/control-plane-component: prometheus
    linkerd.io/control-plane-ns: linkerd
---
###
### Prometheus
###
---
kind: ConfigMap
apiVersion: v1
metadata:
  name: linkerd-prometheus-config
  namespace: linkerd
  labels:
    linkerd.io/control-plane-component: prometheus
    linkerd.io/control-plane-ns: linkerd
  annotations:
    linkerd.io/created-by: linkerd/cli dev-undefined
data:
  prometheus.yml: |-
    global:
      evaluation_interval: 10s
      scrape_interval: 10s
      scrape_timeout: 10s

    rule_files:
    - /etc/prometheus/*_rules.yml
    - /etc/prometheus/*_rules.yaml

    scrape_configs:
    - job_name: 'prometheus'
      static_configs:
      - targets: ['localhost:9090']

    - job_name: 'grafana'
      kubernetes_sd_configs:
      - role: pod
        namespaces:
          names: ['linkerd']
      relabel_configs:
      - source_labels:
        - __meta_kubernetes_pod_container_name
        action: keep
        regex: ^grafana$

    #  Required for: https://grafana.com/grafana/dashboards/315
    - job_name: 'kubernetes-nodes-cadvisor'
      scheme: https
      tls_config:
        ca_file: /var/run/secrets/kubernetes.io/serviceaccount/ca.crt
        insecure_skip_verify: true
      bearer_token_file: /var/run/secrets/kubernetes.io/serviceaccount/token

      kubernetes_sd_configs:
      - role: node
      relabel_configs:
      - action: labelmap
        regex: __meta_kubernetes_node_label_(.+)
      - target_label: __address__
        replacement: kubernetes.default.svc:443
      - source_labels: [__meta_kubernetes_node_name]
        regex: (.+)
        target_label: __metrics_path__
        replacement: /api/v1/nodes/$1/proxy/metrics/cadvisor
      metric_relabel_configs:
      - source_labels: [__name__]
        regex: '(container|machine)_(cpu|memory|network|fs)_(.+)'
        action: keep
      - source_labels: [__name__]
        regex: 'container_memory_failures_total' # unneeded large metric
        action: drop

    - job_name: 'linkerd-controller'
      kubernetes_sd_configs:
      - role: pod
        namespaces:
          names: ['linkerd']
      relabel_configs:
      - source_labels:
        - __meta_kubernetes_pod_label_linkerd_io_control_plane_component
        - __meta_kubernetes_pod_container_port_name
        action: keep
        regex: (.*);admin-http$
      - source_labels: [__meta_kubernetes_pod_container_name]
        action: replace
        target_label: component

    - job_name: 'linkerd-service-mirror'
      kubernetes_sd_configs:
      - role: pod
      relabel_configs:
      - source_labels:
        - __meta_kubernetes_pod_label_linkerd_io_control_plane_component
        - __meta_kubernetes_pod_container_port_name
        action: keep
        regex: linkerd-service-mirror;admin-http$
      - source_labels: [__meta_kubernetes_pod_container_name]
        action: replace
        target_label: component

    - job_name: 'linkerd-proxy'
      kubernetes_sd_configs:
      - role: pod
      relabel_configs:
      - source_labels:
        - __meta_kubernetes_pod_container_name
        - __meta_kubernetes_pod_container_port_name
        - __meta_kubernetes_pod_label_linkerd_io_control_plane_ns
        action: keep
        regex: ^linkerd-proxy;linkerd-admin;linkerd$
      - source_labels: [__meta_kubernetes_namespace]
        action: replace
        target_label: namespace
      - source_labels: [__meta_kubernetes_pod_name]
        action: replace
        target_label: pod
      # special case k8s' "job" label, to not interfere with prometheus' "job"
      # label
      # __meta_kubernetes_pod_label_linkerd_io_proxy_job=foo =>
      # k8s_job=foo
      - source_labels: [__meta_kubernetes_pod_label_linkerd_io_proxy_job]
        action: replace
        target_label: k8s_job
      # drop __meta_kubernetes_pod_label_linkerd_io_proxy_job
      - action: labeldrop
        regex: __meta_kubernetes_pod_label_linkerd_io_proxy_job
      # __meta_kubernetes_pod_label_linkerd_io_proxy_deployment=foo =>
      # deployment=foo
      - action: labelmap
        regex: __meta_kubernetes_pod_label_linkerd_io_proxy_(.+)
      # drop all labels that we just made copies of in the previous labelmap
      - action: labeldrop
        regex: __meta_kubernetes_pod_label_linkerd_io_proxy_(.+)
      # __meta_kubernetes_pod_label_linkerd_io_foo=bar =>
      # foo=bar
      - action: labelmap
        regex: __meta_kubernetes_pod_label_linkerd_io_(.+)
      # Copy all pod labels to tmp labels
      - action: labelmap
        regex: __meta_kubernetes_pod_label_(.+)
        replacement: __tmp_pod_label_$1
      # Take `linkerd_io_` prefixed labels and copy them without the prefix
      - action: labelmap
        regex: __tmp_pod_label_linkerd_io_(.+)
        replacement:  __tmp_pod_label_$1
      # Drop the `linkerd_io_` originals
      - action: labeldrop
        regex: __tmp_pod_label_linkerd_io_(.+)
      # Copy tmp labels into real labels
      - action: labelmap
        regex: __tmp_pod_label_(.+)
---
kind: Service
apiVersion: v1
metadata:
  name: linkerd-prometheus
  namespace: linkerd
  labels:
    linkerd.io/control-plane-component: prometheus
    linkerd.io/control-plane-ns: linkerd
  annotations:
    linkerd.io/created-by: linkerd/cli dev-undefined
spec:
  type: ClusterIP
  selector:
    linkerd.io/control-plane-component: prometheus
  ports:
  - name: admin-http
    port: 9090
    targetPort: 9090
---
apiVersion: apps/v1
kind: Deployment
metadata:
  annotations:
    linkerd.io/created-by: linkerd/cli dev-undefined
  labels:
    app.kubernetes.io/name: prometheus
    app.kubernetes.io/part-of: Linkerd
    app.kubernetes.io/version: UPGRADE-CONTROL-PLANE-VERSION
    linkerd.io/control-plane-component: prometheus
    linkerd.io/control-plane-ns: linkerd
  name: linkerd-prometheus
  namespace: linkerd
spec:
  replicas: 1
  selector:
    matchLabels:
      linkerd.io/control-plane-component: prometheus
      linkerd.io/control-plane-ns: linkerd
      linkerd.io/proxy-deployment: linkerd-prometheus
  template:
    metadata:
      annotations:
        linkerd.io/created-by: linkerd/cli dev-undefined
        linkerd.io/identity-mode: default
        linkerd.io/proxy-version: UPGRADE-PROXY-VERSION
      labels:
        linkerd.io/control-plane-component: prometheus
        linkerd.io/control-plane-ns: linkerd
        linkerd.io/workload-ns: linkerd
        linkerd.io/proxy-deployment: linkerd-prometheus
    spec:
      nodeSelector:
        beta.kubernetes.io/os: linux
      containers:
      - args:
        - --config.file=/etc/prometheus/prometheus.yml
        - --log.level=info
        - --storage.tsdb.path=/data
        - --storage.tsdb.retention.time=6h
        image: prom/prometheus:v2.15.2
        imagePullPolicy: IfNotPresent
        livenessProbe:
          httpGet:
            path: /-/healthy
            port: 9090
          initialDelaySeconds: 30
          timeoutSeconds: 30
        name: prometheus
        ports:
        - containerPort: 9090
          name: admin-http
        readinessProbe:
          httpGet:
            path: /-/ready
            port: 9090
          initialDelaySeconds: 30
          timeoutSeconds: 30
        securityContext:
          runAsUser: 65534
        volumeMounts:
        - mountPath: /data
          name: data
        - mountPath: /etc/prometheus/prometheus.yml
          name: prometheus-config
          subPath: prometheus.yml
          readOnly: true
      - env:
        - name: LINKERD2_PROXY_LOG
          value: warn,linkerd=info
        - name: LINKERD2_PROXY_DESTINATION_SVC_ADDR
          value: linkerd-dst.linkerd.svc.cluster.local:8086
        - name: LINKERD2_PROXY_DESTINATION_GET_NETWORKS
          value: "10.0.0.0/8,172.16.0.0/12,192.168.0.0/16"
        - name: LINKERD2_PROXY_CONTROL_LISTEN_ADDR
          value: 0.0.0.0:4190
        - name: LINKERD2_PROXY_ADMIN_LISTEN_ADDR
          value: 0.0.0.0:4191
        - name: LINKERD2_PROXY_OUTBOUND_LISTEN_ADDR
          value: 127.0.0.1:4140
        - name: LINKERD2_PROXY_INBOUND_LISTEN_ADDR
          value: 0.0.0.0:4143
        - name: LINKERD2_PROXY_DESTINATION_GET_SUFFIXES
          value: svc.cluster.local.
        - name: LINKERD2_PROXY_DESTINATION_PROFILE_SUFFIXES
          value: svc.cluster.local.
        - name: LINKERD2_PROXY_INBOUND_ACCEPT_KEEPALIVE
          value: 10000ms
        - name: LINKERD2_PROXY_OUTBOUND_CONNECT_KEEPALIVE
          value: 10000ms
        - name: _pod_ns
          valueFrom:
            fieldRef:
              fieldPath: metadata.namespace
        - name: LINKERD2_PROXY_DESTINATION_CONTEXT
          value: ns:$(_pod_ns)
        - name: LINKERD2_PROXY_OUTBOUND_ROUTER_CAPACITY
          value: "10000"
        - name: LINKERD2_PROXY_IDENTITY_DIR
          value: /var/run/linkerd/identity/end-entity
        - name: LINKERD2_PROXY_IDENTITY_TRUST_ANCHORS
          value: |
            -----BEGIN CERTIFICATE-----
            MIIBYDCCAQegAwIBAgIBATAKBggqhkjOPQQDAjAYMRYwFAYDVQQDEw1jbHVzdGVy
            LmxvY2FsMB4XDTE5MDMwMzAxNTk1MloXDTI5MDIyODAyMDM1MlowGDEWMBQGA1UE
            AxMNY2x1c3Rlci5sb2NhbDBZMBMGByqGSM49AgEGCCqGSM49AwEHA0IABAChpAt0
            xtgO9qbVtEtDK80N6iCL2Htyf2kIv2m5QkJ1y0TFQi5hTVe3wtspJ8YpZF0pl364
            6TiYeXB8tOOhIACjQjBAMA4GA1UdDwEB/wQEAwIBBjAdBgNVHSUEFjAUBggrBgEF
            BQcDAQYIKwYBBQUHAwIwDwYDVR0TAQH/BAUwAwEB/zAKBggqhkjOPQQDAgNHADBE
            AiBQ/AAwF8kG8VOmRSUTPakSSa/N4mqK2HsZuhQXCmiZHwIgZEzI5DCkpU7w3SIv
            OLO4Zsk1XrGZHGsmyiEyvYF9lpY=
            -----END CERTIFICATE-----
        - name: LINKERD2_PROXY_IDENTITY_TOKEN_FILE
          value: /var/run/secrets/kubernetes.io/serviceaccount/token
        - name: LINKERD2_PROXY_IDENTITY_SVC_ADDR
          value: linkerd-identity.linkerd.svc.cluster.local:8080
        - name: _pod_sa
          valueFrom:
            fieldRef:
              fieldPath: spec.serviceAccountName
        - name: _l5d_ns
          value: linkerd
        - name: _l5d_trustdomain
          value: cluster.local
        - name: LINKERD2_PROXY_IDENTITY_LOCAL_NAME
          value: $(_pod_sa).$(_pod_ns).serviceaccount.identity.$(_l5d_ns).$(_l5d_trustdomain)
        - name: LINKERD2_PROXY_IDENTITY_SVC_NAME
          value: linkerd-identity.$(_l5d_ns).serviceaccount.identity.$(_l5d_ns).$(_l5d_trustdomain)
        - name: LINKERD2_PROXY_DESTINATION_SVC_NAME
          value: linkerd-destination.$(_l5d_ns).serviceaccount.identity.$(_l5d_ns).$(_l5d_trustdomain)
        - name: LINKERD2_PROXY_TAP_SVC_NAME
          value: linkerd-tap.$(_l5d_ns).serviceaccount.identity.$(_l5d_ns).$(_l5d_trustdomain)
        image: gcr.io/linkerd-io/proxy:UPGRADE-PROXY-VERSION
        imagePullPolicy: IfNotPresent
        livenessProbe:
          httpGet:
            path: /live
            port: 4191
          initialDelaySeconds: 10
        name: linkerd-proxy
        ports:
        - containerPort: 4143
          name: linkerd-proxy
        - containerPort: 4191
          name: linkerd-admin
        readinessProbe:
          httpGet:
            path: /ready
            port: 4191
          initialDelaySeconds: 2
        resources:
        securityContext:
          allowPrivilegeEscalation: false
          readOnlyRootFilesystem: true
          runAsUser: 2102
        terminationMessagePolicy: FallbackToLogsOnError
        volumeMounts:
        - mountPath: /var/run/linkerd/identity/end-entity
          name: linkerd-identity-end-entity
      initContainers:
      - args:
        - --incoming-proxy-port
        - "4143"
        - --outgoing-proxy-port
        - "4140"
        - --proxy-uid
        - "2102"
        - --inbound-ports-to-ignore
        - 4190,4191
        - --outbound-ports-to-ignore
        - "443"
        image: gcr.io/linkerd-io/proxy-init:v1.3.2
        imagePullPolicy: IfNotPresent
        name: linkerd-init
        resources:
          limits:
            cpu: "100m"
            memory: "50Mi"
          requests:
            cpu: "10m"
            memory: "10Mi"
        securityContext:
          allowPrivilegeEscalation: false
          capabilities:
            add:
            - NET_ADMIN
            - NET_RAW
          privileged: false
          readOnlyRootFilesystem: true
          runAsNonRoot: false
          runAsUser: 0
        terminationMessagePolicy: FallbackToLogsOnError
      serviceAccountName: linkerd-prometheus
      volumes:
      - emptyDir: {}
        name: data
      - configMap:
          name: linkerd-prometheus-config
        name: prometheus-config
      - emptyDir:
          medium: Memory
        name: linkerd-identity-end-entity<|MERGE_RESOLUTION|>--- conflicted
+++ resolved
@@ -1790,8 +1790,6 @@
             path: /ready
             port: 9995
         securityContext:
-<<<<<<< HEAD
-=======
           runAsUser: 65534
         volumeMounts:
         - mountPath: /data
@@ -1995,7 +1993,6 @@
             path: /ready
             port: 9995
         securityContext:
->>>>>>> 6174b194
           runAsUser: 2103
         volumeMounts:
         - mountPath: /var/run/linkerd/config
