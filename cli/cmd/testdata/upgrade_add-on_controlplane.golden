--- conflicted
+++ resolved
@@ -2609,16 +2609,10 @@
       nodeSelector:
         beta.kubernetes.io/os: linux
       containers:
-<<<<<<< HEAD
       - env:
         - name: GF_PATHS_DATA
           value: /data
         image: gcr.io/linkerd-io/grafana:UPGRADE-CONTROL-PLANE-VERSION
-=======
-      - args:
-        - --query.base-path=/jaeger
-        image: jaegertracing/all-in-one:1.17.1
->>>>>>> a3c42b13
         imagePullPolicy: IfNotPresent
         livenessProbe:
           httpGet:
