--- conflicted
+++ resolved
@@ -2269,7 +2269,9 @@
         linkerd.io/proxy-deployment: linkerd-jaeger
     spec:
       containers:
-      - image: jaegertracing/all-in-one:1.17.1
+      - args:
+        - --query.base-path=/jaeger
+        image: jaegertracing/all-in-one:1.17.1
         imagePullPolicy: IfNotPresent
         name: jaeger
         ports:
@@ -2612,16 +2614,11 @@
         beta.kubernetes.io/os: linux
       containers:
       - args:
-<<<<<<< HEAD
         - --storage.tsdb.path=/data
         - --storage.tsdb.retention.time=6h
         - --config.file=/etc/prometheus/prometheus.yml
         - --log.level=info
         image: prom/prometheus:v2.15.2
-=======
-        - --query.base-path=/jaeger
-        image: jaegertracing/all-in-one:1.17.1
->>>>>>> f62a2e6e
         imagePullPolicy: IfNotPresent
         livenessProbe:
           httpGet:
