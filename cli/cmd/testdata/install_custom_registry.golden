--- conflicted
+++ resolved
@@ -968,13 +968,8 @@
       ignoreOutboundPorts: 25,443,587,3306,11211
       image:
         name: my.custom.registry/linkerd-io/proxy-init
-<<<<<<< HEAD
         pullPolicy: ""
-        version: v1.3.8
-=======
-        pullPolicy: IfNotPresent
         version: v1.3.9
->>>>>>> 826d5799
       resources:
         cpu:
           limit: 100m
