---
###
### Linkerd Namespace
###
---
kind: Namespace
apiVersion: v1
metadata:
  name: linkerd
  annotations:
    linkerd.io/inject: disabled
  labels:
    linkerd.io/is-control-plane: "true"
    config.linkerd.io/admission-webhooks: disabled
    linkerd.io/control-plane-ns: linkerd
---
###
### Identity Controller Service RBAC
###
---
kind: ClusterRole
apiVersion: rbac.authorization.k8s.io/v1
metadata:
  name: linkerd-linkerd-identity
  labels:
    linkerd.io/control-plane-component: identity
    linkerd.io/control-plane-ns: linkerd
rules:
- apiGroups: ["authentication.k8s.io"]
  resources: ["tokenreviews"]
  verbs: ["create"]
- apiGroups: ["apps"]
  resources: ["deployments"]
  verbs: ["get"]
- apiGroups: [""]
  resources: ["events"]
  verbs: ["create", "patch"]
---
kind: ClusterRoleBinding
apiVersion: rbac.authorization.k8s.io/v1
metadata:
  name: linkerd-linkerd-identity
  labels:
    linkerd.io/control-plane-component: identity
    linkerd.io/control-plane-ns: linkerd
roleRef:
  apiGroup: rbac.authorization.k8s.io
  kind: ClusterRole
  name: linkerd-linkerd-identity
subjects:
- kind: ServiceAccount
  name: linkerd-identity
  namespace: linkerd
---
kind: ServiceAccount
apiVersion: v1
metadata:
  name: linkerd-identity
  namespace: linkerd
  labels:
    linkerd.io/control-plane-component: identity
    linkerd.io/control-plane-ns: linkerd
---
###
### Controller RBAC
###
---
kind: ClusterRole
apiVersion: rbac.authorization.k8s.io/v1
metadata:
  name: linkerd-linkerd-controller
  labels:
    linkerd.io/control-plane-component: controller
    linkerd.io/control-plane-ns: linkerd
rules:
- apiGroups: ["extensions", "apps"]
  resources: ["daemonsets", "deployments", "replicasets", "statefulsets"]
  verbs: ["list", "get", "watch"]
- apiGroups: ["extensions", "batch"]
  resources: ["cronjobs", "jobs"]
  verbs: ["list" , "get", "watch"]
- apiGroups: [""]
  resources: ["pods", "endpoints", "services", "replicationcontrollers", "namespaces"]
  verbs: ["list", "get", "watch"]
- apiGroups: ["linkerd.io"]
  resources: ["serviceprofiles"]
  verbs: ["list", "get", "watch"]
- apiGroups: ["split.smi-spec.io"]
  resources: ["trafficsplits"]
  verbs: ["list", "get", "watch"]
---
kind: ClusterRoleBinding
apiVersion: rbac.authorization.k8s.io/v1
metadata:
  name: linkerd-linkerd-controller
  labels:
    linkerd.io/control-plane-component: controller
    linkerd.io/control-plane-ns: linkerd
roleRef:
  apiGroup: rbac.authorization.k8s.io
  kind: ClusterRole
  name: linkerd-linkerd-controller
subjects:
- kind: ServiceAccount
  name: linkerd-controller
  namespace: linkerd
---
kind: ServiceAccount
apiVersion: v1
metadata:
  name: linkerd-controller
  namespace: linkerd
  labels:
    linkerd.io/control-plane-component: controller
    linkerd.io/control-plane-ns: linkerd
---
###
### Destination Controller Service
###
---
kind: ClusterRole
apiVersion: rbac.authorization.k8s.io/v1
metadata:
  name: linkerd-linkerd-destination
  labels:
    linkerd.io/control-plane-component: destination
    linkerd.io/control-plane-ns: linkerd
rules:
- apiGroups: ["apps"]
  resources: ["replicasets"]
  verbs: ["list", "get", "watch"]
- apiGroups: ["batch"]
  resources: ["jobs"]
  verbs: ["list", "get", "watch"]
- apiGroups: [""]
  resources: ["pods", "endpoints", "services"]
  verbs: ["list", "get", "watch"]
- apiGroups: ["linkerd.io"]
  resources: ["serviceprofiles"]
  verbs: ["list", "get", "watch"]
- apiGroups: ["split.smi-spec.io"]
  resources: ["trafficsplits"]
  verbs: ["list", "get", "watch"]
---
kind: ClusterRoleBinding
apiVersion: rbac.authorization.k8s.io/v1
metadata:
  name: linkerd-linkerd-destination
  labels:
    linkerd.io/control-plane-component: destination
    linkerd.io/control-plane-ns: linkerd
roleRef:
  apiGroup: rbac.authorization.k8s.io
  kind: ClusterRole
  name: linkerd-linkerd-destination
subjects:
- kind: ServiceAccount
  name: linkerd-destination
  namespace: linkerd
---
kind: ServiceAccount
apiVersion: v1
metadata:
  name: linkerd-destination
  namespace: linkerd
  labels:
    linkerd.io/control-plane-component: destination
    linkerd.io/control-plane-ns: linkerd
---
###
### Heartbeat RBAC
###
---
apiVersion: rbac.authorization.k8s.io/v1
kind: Role
metadata:
  name: linkerd-heartbeat
  namespace: linkerd
  labels:
    linkerd.io/control-plane-ns: linkerd
rules:
- apiGroups: [""]
  resources: ["configmaps"]
  verbs: ["get"]
  resourceNames: ["linkerd-config"]
---
apiVersion: rbac.authorization.k8s.io/v1
kind: RoleBinding
metadata:
  name: linkerd-heartbeat
  namespace: linkerd
  labels:
    linkerd.io/control-plane-ns: linkerd
roleRef:
  kind: Role
  name: linkerd-heartbeat
  apiGroup: rbac.authorization.k8s.io
subjects:
- kind: ServiceAccount
  name: linkerd-heartbeat
  namespace: linkerd
---
kind: ServiceAccount
apiVersion: v1
metadata:
  name: linkerd-heartbeat
  namespace: linkerd
  labels:
    linkerd.io/control-plane-component: heartbeat
    linkerd.io/control-plane-ns: linkerd
---
###
### Web RBAC
###
---
apiVersion: rbac.authorization.k8s.io/v1
kind: Role
metadata:
  name: linkerd-web
  namespace: linkerd
  labels:
    linkerd.io/control-plane-component: web
    linkerd.io/control-plane-ns: linkerd
rules:
- apiGroups: [""]
  resources: ["configmaps"]
  verbs: ["get"]
  resourceNames: ["linkerd-config"]
- apiGroups: [""]
  resources: ["namespaces", "configmaps"]
  verbs: ["get"]
- apiGroups: [""]
  resources: ["serviceaccounts", "pods"]
  verbs: ["list"]
- apiGroups: ["apps"]
  resources: ["replicasets"]
  verbs: ["list"]
---
apiVersion: rbac.authorization.k8s.io/v1
kind: RoleBinding
metadata:
  name: linkerd-web
  namespace: linkerd
  labels:
    linkerd.io/control-plane-component: web
    linkerd.io/control-plane-ns: linkerd
roleRef:
  kind: Role
  name: linkerd-web
  apiGroup: rbac.authorization.k8s.io
subjects:
- kind: ServiceAccount
  name: linkerd-web
  namespace: linkerd
---
apiVersion: rbac.authorization.k8s.io/v1
kind: ClusterRole
metadata:
  name: linkerd-linkerd-web-check
  labels:
    linkerd.io/control-plane-component: web
    linkerd.io/control-plane-ns: linkerd
rules:
- apiGroups: ["rbac.authorization.k8s.io"]
  resources: ["clusterroles", "clusterrolebindings"]
  verbs: ["list"]
- apiGroups: ["apiextensions.k8s.io"]
  resources: ["customresourcedefinitions"]
  verbs: ["list"]
- apiGroups: ["admissionregistration.k8s.io"]
  resources: ["mutatingwebhookconfigurations", "validatingwebhookconfigurations"]
  verbs: ["list"]
- apiGroups: ["policy"]
  resources: ["podsecuritypolicies"]
  verbs: ["list"]
- apiGroups: ["linkerd.io"]
  resources: ["serviceprofiles"]
  verbs: ["list"]
---
apiVersion: rbac.authorization.k8s.io/v1
kind: ClusterRoleBinding
metadata:
  name: linkerd-linkerd-web-check
  labels:
    linkerd.io/control-plane-component: web
    linkerd.io/control-plane-ns: linkerd
roleRef:
  kind: ClusterRole
  name: linkerd-linkerd-web-check
  apiGroup: rbac.authorization.k8s.io
subjects:
- kind: ServiceAccount
  name: linkerd-web
  namespace: linkerd
---
kind: ClusterRoleBinding
apiVersion: rbac.authorization.k8s.io/v1
metadata:
  name: linkerd-linkerd-web-admin
  labels:
    linkerd.io/control-plane-component: web
    linkerd.io/control-plane-ns: linkerd
roleRef:
  apiGroup: rbac.authorization.k8s.io
  kind: ClusterRole
  name: linkerd-linkerd-tap-admin
subjects:
- kind: ServiceAccount
  name: linkerd-web
  namespace: linkerd
---
kind: ServiceAccount
apiVersion: v1
metadata:
  name: linkerd-web
  namespace: linkerd
  labels:
    linkerd.io/control-plane-component: web
    linkerd.io/control-plane-ns: linkerd
---
###
### Service Profile CRD
###
---
apiVersion: apiextensions.k8s.io/v1beta1
kind: CustomResourceDefinition
metadata:
  name: serviceprofiles.linkerd.io
  annotations:
    linkerd.io/created-by: linkerd/cli dev-undefined
  labels:
    linkerd.io/control-plane-ns: linkerd
spec:
  group: linkerd.io
  versions:
  - name: v1alpha1
    served: true
    storage: false
  - name: v1alpha2
    served: true
    storage: true
  scope: Namespaced
  names:
    plural: serviceprofiles
    singular: serviceprofile
    kind: ServiceProfile
    shortNames:
    - sp
---
###
### TrafficSplit CRD
### Copied from https://github.com/deislabs/smi-sdk-go/blob/cea7e1e9372304bbb6c74a3f6ca788d9eaa9cc58/crds/split.yaml
###
---
apiVersion: apiextensions.k8s.io/v1beta1
kind: CustomResourceDefinition
metadata:
  name: trafficsplits.split.smi-spec.io
  annotations:
    linkerd.io/created-by: linkerd/cli dev-undefined
  labels:
    linkerd.io/control-plane-ns: linkerd
spec:
  group: split.smi-spec.io
  version: v1alpha1
  scope: Namespaced
  names:
    kind: TrafficSplit
    shortNames:
      - ts
    plural: trafficsplits
    singular: trafficsplit
  additionalPrinterColumns:
  - name: Service
    type: string
    description: The apex service of this split.
    JSONPath: .spec.service
---
###
### Prometheus RBAC
###
---
kind: ClusterRole
apiVersion: rbac.authorization.k8s.io/v1
metadata:
  name: linkerd-linkerd-prometheus
  labels:
    linkerd.io/control-plane-component: prometheus
    linkerd.io/control-plane-ns: linkerd
rules:
- apiGroups: [""]
  resources: ["nodes", "nodes/proxy", "pods"]
  verbs: ["get", "list", "watch"]
---
kind: ClusterRoleBinding
apiVersion: rbac.authorization.k8s.io/v1
metadata:
  name: linkerd-linkerd-prometheus
  labels:
    linkerd.io/control-plane-component: prometheus
    linkerd.io/control-plane-ns: linkerd
roleRef:
  apiGroup: rbac.authorization.k8s.io
  kind: ClusterRole
  name: linkerd-linkerd-prometheus
subjects:
- kind: ServiceAccount
  name: linkerd-prometheus
  namespace: linkerd
---
kind: ServiceAccount
apiVersion: v1
metadata:
  name: linkerd-prometheus
  namespace: linkerd
  labels:
    linkerd.io/control-plane-component: prometheus
    linkerd.io/control-plane-ns: linkerd
---
###
### Proxy Injector RBAC
###
---
kind: ClusterRole
apiVersion: rbac.authorization.k8s.io/v1
metadata:
  name: linkerd-linkerd-proxy-injector
  labels:
    linkerd.io/control-plane-component: proxy-injector
    linkerd.io/control-plane-ns: linkerd
rules:
- apiGroups: [""]
  resources: ["events"]
  verbs: ["create", "patch"]
- apiGroups: [""]
  resources: ["namespaces", "replicationcontrollers"]
  verbs: ["list", "get", "watch"]
- apiGroups: [""]
  resources: ["pods"]
  verbs: ["list", "watch"]
- apiGroups: ["extensions", "apps"]
  resources: ["deployments", "replicasets", "daemonsets", "statefulsets"]
  verbs: ["list", "get", "watch"]
- apiGroups: ["extensions", "batch"]
  resources: ["cronjobs", "jobs"]
  verbs: ["list", "get", "watch"]
---
kind: ClusterRoleBinding
apiVersion: rbac.authorization.k8s.io/v1
metadata:
  name: linkerd-linkerd-proxy-injector
  labels:
    linkerd.io/control-plane-component: proxy-injector
    linkerd.io/control-plane-ns: linkerd
subjects:
- kind: ServiceAccount
  name: linkerd-proxy-injector
  namespace: linkerd
  apiGroup: ""
roleRef:
  kind: ClusterRole
  name: linkerd-linkerd-proxy-injector
  apiGroup: rbac.authorization.k8s.io
---
kind: ServiceAccount
apiVersion: v1
metadata:
  name: linkerd-proxy-injector
  namespace: linkerd
  labels:
    linkerd.io/control-plane-component: proxy-injector
    linkerd.io/control-plane-ns: linkerd
---
kind: Secret
apiVersion: v1
metadata:
  name: linkerd-proxy-injector-tls
  namespace: linkerd
  labels:
    linkerd.io/control-plane-component: proxy-injector
    linkerd.io/control-plane-ns: linkerd
  annotations:
    linkerd.io/created-by: linkerd/cli dev-undefined
type: Opaque
data:
  crt.pem: LS0tLS1CRUdJTiBDRVJUSUZJQ0FURS0tLS0tCk1JSURKakNDQWc2Z0F3SUJBZ0lRVjFrSXJhRG1sdzNTVzY5UXNRWjNQREFOQmdrcWhraUc5dzBCQVFzRkFEQXQKTVNzd0tRWURWUVFERXlKc2FXNXJaWEprTFhCeWIzaDVMV2x1YW1WamRHOXlMbXhwYm10bGNtUXVjM1pqTUI0WApEVEU1TURnd056SXhNelkwTUZvWERUSXdNRGd3TmpJeE16WTBNRm93TFRFck1Da0dBMVVFQXhNaWJHbHVhMlZ5ClpDMXdjbTk0ZVMxcGJtcGxZM1J2Y2k1c2FXNXJaWEprTG5OMll6Q0NBU0l3RFFZSktvWklodmNOQVFFQkJRQUQKZ2dFUEFEQ0NBUW9DZ2dFQkFOek5iMmd0VVU2SmsxVDV4Smx3dTNlSmViSml4T01Vc3QyMzVkSWJXU1F2OUlNagpXRTR1Z3dlbk1ZSDh5V1ppV1F5NCsya0h3c1JkdWNxM3lqZUIrMmFsUll6enBLcFUvdHVxVi9XT2U3VVpxcGRaCkNsNTUzNXlmUzMzNndadjFrWlRlU3g1dHc0d3YwaU9vVG9jVGlsSm1tOGVsWDJUN0toajJVam5oSDNWUXFxbjEKcERRUGIvalRMOVcySlZYL2luOXdvTEptc294aFNkR2MxTDRsVnlvWEFOSVdSWENwQVYzVlo5MXV6SHFqaWYyZgpyWnBaRTQ0QWtaM1hWRnVlaldtcTZURWxHL1M1YnBkaExDcy8zWE41T1lZUXVYbXlTdHEyb055ZzFUOEx6RmxECmJ6eXZBSldmSXV6d3hZa051NTljbkhaUjBRY2liUDF5NTQ0QlV2c0NBd0VBQWFOQ01FQXdEZ1lEVlIwUEFRSC8KQkFRREFnS2tNQjBHQTFVZEpRUVdNQlFHQ0NzR0FRVUZCd01CQmdnckJnRUZCUWNEQWpBUEJnTlZIUk1CQWY4RQpCVEFEQVFIL01BMEdDU3FHU0liM0RRRUJDd1VBQTRJQkFRQjBNZERONWRuaUgxYS96UGI5QWFBT2JqaFBEUC9FCngreVlRU3VDYXpyeFZCUlpPeGdpUkUyN1JjZ05BRGZmOVRkRU9ER1BrUVY4aTRnVVVOdi9VanljODYxdW55SG0KR3FacEp0OFROZ0pWN2VHR00wUWlrNkFYZTdLT1N0aFdzVVZDSHlGMUFyam01U2dRUHRsREttVGk1bDBCZ1pyKwpBblVzOVllNHhUSFFFYSswSFN3NXNjdnFsVDhYS0ZCanoza2hJbHFVd3IvSy9seVZITDcwQTMyUi9UODh5Z1YzClQ4MitwS1R5T3lZU1IrZG1ZUWdxcW00ajVhVVp5aURPZVFHR1kycEZNQnJMY0tGZjFqcmJHWXlVQVNrdlh6NXoKaHZIOUtJWXFOckdhMDloTFBjb00rMW9CNHNnY2RKdFpCV2pCRWdiTHdwWEJJdUVFVXY5cno0dDAKLS0tLS1FTkQgQ0VSVElGSUNBVEUtLS0tLQ==
  key.pem: LS0tLS1CRUdJTiBSU0EgUFJJVkFURSBLRVktLS0tLQpNSUlFcEFJQkFBS0NBUUVBM00xdmFDMVJUb21UVlBuRW1YQzdkNGw1c21MRTR4U3kzYmZsMGh0WkpDLzBneU5ZClRpNkRCNmN4Z2Z6SlptSlpETGo3YVFmQ3hGMjV5cmZLTjRIN1pxVkZqUE9rcWxUKzI2cFg5WTU3dFJtcWwxa0sKWG5uZm5KOUxmZnJCbS9XUmxONUxIbTNEakMvU0k2aE9oeE9LVW1hYng2VmZaUHNxR1BaU09lRWZkVkNxcWZXawpOQTl2K05NdjFiWWxWZitLZjNDZ3NtYXlqR0ZKMFp6VXZpVlhLaGNBMGhaRmNLa0JYZFZuM1c3TWVxT0ovWit0Cm1sa1RqZ0NSbmRkVVc1Nk5hYXJwTVNVYjlMbHVsMkVzS3ovZGMzazVoaEM1ZWJKSzJyYWczS0RWUHd2TVdVTnYKUEs4QWxaOGk3UERGaVEyN24xeWNkbEhSQnlKcy9YTG5qZ0ZTK3dJREFRQUJBb0lCQVFDd1BGVEFyUE1wb1l0MApGc3VCd1VZUU9pMWxZWXBPeVpXZWZJcTJNZGZybDA4dFlJZTZGMHZFVHdHb0EvRm9nL1VadjRnRHBBc2tHcjhSCmU3S3VyVlBROFBkYmNwaXF6NTZBREMyYXRIZ3U2MmFLMktuN0VJR1hqRm1BR3ladmFna2g3bSs4d05XRXppS0gKRFc1b1NBTnVrN0doSDNETnM5ODgvMVpRRmt5Nm9BVThzWEhaTEpsNGJoV05UU3FSS0VnT3pIRDRwYWRITzUrMwp3cFVHamg1VklaS1BlMzRqYmMwTVZDOUwwNjhJY3Fibmp6d3g3NnYrQnh6MXFyRFNNMDR2TytGWUZUTVVmWEtyClBZRU5qMEN6UEhUanlwT2FBdFNwZFJTY2x1YzVGMTVmcXpKRnE5dVVLM2VpWFY3amNjTW1Sb0l0bkxMS3Z5VkgKVWJOZ1pnZmhBb0dCQVBpOU40MjRwK1ZxWnJRRTZ3K21kTTh2S2JIb0NPWUNlVDZrYXExMzhLVFJ2Z0MzZGJQNgpRcFpSNXlYNlhQeW1YMnNkZkxQTDk2NE1DeGJlS1ovWmw5UC9zRkxhRDVOc0RXMXZ2djJkYXBhQ1d0U0hwNHFFClJIN2tWWTZmcHZUYmZWN2FWL1JQZlhGbWVrbEJZd05pNTNkNFRYZEhJWC9ONHM0aFgwVzNtMk1yQW9HQkFPTS8KYzk0anJDbGtESUN4YWhUYlp4UHdST1hqVEZvdEpxaGRhandZOXcxdEVIelNnNUY1QVFSaWR4WGxFa0lENVdCRApYeG1JZWF2TDgyRkpUeWFXWlBzUnRkOXNJV3BIM084VDh2TnZLN1Z0SXY2RzZYSy9XUjhHMjhodTl6bVNlMk5HCjVUN2FkL0dMSlZ3Mm9GcTEzNGFIbHdvY00xMUFPa2YwYU9SWGJTZHhBb0dCQU0vT1JQdEJxZ01nUVcxa0xuMkUKczFIa05SRk1xU0tBTG9zSEVaaWErNUMzS2VXdlg4WmM3Z1JucUpVeDlUMmVRVmxiNlRMTTFMK3prQkFxeXR1aApEaGN2SmtBUnJiR2NOQnVab0JhQnpPcXhQUEVSNUFiMU9jUkpQckZJOEZMZ2pIMFNMU2tPdjk1ZG53eFVkRVAvCi9TRHlnTVdGeDViZWl2MXJKQTA2dDdiQkFvR0FVSkg2dnRQZkFuM2FnUFptS2lid0VQMnJMK2E2OTIzeXV0Y0UKQjNMQ2hSd2FNR2RqQm56a2cyMTEwMmw0WTdlRjUrOTdGRTV5OVJwR25FT2xzSVM2SU5wU3BYaHRFSVdTSzZIagpEYlJveHRaL0JjZEhsY3VLQ1pvZzZwdU5RL2hQanc5ZjBEMGRNYUtvQ0YzRjFPT084Tis2Q1hlZUxuM0xMQi9YCjRMMnVrY0VDZ1lCeWxEY2haSHR3YjlxYWFoeVhiQUI2WHAvMTdLUEtZOFltbDBqN0cydm1VMXJUZDdTREhHek4Kc1B5LzErY3FraWkrVVQxc2I0d1RQaW9wTXZxa3hsY05tdzM4L2NRL05ET3JENlEvN1NJN0I3TkNod1BLNFBhWgpCVEo1MW84RktSRTczcDhVYkdDUlNtdjVzYk5aTUMyWlRBaVNWa0MzUHU4QmxGN1VoM3RCeEE9PQotLS0tLUVORCBSU0EgUFJJVkFURSBLRVktLS0tLQ==
---
apiVersion: admissionregistration.k8s.io/v1beta1
kind: MutatingWebhookConfiguration
metadata:
  name: linkerd-proxy-injector-webhook-config
  labels:
    linkerd.io/control-plane-component: proxy-injector
    linkerd.io/control-plane-ns: linkerd
webhooks:
- name: linkerd-proxy-injector.linkerd.io
  namespaceSelector:
    matchExpressions:
    - key: config.linkerd.io/admission-webhooks
      operator: NotIn
      values:
      - disabled
  clientConfig:
    service:
      name: linkerd-proxy-injector
      namespace: linkerd
      path: "/"
    caBundle: LS0tLS1CRUdJTiBDRVJUSUZJQ0FURS0tLS0tCk1JSURKakNDQWc2Z0F3SUJBZ0lRVjFrSXJhRG1sdzNTVzY5UXNRWjNQREFOQmdrcWhraUc5dzBCQVFzRkFEQXQKTVNzd0tRWURWUVFERXlKc2FXNXJaWEprTFhCeWIzaDVMV2x1YW1WamRHOXlMbXhwYm10bGNtUXVjM1pqTUI0WApEVEU1TURnd056SXhNelkwTUZvWERUSXdNRGd3TmpJeE16WTBNRm93TFRFck1Da0dBMVVFQXhNaWJHbHVhMlZ5ClpDMXdjbTk0ZVMxcGJtcGxZM1J2Y2k1c2FXNXJaWEprTG5OMll6Q0NBU0l3RFFZSktvWklodmNOQVFFQkJRQUQKZ2dFUEFEQ0NBUW9DZ2dFQkFOek5iMmd0VVU2SmsxVDV4Smx3dTNlSmViSml4T01Vc3QyMzVkSWJXU1F2OUlNagpXRTR1Z3dlbk1ZSDh5V1ppV1F5NCsya0h3c1JkdWNxM3lqZUIrMmFsUll6enBLcFUvdHVxVi9XT2U3VVpxcGRaCkNsNTUzNXlmUzMzNndadjFrWlRlU3g1dHc0d3YwaU9vVG9jVGlsSm1tOGVsWDJUN0toajJVam5oSDNWUXFxbjEKcERRUGIvalRMOVcySlZYL2luOXdvTEptc294aFNkR2MxTDRsVnlvWEFOSVdSWENwQVYzVlo5MXV6SHFqaWYyZgpyWnBaRTQ0QWtaM1hWRnVlaldtcTZURWxHL1M1YnBkaExDcy8zWE41T1lZUXVYbXlTdHEyb055ZzFUOEx6RmxECmJ6eXZBSldmSXV6d3hZa051NTljbkhaUjBRY2liUDF5NTQ0QlV2c0NBd0VBQWFOQ01FQXdEZ1lEVlIwUEFRSC8KQkFRREFnS2tNQjBHQTFVZEpRUVdNQlFHQ0NzR0FRVUZCd01CQmdnckJnRUZCUWNEQWpBUEJnTlZIUk1CQWY4RQpCVEFEQVFIL01BMEdDU3FHU0liM0RRRUJDd1VBQTRJQkFRQjBNZERONWRuaUgxYS96UGI5QWFBT2JqaFBEUC9FCngreVlRU3VDYXpyeFZCUlpPeGdpUkUyN1JjZ05BRGZmOVRkRU9ER1BrUVY4aTRnVVVOdi9VanljODYxdW55SG0KR3FacEp0OFROZ0pWN2VHR00wUWlrNkFYZTdLT1N0aFdzVVZDSHlGMUFyam01U2dRUHRsREttVGk1bDBCZ1pyKwpBblVzOVllNHhUSFFFYSswSFN3NXNjdnFsVDhYS0ZCanoza2hJbHFVd3IvSy9seVZITDcwQTMyUi9UODh5Z1YzClQ4MitwS1R5T3lZU1IrZG1ZUWdxcW00ajVhVVp5aURPZVFHR1kycEZNQnJMY0tGZjFqcmJHWXlVQVNrdlh6NXoKaHZIOUtJWXFOckdhMDloTFBjb00rMW9CNHNnY2RKdFpCV2pCRWdiTHdwWEJJdUVFVXY5cno0dDAKLS0tLS1FTkQgQ0VSVElGSUNBVEUtLS0tLQ==
  failurePolicy: Ignore
  rules:
  - operations: [ "CREATE" ]
    apiGroups: [""]
    apiVersions: ["v1"]
    resources: ["pods"]
  sideEffects: None
---
###
### Service Profile Validator RBAC
###
---
kind: ClusterRole
apiVersion: rbac.authorization.k8s.io/v1
metadata:
  name: linkerd-linkerd-sp-validator
  labels:
    linkerd.io/control-plane-component: sp-validator
    linkerd.io/control-plane-ns: linkerd
rules:
- apiGroups: [""]
  resources: ["pods"]
  verbs: ["list"]
---
kind: ClusterRoleBinding
apiVersion: rbac.authorization.k8s.io/v1
metadata:
  name: linkerd-linkerd-sp-validator
  labels:
    linkerd.io/control-plane-component: sp-validator
    linkerd.io/control-plane-ns: linkerd
subjects:
- kind: ServiceAccount
  name: linkerd-sp-validator
  namespace: linkerd
  apiGroup: ""
roleRef:
  kind: ClusterRole
  name: linkerd-linkerd-sp-validator
  apiGroup: rbac.authorization.k8s.io
---
kind: ServiceAccount
apiVersion: v1
metadata:
  name: linkerd-sp-validator
  namespace: linkerd
  labels:
    linkerd.io/control-plane-component: sp-validator
    linkerd.io/control-plane-ns: linkerd
---
kind: Secret
apiVersion: v1
metadata:
  name: linkerd-sp-validator-tls
  namespace: linkerd
  labels:
    linkerd.io/control-plane-component: sp-validator
    linkerd.io/control-plane-ns: linkerd
  annotations:
    linkerd.io/created-by: linkerd/cli dev-undefined
type: Opaque
data:
  crt.pem: LS0tLS1CRUdJTiBDRVJUSUZJQ0FURS0tLS0tCk1JSURJakNDQWdxZ0F3SUJBZ0lRQkhsRWhOb3Y0Z1hHT0EzbGFOamErekFOQmdrcWhraUc5dzBCQVFzRkFEQXIKTVNrd0p3WURWUVFERXlCc2FXNXJaWEprTFhOd0xYWmhiR2xrWVhSdmNpNXNhVzVyWlhKa0xuTjJZekFlRncweApPVEE0TURjeU1UTTJOREJhRncweU1EQTRNRFl5TVRNMk5EQmFNQ3N4S1RBbkJnTlZCQU1USUd4cGJtdGxjbVF0CmMzQXRkbUZzYVdSaGRHOXlMbXhwYm10bGNtUXVjM1pqTUlJQklqQU5CZ2txaGtpRzl3MEJBUUVGQUFPQ0FROEEKTUlJQkNnS0NBUUVBdklFVW5YdlBkSDFra2lJM2JPc01wQ0Zpb3FoN0dCK1ZtSmE5Q2RoNEQ3bWhiMWhoMUNYdgpNblZtQVduUE9UYWRvUHRZNFNZZU9pUDBURVQ1enZ1MUlEUzVyZFhUcDlZaHZHWDRMM1NhVk5XdnlsbzNXT1FmCk5sSXZPWFU4bHZHaDAyeE9TK3RZeklSMVh0dmFhOUV6K1QyN0p4ei9meHhnK2tHRmRES3BBK0tQeitvZHRKL1YKYTYvc2N6UWhaczhtTWt3L0Y3MzJxS1JtWG83bm9pTjhYRjAxSFBiT1pVdFpGZjJ6L2hGMHhKaEVMNlRNWTNlNwpZNnZ4UFoyMGVobTR5cUk1Q2RqcWN1WFNwL0xhbFNJOTBsb0ZMMU5SZFRuREgzZ1BNUWM3VE9KenIzQUI0bmxjCmJIU0ZsNkFvN2J1U3EvOTJ4MmdwMjRRT2w0UURkdlVZaVFJREFRQUJvMEl3UURBT0JnTlZIUThCQWY4RUJBTUMKQXFRd0hRWURWUjBsQkJZd0ZBWUlLd1lCQlFVSEF3RUdDQ3NHQVFVRkJ3TUNNQThHQTFVZEV3RUIvd1FGTUFNQgpBZjh3RFFZSktvWklodmNOQVFFTEJRQURnZ0VCQUtJQUc5T2E4SndtSzBUaGVtc2RxdjhvdkhZUk5XTHBWOVBhCkJNejJhQklFQVlvMURxQmFaQWFkdWZKa0k1bmFoTC81K2NaQXp3M2s4RmpYN2plT1ErYmlPaS9TNlU4K0FNZEUKZnZvdVR5N05Kb0xXM1NUclhCcjJnYzY3RUtLQ2JGQmsxYzM3b21KSUhhZU15aWNkRHY0SHRYTExDcUtrYk54aAo0NGQ2YUpzL3lNZm9kZGFhZFN0L1RwMGZtaHNPMTR5OUp3RDFWL2s1M3ppUmxDcXNYVUtBK05vejhqRC8wVkI5CnFyd0dpWGk4S1ZsZS9LYjFDZktOM1VhczdBRHlxbVVEUGNKY2tQMGM5QnBRQzlLYTJqZHhzb0hvWi8vSG5SVGYKalc2dExlcjN1UHZpek5qM2swcWt2SVAydVVJNDg0MkJjQmUrbVB1NlJoeVozdWt4elNVPQotLS0tLUVORCBDRVJUSUZJQ0FURS0tLS0t
  key.pem: LS0tLS1CRUdJTiBSU0EgUFJJVkFURSBLRVktLS0tLQpNSUlFcEFJQkFBS0NBUUVBdklFVW5YdlBkSDFra2lJM2JPc01wQ0Zpb3FoN0dCK1ZtSmE5Q2RoNEQ3bWhiMWhoCjFDWHZNblZtQVduUE9UYWRvUHRZNFNZZU9pUDBURVQ1enZ1MUlEUzVyZFhUcDlZaHZHWDRMM1NhVk5XdnlsbzMKV09RZk5sSXZPWFU4bHZHaDAyeE9TK3RZeklSMVh0dmFhOUV6K1QyN0p4ei9meHhnK2tHRmRES3BBK0tQeitvZAp0Si9WYTYvc2N6UWhaczhtTWt3L0Y3MzJxS1JtWG83bm9pTjhYRjAxSFBiT1pVdFpGZjJ6L2hGMHhKaEVMNlRNClkzZTdZNnZ4UFoyMGVobTR5cUk1Q2RqcWN1WFNwL0xhbFNJOTBsb0ZMMU5SZFRuREgzZ1BNUWM3VE9KenIzQUIKNG5sY2JIU0ZsNkFvN2J1U3EvOTJ4MmdwMjRRT2w0UURkdlVZaVFJREFRQUJBb0lCQVFDU1hGTHFXQWhpdFQyUwpMVmtGaTVjY0ZRUGxzWlVwek5RMVRzem1TUm9uYzRWQjA4alpsTDZkV2dQaWt3b2ZyU1ZFcWdOL2hUNHcvRnVoCm9HaXA2a3ZlL3JFd3BQYWF1U3NtZ2JIcS9za1psM1RQVTY3bnFQQUhHRmFzY1RlakoyZnpwWU5CZFRGVVVvQmoKTDZidTBkZGQ3UzFVR0RMVXVlOGVRQ05qYmpaRzJadnhiclhHQ1hTcjZtankvUTI2UkhrM0JSZXZ6UlFEMXIzbgpsSUxGdm9ueHNoTnVvU2xGVmJlTXNoN0JQQlBkbmR0MGNwZDRLcW5oQ0NCZVk0YUlsNmQ2eVJ1K1h4akhmRWRUCjlFTXhjYjJidEIzWHUrNTBtSWJsd1NEK2ZkVkFJUmFYeFRNMlc2dys4ZEZNSjFidXBRbTRLKy9KMC9UMko5b0sKRWpzdno5WVZBb0dCQU9td2t0NXpMVW5GVkNCR1p1aWJhTGRhcUFncy9pNldDcnJzL2xKd0VMb0grWDA4ZFkyWApIMS95ay8xVzZlbFFWVUEwOWg0dEZXSm1JM3BiT0c4d25iVU53MGVIZmlodkU2N0QvdlpXTi83b2FOUDZrdXdhCmNoTWRvaE5JNmhpSXd0cGo2L3JrVEIvTENtaXFWUHlEWXc2U0tiKzh5TktMZE1VdkFDZUpCRXVqQW9HQkFNNkEKS2NsUHNGeStrUzZDQzh4YkUvMER1eTZxc1BPQ3BBdDVDZWNGMHhHZHhBOXp4ZUdBWkxBTk5vZ0dPRjRrVTQxSwo0V20rRFoyNFFIV2FtWEp4dkhOZlZSdVVwSkR6UFJHcGdWSXJJNEMwMWprN0xxYy9VNEtpK2lYVGxWZDE0cWtJClVzalJTOUVrSU4yN3VIQzRnYnpoRW9PbXlOS0Q0U1JTQ2xyellrM2pBb0dBZUV0MHp4M3JDamFSLzZzOS9pOUIKMEdEU2JxTDZsWENYUlhJSjJOWG5SbHdraWRzOWlBMXJFVEVHRFR0WVhjb0VtSENxNFEzRUhFc0hxRXljMkYvbQpUdlV1dVB0K2JjSUFGODY4eUlISmdXYVJ6ODBGSkpUWWRBNmxCOWhZNlJnOWRiNUtFM1RCMnZ2aDk4NzJ3S1hCCnNCWjlkejN2QXJMWEFVb1lna0Y5L0pFQ2dZQmRObzhtTnhtR0UrT1hHYzdYbFRsRm1ieVJ5UzBORHFpY0lTdnUKSTd2dUZNZ2VyWVRpVU1HaWtxUk43SGpmVGdpRkhBcjZYM2JuL2ZiaTMwRnEzcHBSZmZQOStpLzYya0Z6eW83OApsMHAwVzZ6anNxcFJobzFjeDlLZzVveGdLVytDRzZhNnpYY3ExZU1jRkJPaWxqYkNHdHJ2b0liQU9CV1YvbzU4CkZhY0hQd0tCZ1FERS9nb2sxZ3VEaGVXUmJEaTdpNVVqd0ZqcnRJZ1hVbTA5N29yOW5Mb2dibFdIK0EyWmgvaG8KQ0hmekdLMUtnZytTd1I2YlRhZ29wRGVCMkRnNTk2ODFwTTQ4ZjVYbzV6NkJUejhFMVFPREpIRlkyNlNJNTlIRwpwZFlWMno5QmdxaDZKQWprZWhQWDlYMWFCcTRrVkpCQzg5MDBOUk1pbG1EdlBISjNhU1EyT0E9PQotLS0tLUVORCBSU0EgUFJJVkFURSBLRVktLS0tLQ==
---
apiVersion: admissionregistration.k8s.io/v1beta1
kind: ValidatingWebhookConfiguration
metadata:
  name: linkerd-sp-validator-webhook-config
  labels:
    linkerd.io/control-plane-component: sp-validator
    linkerd.io/control-plane-ns: linkerd
webhooks:
- name: linkerd-sp-validator.linkerd.io
  namespaceSelector:
    matchExpressions:
    - key: config.linkerd.io/admission-webhooks
      operator: NotIn
      values:
      - disabled
  clientConfig:
    service:
      name: linkerd-sp-validator
      namespace: linkerd
      path: "/"
    caBundle: LS0tLS1CRUdJTiBDRVJUSUZJQ0FURS0tLS0tCk1JSURJakNDQWdxZ0F3SUJBZ0lRQkhsRWhOb3Y0Z1hHT0EzbGFOamErekFOQmdrcWhraUc5dzBCQVFzRkFEQXIKTVNrd0p3WURWUVFERXlCc2FXNXJaWEprTFhOd0xYWmhiR2xrWVhSdmNpNXNhVzVyWlhKa0xuTjJZekFlRncweApPVEE0TURjeU1UTTJOREJhRncweU1EQTRNRFl5TVRNMk5EQmFNQ3N4S1RBbkJnTlZCQU1USUd4cGJtdGxjbVF0CmMzQXRkbUZzYVdSaGRHOXlMbXhwYm10bGNtUXVjM1pqTUlJQklqQU5CZ2txaGtpRzl3MEJBUUVGQUFPQ0FROEEKTUlJQkNnS0NBUUVBdklFVW5YdlBkSDFra2lJM2JPc01wQ0Zpb3FoN0dCK1ZtSmE5Q2RoNEQ3bWhiMWhoMUNYdgpNblZtQVduUE9UYWRvUHRZNFNZZU9pUDBURVQ1enZ1MUlEUzVyZFhUcDlZaHZHWDRMM1NhVk5XdnlsbzNXT1FmCk5sSXZPWFU4bHZHaDAyeE9TK3RZeklSMVh0dmFhOUV6K1QyN0p4ei9meHhnK2tHRmRES3BBK0tQeitvZHRKL1YKYTYvc2N6UWhaczhtTWt3L0Y3MzJxS1JtWG83bm9pTjhYRjAxSFBiT1pVdFpGZjJ6L2hGMHhKaEVMNlRNWTNlNwpZNnZ4UFoyMGVobTR5cUk1Q2RqcWN1WFNwL0xhbFNJOTBsb0ZMMU5SZFRuREgzZ1BNUWM3VE9KenIzQUI0bmxjCmJIU0ZsNkFvN2J1U3EvOTJ4MmdwMjRRT2w0UURkdlVZaVFJREFRQUJvMEl3UURBT0JnTlZIUThCQWY4RUJBTUMKQXFRd0hRWURWUjBsQkJZd0ZBWUlLd1lCQlFVSEF3RUdDQ3NHQVFVRkJ3TUNNQThHQTFVZEV3RUIvd1FGTUFNQgpBZjh3RFFZSktvWklodmNOQVFFTEJRQURnZ0VCQUtJQUc5T2E4SndtSzBUaGVtc2RxdjhvdkhZUk5XTHBWOVBhCkJNejJhQklFQVlvMURxQmFaQWFkdWZKa0k1bmFoTC81K2NaQXp3M2s4RmpYN2plT1ErYmlPaS9TNlU4K0FNZEUKZnZvdVR5N05Kb0xXM1NUclhCcjJnYzY3RUtLQ2JGQmsxYzM3b21KSUhhZU15aWNkRHY0SHRYTExDcUtrYk54aAo0NGQ2YUpzL3lNZm9kZGFhZFN0L1RwMGZtaHNPMTR5OUp3RDFWL2s1M3ppUmxDcXNYVUtBK05vejhqRC8wVkI5CnFyd0dpWGk4S1ZsZS9LYjFDZktOM1VhczdBRHlxbVVEUGNKY2tQMGM5QnBRQzlLYTJqZHhzb0hvWi8vSG5SVGYKalc2dExlcjN1UHZpek5qM2swcWt2SVAydVVJNDg0MkJjQmUrbVB1NlJoeVozdWt4elNVPQotLS0tLUVORCBDRVJUSUZJQ0FURS0tLS0t
  failurePolicy: Ignore
  rules:
  - operations: [ "CREATE" , "UPDATE" ]
    apiGroups: ["linkerd.io"]
    apiVersions: ["v1alpha1", "v1alpha2"]
    resources: ["serviceprofiles"]
  sideEffects: None
---
###
### Tap RBAC
###
---
kind: ClusterRole
apiVersion: rbac.authorization.k8s.io/v1
metadata:
  name: linkerd-linkerd-tap
  labels:
    linkerd.io/control-plane-component: tap
    linkerd.io/control-plane-ns: linkerd
rules:
- apiGroups: [""]
  resources: ["pods", "services", "replicationcontrollers", "namespaces", "nodes"]
  verbs: ["list", "get", "watch"]
- apiGroups: ["extensions", "apps"]
  resources: ["daemonsets", "deployments", "replicasets", "statefulsets"]
  verbs: ["list", "get", "watch"]
- apiGroups: ["extensions", "batch"]
  resources: ["cronjobs", "jobs"]
  verbs: ["list" , "get", "watch"]
---
kind: ClusterRole
apiVersion: rbac.authorization.k8s.io/v1
metadata:
  name: linkerd-linkerd-tap-admin
  labels:
    linkerd.io/control-plane-component: tap
    linkerd.io/control-plane-ns: linkerd
rules:
- apiGroups: ["tap.linkerd.io"]
  resources: ["*"]
  verbs: ["watch"]
---
kind: ClusterRoleBinding
apiVersion: rbac.authorization.k8s.io/v1
metadata:
  name: linkerd-linkerd-tap
  labels:
    linkerd.io/control-plane-component: tap
    linkerd.io/control-plane-ns: linkerd
roleRef:
  apiGroup: rbac.authorization.k8s.io
  kind: ClusterRole
  name: linkerd-linkerd-tap
subjects:
- kind: ServiceAccount
  name: linkerd-tap
  namespace: linkerd
---
apiVersion: rbac.authorization.k8s.io/v1
kind: ClusterRoleBinding
metadata:
  name: linkerd-linkerd-tap-auth-delegator
  labels:
    linkerd.io/control-plane-component: tap
    linkerd.io/control-plane-ns: linkerd
roleRef:
  apiGroup: rbac.authorization.k8s.io
  kind: ClusterRole
  name: system:auth-delegator
subjects:
- kind: ServiceAccount
  name: linkerd-tap
  namespace: linkerd
---
kind: ServiceAccount
apiVersion: v1
metadata:
  name: linkerd-tap
  namespace: linkerd
  labels:
    linkerd.io/control-plane-component: tap
    linkerd.io/control-plane-ns: linkerd
---
apiVersion: rbac.authorization.k8s.io/v1
kind: RoleBinding
metadata:
  name: linkerd-linkerd-tap-auth-reader
  namespace: kube-system
  labels:
    linkerd.io/control-plane-component: tap
    linkerd.io/control-plane-ns: linkerd
roleRef:
  apiGroup: rbac.authorization.k8s.io
  kind: Role
  name: extension-apiserver-authentication-reader
subjects:
- kind: ServiceAccount
  name: linkerd-tap
  namespace: linkerd
---
kind: Secret
apiVersion: v1
metadata:
  name: linkerd-tap-tls
  namespace: linkerd
  labels:
    linkerd.io/control-plane-component: tap
    linkerd.io/control-plane-ns: linkerd
  annotations:
    linkerd.io/created-by: linkerd/cli dev-undefined
type: Opaque
data:
  crt.pem: LS0tLS1CRUdJTiBDRVJUSUZJQ0FURS0tLS0tCk1JSURFRENDQWZpZ0F3SUJBZ0lRRlNhSmJjd0ZrMHNvclpsUENLUmhuakFOQmdrcWhraUc5dzBCQVFzRkFEQWkKTVNBd0hnWURWUVFERXhkc2FXNXJaWEprTFhSaGNDNXNhVzVyWlhKa0xuTjJZekFlRncweE9UQTRNRGN5TVRNMgpOREJhRncweU1EQTRNRFl5TVRNMk5EQmFNQ0l4SURBZUJnTlZCQU1URjJ4cGJtdGxjbVF0ZEdGd0xteHBibXRsCmNtUXVjM1pqTUlJQklqQU5CZ2txaGtpRzl3MEJBUUVGQUFPQ0FROEFNSUlCQ2dLQ0FRRUF1UTRhb3hLSWVnUncKZW5FWHY0QVBjWTc0SnNqNUJXSEhwMUJzY1d1Y24weEwrcEo5UnJDRXphOURXcklad2JTazhpNnlHYnpQWTZCaQpHdlIxK0NMRkZNR1VraERuS1lINk9hNzlvTXN3WGZEc1lmKzVFNU12WlZGay9XeW03ck5GWWhqWXNmengzdTY3CldWbFgyRTBGaHBrU1pMUGN6bHNCQzFzN0hxVzV4TnBYUmc2WDJqYlFWZ0xMdUNsL3FjZE05MzRsay81ODNtT3kKeVIwSkQvV3RMc3VxdVIrOWJZSjlVYXUrbGpqZUc3U1h0UVYrdkR5VDNscEZ2SFpraG5sSm53am9XN0RIN3dPNwplK0ZQc3FmOG9nQk8xUlBmUEhNakRZRERoVlJUTWRKVFpZK2VlcFc5VjVGbGJvRFZvOUtOMlhTSVRkbVJsWmF0CjJuRng3TU83YndJREFRQUJvMEl3UURBT0JnTlZIUThCQWY4RUJBTUNBcVF3SFFZRFZSMGxCQll3RkFZSUt3WUIKQlFVSEF3RUdDQ3NHQVFVRkJ3TUNNQThHQTFVZEV3RUIvd1FGTUFNQkFmOHdEUVlKS29aSWh2Y05BUUVMQlFBRApnZ0VCQUZNd3hXVnV1NFMzMi9LSVhsdURsR3dpQjh0YzFCTEVRQzUyY3hhNERodnBGNFkwZmRSOXRwMDN3S1VYClRlRWp6OUMyYzBFTW1EcVpheDVsQmxaaDBtWUFpNFowSUZkbXg4Q0FLYWowUVV1MEdQL1Jmd0taYWFuTjhBbEUKbCtRQjRLWG1ZNjRnOFZUUXR0VXhNL2FZdjkrU0FrMlcvbkZiZTFjUXpHbGFCSVh2WW9Da1N3TDFiTEpDV0N2WQowaEtteFhYdGpHZmpqZXJGTk9CTUdRZkJmQ0czZUJTZE45aS8rOEs3NS9FM21EV01iTGMwVHU2OEFsdWRxVUJRCmZsbngrNXlUaUtlaExhaW9BY0psTldrOVRCSEcySSswLy9tNTM4VGhYbnZ2ZC9uTXdTWitJbEZiVUpvbEo3Rk4KNXVUNG91Vm8xUU9BTlh3Nk5LWU1PT0VURXo0PQotLS0tLUVORCBDRVJUSUZJQ0FURS0tLS0t
  key.pem: LS0tLS1CRUdJTiBSU0EgUFJJVkFURSBLRVktLS0tLQpNSUlFb3dJQkFBS0NBUUVBdVE0YW94S0llZ1J3ZW5FWHY0QVBjWTc0SnNqNUJXSEhwMUJzY1d1Y24weEwrcEo5ClJyQ0V6YTlEV3JJWndiU2s4aTZ5R2J6UFk2QmlHdlIxK0NMRkZNR1VraERuS1lINk9hNzlvTXN3WGZEc1lmKzUKRTVNdlpWRmsvV3ltN3JORlloallzZnp4M3U2N1dWbFgyRTBGaHBrU1pMUGN6bHNCQzFzN0hxVzV4TnBYUmc2WAoyamJRVmdMTHVDbC9xY2RNOTM0bGsvNTgzbU95eVIwSkQvV3RMc3VxdVIrOWJZSjlVYXUrbGpqZUc3U1h0UVYrCnZEeVQzbHBGdkhaa2hubEpud2pvVzdESDd3TzdlK0ZQc3FmOG9nQk8xUlBmUEhNakRZRERoVlJUTWRKVFpZK2UKZXBXOVY1Rmxib0RWbzlLTjJYU0lUZG1SbFphdDJuRng3TU83YndJREFRQUJBb0lCQVFDdUtVNzZjS1BQS2tSdApoK2hReTRZOVdzL0RPTnZjcTlUS2E4OVR3M0tKSGJaWUlld1RUbWYrYUZkY2tVZmFYVmZyc2ZUZWNpdEEyUjNiCnZuMFVSaXp6UnVpN3UzckRQdGV2MkRoTlQwMjY2OWFjdUo2SGhMdFRnSklxVEVxalZrY1Rkc3ppWG11SVkyZ2gKUkF0L3Y2VldzdE56d1M4cmFzeUYwcHZHVVRTUHhVK29Vcm9BYm54TmRnMzRzbzBrR1lDRDJUbGk3ZmRvTWRuQQpRZWovUVp5aFFDTkorUWxJUGEyN2VkN3R5TWNVN3NpdXQ2aGVBRUJqT3AzVXJLS1BwUnc4VHhZNTltZ05oamt2CjVnT3FhZmV2U0ZPZS96TzNnNFpheXVoU3c5N1ZXR3NwZ0NvbmZETy8vNlZabG44cVlkdmQrNWdTTVBtanBKVlIKZCtRcE9BVmhBb0dCQU9VZmUyVkxXR1JlQVlidXhwdWt5OUFtRlkxSGN2eWN3SXlVZmphWEVUNDQvc0hXODdtMwo0MkVaK3BiYUd2ZE5VOVZtNytCblJ2WFBLVzlCaVNDT0dSSVppSDFWTnQ0d0ZMaTI1ZGNIamlZYitxbVNyUGpkCmI3MThHMTN3SU90L1ZsSDFOQW4zUU9qcmdMZm5udFgrUjlLMEtqVzRYbU4yVmpxUGd3MUZBSWdmQW9HQkFNN0QKUmExR29JSnduaHhuTXd0T08zVCtLUnVKc0Y1aUlYTW40Q1JhWUFwanN1cTUwYmdHQjV5MmdCazR6Y2ZOajVVbgpVQ0hXb2JFNFphcFhveHgvWXFkYkJRdTJaK2gxbnpCdTJJQTVoUEFJRmo1dTJ0SXI5d3FMczFLR1pTUjJScUM0Ck9nL2NFbnFEUUtHcStmUEtBeSs1NWRlbm1BYm8xM2FNOXhQZWZxS3hBb0dBR2JJOExwSVNxYjc1UU43S20yNFMKQlpnZjFxWnF1UFlEaWtDbEh3NDJPdG85aUJQSlpjeS96WVlTV3BTL2JYallyQmhOVXNlQ1o5TUIvSjVHK01XMgovaGFxL2hOdWdlQzJrampBOGlyQXdIbG0xVm5EMkcxTk9OMFFYS3F2cG5temZxR1hZbjYrWXVEMm9LbHpZT0NSCndZbS9LaU14UXNwa3hWQ1BEQS92RFZVQ2dZQUtUQzlzTWRoTXBzODVHdXF2NVhXUW5oZnVCeTJCaGVHa21wZlAKTjdFUTAyWlZ5bXRuZnVWaUtMUzRqTnV5MThvTzQ2WmFDUmFFZlFxVE1Vb3VZU25JcS8vVVZZRlhVb1JiSlNvagpPTG9tT2tEaFd5UUswNlc2SUxzTm9TUG9iUHVYaFpWZXROYzJ3dEsxT282NFZaZFRDUzhwVG0rRDZKVFNrcks3CmlwbEVBUUtCZ0VWb2hsNkpMNWhxcDc3dGg1RVp1VFpqUFZDUkJrU3VUeHZuY1pPUGZHemJjQUp2d05pYVZnblAKbVpnMXdKZDVMczZtbkV3QVJLOXhIRmpFbVpkdEpwSkIwY1ZhVzFvZFY4bWFQamFwRGFiNHJwR3NrL2tuRFZ5TAphWTl3M2FlakFiNlZhaVJ3bUZDZDlzOVhPYmFnQkJ4UU05bVBoTXh2WWdiQzdrSUZJUXVaCi0tLS0tRU5EIFJTQSBQUklWQVRFIEtFWS0tLS0t
---
apiVersion: apiregistration.k8s.io/v1
kind: APIService
metadata:
  name: v1alpha1.tap.linkerd.io
  labels:
    linkerd.io/control-plane-component: tap
    linkerd.io/control-plane-ns: linkerd
spec:
  group: tap.linkerd.io
  version: v1alpha1
  groupPriorityMinimum: 1000
  versionPriority: 100
  service:
    name: linkerd-tap
    namespace: linkerd
  caBundle: LS0tLS1CRUdJTiBDRVJUSUZJQ0FURS0tLS0tCk1JSURFRENDQWZpZ0F3SUJBZ0lRRlNhSmJjd0ZrMHNvclpsUENLUmhuakFOQmdrcWhraUc5dzBCQVFzRkFEQWkKTVNBd0hnWURWUVFERXhkc2FXNXJaWEprTFhSaGNDNXNhVzVyWlhKa0xuTjJZekFlRncweE9UQTRNRGN5TVRNMgpOREJhRncweU1EQTRNRFl5TVRNMk5EQmFNQ0l4SURBZUJnTlZCQU1URjJ4cGJtdGxjbVF0ZEdGd0xteHBibXRsCmNtUXVjM1pqTUlJQklqQU5CZ2txaGtpRzl3MEJBUUVGQUFPQ0FROEFNSUlCQ2dLQ0FRRUF1UTRhb3hLSWVnUncKZW5FWHY0QVBjWTc0SnNqNUJXSEhwMUJzY1d1Y24weEwrcEo5UnJDRXphOURXcklad2JTazhpNnlHYnpQWTZCaQpHdlIxK0NMRkZNR1VraERuS1lINk9hNzlvTXN3WGZEc1lmKzVFNU12WlZGay9XeW03ck5GWWhqWXNmengzdTY3CldWbFgyRTBGaHBrU1pMUGN6bHNCQzFzN0hxVzV4TnBYUmc2WDJqYlFWZ0xMdUNsL3FjZE05MzRsay81ODNtT3kKeVIwSkQvV3RMc3VxdVIrOWJZSjlVYXUrbGpqZUc3U1h0UVYrdkR5VDNscEZ2SFpraG5sSm53am9XN0RIN3dPNwplK0ZQc3FmOG9nQk8xUlBmUEhNakRZRERoVlJUTWRKVFpZK2VlcFc5VjVGbGJvRFZvOUtOMlhTSVRkbVJsWmF0CjJuRng3TU83YndJREFRQUJvMEl3UURBT0JnTlZIUThCQWY4RUJBTUNBcVF3SFFZRFZSMGxCQll3RkFZSUt3WUIKQlFVSEF3RUdDQ3NHQVFVRkJ3TUNNQThHQTFVZEV3RUIvd1FGTUFNQkFmOHdEUVlKS29aSWh2Y05BUUVMQlFBRApnZ0VCQUZNd3hXVnV1NFMzMi9LSVhsdURsR3dpQjh0YzFCTEVRQzUyY3hhNERodnBGNFkwZmRSOXRwMDN3S1VYClRlRWp6OUMyYzBFTW1EcVpheDVsQmxaaDBtWUFpNFowSUZkbXg4Q0FLYWowUVV1MEdQL1Jmd0taYWFuTjhBbEUKbCtRQjRLWG1ZNjRnOFZUUXR0VXhNL2FZdjkrU0FrMlcvbkZiZTFjUXpHbGFCSVh2WW9Da1N3TDFiTEpDV0N2WQowaEtteFhYdGpHZmpqZXJGTk9CTUdRZkJmQ0czZUJTZE45aS8rOEs3NS9FM21EV01iTGMwVHU2OEFsdWRxVUJRCmZsbngrNXlUaUtlaExhaW9BY0psTldrOVRCSEcySSswLy9tNTM4VGhYbnZ2ZC9uTXdTWitJbEZiVUpvbEo3Rk4KNXVUNG91Vm8xUU9BTlh3Nk5LWU1PT0VURXo0PQotLS0tLUVORCBDRVJUSUZJQ0FURS0tLS0t
---
###
### Control Plane PSP
###
---
apiVersion: policy/v1beta1
kind: PodSecurityPolicy
metadata:
  name: linkerd-linkerd-control-plane
  labels:
    linkerd.io/control-plane-ns: linkerd
spec:
  allowPrivilegeEscalation: false
  readOnlyRootFilesystem: true
  allowedCapabilities:
  - NET_ADMIN
  - NET_RAW
  requiredDropCapabilities:
  - ALL
  hostNetwork: false
  hostIPC: false
  hostPID: false
  seLinux:
    rule: RunAsAny
  runAsUser:
    rule: RunAsAny
  supplementalGroups:
    rule: MustRunAs
    ranges:
    - min: 1
      max: 65535
  fsGroup:
    rule: MustRunAs
    ranges:
    - min: 1
      max: 65535
  volumes:
  - configMap
  - emptyDir
  - secret
  - projected
  - downwardAPI
  - persistentVolumeClaim
---
apiVersion: rbac.authorization.k8s.io/v1
kind: Role
metadata:
  name: linkerd-psp
  namespace: linkerd
  labels:
    linkerd.io/control-plane-ns: linkerd
rules:
- apiGroups: ['policy', 'extensions']
  resources: ['podsecuritypolicies']
  verbs: ['use']
  resourceNames:
  - linkerd-linkerd-control-plane
---
apiVersion: rbac.authorization.k8s.io/v1
kind: RoleBinding
metadata:
  name: linkerd-psp
  namespace: linkerd
  labels:
    linkerd.io/control-plane-ns: linkerd
roleRef:
  kind: Role
  name: linkerd-psp
  apiGroup: rbac.authorization.k8s.io
subjects:
- kind: ServiceAccount
  name: linkerd-controller
  namespace: linkerd
- kind: ServiceAccount
  name: linkerd-destination
  namespace: linkerd
- kind: ServiceAccount
  name: linkerd-grafana
  namespace: linkerd
- kind: ServiceAccount
  name: linkerd-heartbeat
  namespace: linkerd
- kind: ServiceAccount
  name: linkerd-identity
  namespace: linkerd
- kind: ServiceAccount
  name: linkerd-prometheus
  namespace: linkerd
- kind: ServiceAccount
  name: linkerd-proxy-injector
  namespace: linkerd
- kind: ServiceAccount
  name: linkerd-sp-validator
  namespace: linkerd
- kind: ServiceAccount
  name: linkerd-tap
  namespace: linkerd
- kind: ServiceAccount
  name: linkerd-web
  namespace: linkerd

---
kind: ConfigMap
apiVersion: v1
metadata:
  name: linkerd-config
  namespace: linkerd
  labels:
    linkerd.io/control-plane-component: controller
    linkerd.io/control-plane-ns: linkerd
  annotations:
    linkerd.io/created-by: linkerd/cli dev-undefined
data:
  global: |
    {"linkerdNamespace":"linkerd","cniEnabled":false,"version":"UPGRADE-CONTROL-PLANE-VERSION","identityContext":{"trustDomain":"cluster.local","trustAnchorsPem":"-----BEGIN CERTIFICATE-----\nMIIBwDCCAWagAwIBAgIQMvd1QnGUJzXVUt3gNh7rWjAKBggqhkjOPQQDAjApMScw\nJQYDVQQDEx5pZGVudGl0eS5saW5rZXJkLmNsdXN0ZXIubG9jYWwwHhcNMjAwNDA2\nMTAzOTUxWhcNMzAwNDA0MTAzOTUxWjApMScwJQYDVQQDEx5pZGVudGl0eS5saW5r\nZXJkLmNsdXN0ZXIubG9jYWwwWTATBgcqhkjOPQIBBggqhkjOPQMBBwNCAAQ19nmg\nQ8l+EMofPxas7HUlOJE5avps6b6Q97Y71Waw3rdXYNCPqMxa4PedPc5VKGje6eqJ\nAo5mX29HeMcUw/y3o3AwbjAOBgNVHQ8BAf8EBAMCAQYwEgYDVR0TAQH/BAgwBgEB\n/wIBATAdBgNVHQ4EFgQUfxv+BcCt5v7oF7PXJ9xY+JambdwwKQYDVR0RBCIwIIIe\naWRlbnRpdHkubGlua2VyZC5jbHVzdGVyLmxvY2FsMAoGCCqGSM49BAMCA0gAMEUC\nIQCM8UfevR53SVGDd/4MgXMlVqC3Vh8oDiM0UToj2wsjNgIgLnZgogrqjK0KRo9R\nSxZLbJKt6SJIIY9dw5gzQpUQR2U=\n-----END CERTIFICATE-----\n","issuanceLifetime":"86400s","clockSkewAllowance":"20s","scheme":"kubernetes.io/tls"},"autoInjectContext":null,"omitWebhookSideEffects":false,"clusterDomain":"cluster.local"}
  proxy: |
    {"proxyImage":{"imageName":"gcr.io/linkerd-io/proxy","pullPolicy":"IfNotPresent"},"proxyInitImage":{"imageName":"gcr.io/linkerd-io/proxy-init","pullPolicy":"IfNotPresent"},"controlPort":{"port":4190},"ignoreInboundPorts":[],"ignoreOutboundPorts":[],"inboundPort":{"port":4143},"adminPort":{"port":4191},"outboundPort":{"port":4140},"resource":{"requestCpu":"","requestMemory":"","limitCpu":"","limitMemory":""},"proxyUid":"2102","logLevel":{"level":"warn,linkerd=info"},"disableExternalProfiles":true,"proxyVersion":"UPGRADE-PROXY-VERSION","proxyInitImageVersion":"v1.3.2","debugImage":{"imageName":"gcr.io/linkerd-io/debug","pullPolicy":"IfNotPresent"},"debugImageVersion":"UPGRADE-DEBUG-VERSION"}
  install: |
    {"cliVersion":"dev-undefined","flags":[]}
---
###
### Identity Controller Service
###

---
kind: Service
apiVersion: v1
metadata:
  name: linkerd-identity
  namespace: linkerd
  labels:
    linkerd.io/control-plane-component: identity
    linkerd.io/control-plane-ns: linkerd
  annotations:
    linkerd.io/created-by: linkerd/cli dev-undefined
spec:
  type: ClusterIP
  selector:
    linkerd.io/control-plane-component: identity
  ports:
  - name: grpc
    port: 8080
    targetPort: 8080
---
apiVersion: apps/v1
kind: Deployment
metadata:
  annotations:
    linkerd.io/created-by: linkerd/cli dev-undefined
  labels:
    app.kubernetes.io/name: identity
    app.kubernetes.io/part-of: Linkerd
    app.kubernetes.io/version: UPGRADE-CONTROL-PLANE-VERSION
    linkerd.io/control-plane-component: identity
    linkerd.io/control-plane-ns: linkerd
  name: linkerd-identity
  namespace: linkerd
spec:
  replicas: 1
  selector:
    matchLabels:
      linkerd.io/control-plane-component: identity
      linkerd.io/control-plane-ns: linkerd
      linkerd.io/proxy-deployment: linkerd-identity
  template:
    metadata:
      annotations:
        linkerd.io/created-by: linkerd/cli dev-undefined
        linkerd.io/identity-mode: default
        linkerd.io/proxy-version: UPGRADE-PROXY-VERSION
      labels:
        linkerd.io/control-plane-component: identity
        linkerd.io/control-plane-ns: linkerd
        linkerd.io/workload-ns: linkerd
        linkerd.io/proxy-deployment: linkerd-identity
    spec:
      nodeSelector:
        beta.kubernetes.io/os: linux
      containers:
      - args:
        - identity
        - -log-level=info
        image: gcr.io/linkerd-io/controller:UPGRADE-CONTROL-PLANE-VERSION
        imagePullPolicy: IfNotPresent
        livenessProbe:
          httpGet:
            path: /ping
            port: 9990
          initialDelaySeconds: 10
        name: identity
        ports:
        - containerPort: 8080
          name: grpc
        - containerPort: 9990
          name: admin-http
        readinessProbe:
          failureThreshold: 7
          httpGet:
            path: /ready
            port: 9990
        securityContext:
          runAsUser: 2103
        volumeMounts:
        - mountPath: /var/run/linkerd/config
          name: config
        - mountPath: /var/run/linkerd/identity/issuer
          name: identity-issuer
      - env:
        - name: LINKERD2_PROXY_LOG
          value: warn,linkerd=info
        - name: LINKERD2_PROXY_DESTINATION_SVC_ADDR
          value: linkerd-dst.linkerd.svc.cluster.local:8086
        - name: LINKERD2_PROXY_DESTINATION_GET_NETWORKS
          value: "10.0.0.0/8,172.16.0.0/12,192.168.0.0/16"
        - name: LINKERD2_PROXY_CONTROL_LISTEN_ADDR
          value: 0.0.0.0:4190
        - name: LINKERD2_PROXY_ADMIN_LISTEN_ADDR
          value: 0.0.0.0:4191
        - name: LINKERD2_PROXY_OUTBOUND_LISTEN_ADDR
          value: 127.0.0.1:4140
        - name: LINKERD2_PROXY_INBOUND_LISTEN_ADDR
          value: 0.0.0.0:4143
        - name: LINKERD2_PROXY_DESTINATION_GET_SUFFIXES
          value: svc.cluster.local.
        - name: LINKERD2_PROXY_DESTINATION_PROFILE_SUFFIXES
          value: svc.cluster.local.
        - name: LINKERD2_PROXY_INBOUND_ACCEPT_KEEPALIVE
          value: 10000ms
        - name: LINKERD2_PROXY_OUTBOUND_CONNECT_KEEPALIVE
          value: 10000ms
        - name: _pod_ns
          valueFrom:
            fieldRef:
              fieldPath: metadata.namespace
        - name: LINKERD2_PROXY_DESTINATION_CONTEXT
          value: ns:$(_pod_ns)
        - name: LINKERD2_PROXY_IDENTITY_DIR
          value: /var/run/linkerd/identity/end-entity
        - name: LINKERD2_PROXY_IDENTITY_TRUST_ANCHORS
          value: |
            -----BEGIN CERTIFICATE-----
            MIIBwDCCAWagAwIBAgIQMvd1QnGUJzXVUt3gNh7rWjAKBggqhkjOPQQDAjApMScw
            JQYDVQQDEx5pZGVudGl0eS5saW5rZXJkLmNsdXN0ZXIubG9jYWwwHhcNMjAwNDA2
            MTAzOTUxWhcNMzAwNDA0MTAzOTUxWjApMScwJQYDVQQDEx5pZGVudGl0eS5saW5r
            ZXJkLmNsdXN0ZXIubG9jYWwwWTATBgcqhkjOPQIBBggqhkjOPQMBBwNCAAQ19nmg
            Q8l+EMofPxas7HUlOJE5avps6b6Q97Y71Waw3rdXYNCPqMxa4PedPc5VKGje6eqJ
            Ao5mX29HeMcUw/y3o3AwbjAOBgNVHQ8BAf8EBAMCAQYwEgYDVR0TAQH/BAgwBgEB
            /wIBATAdBgNVHQ4EFgQUfxv+BcCt5v7oF7PXJ9xY+JambdwwKQYDVR0RBCIwIIIe
            aWRlbnRpdHkubGlua2VyZC5jbHVzdGVyLmxvY2FsMAoGCCqGSM49BAMCA0gAMEUC
            IQCM8UfevR53SVGDd/4MgXMlVqC3Vh8oDiM0UToj2wsjNgIgLnZgogrqjK0KRo9R
            SxZLbJKt6SJIIY9dw5gzQpUQR2U=
            -----END CERTIFICATE-----
        - name: LINKERD2_PROXY_IDENTITY_TOKEN_FILE
          value: /var/run/secrets/kubernetes.io/serviceaccount/token
        - name: LINKERD2_PROXY_IDENTITY_SVC_ADDR
          value: localhost.:8080
        - name: _pod_sa
          valueFrom:
            fieldRef:
              fieldPath: spec.serviceAccountName
        - name: _l5d_ns
          value: linkerd
        - name: _l5d_trustdomain
          value: cluster.local
        - name: LINKERD2_PROXY_IDENTITY_LOCAL_NAME
          value: $(_pod_sa).$(_pod_ns).serviceaccount.identity.$(_l5d_ns).$(_l5d_trustdomain)
        - name: LINKERD2_PROXY_IDENTITY_SVC_NAME
          value: linkerd-identity.$(_l5d_ns).serviceaccount.identity.$(_l5d_ns).$(_l5d_trustdomain)
        - name: LINKERD2_PROXY_DESTINATION_SVC_NAME
          value: linkerd-destination.$(_l5d_ns).serviceaccount.identity.$(_l5d_ns).$(_l5d_trustdomain)
        - name: LINKERD2_PROXY_TAP_SVC_NAME
          value: linkerd-tap.$(_l5d_ns).serviceaccount.identity.$(_l5d_ns).$(_l5d_trustdomain)
        image: gcr.io/linkerd-io/proxy:UPGRADE-PROXY-VERSION
        imagePullPolicy: IfNotPresent
        livenessProbe:
          httpGet:
            path: /live
            port: 4191
          initialDelaySeconds: 10
        name: linkerd-proxy
        ports:
        - containerPort: 4143
          name: linkerd-proxy
        - containerPort: 4191
          name: linkerd-admin
        readinessProbe:
          httpGet:
            path: /ready
            port: 4191
          initialDelaySeconds: 2
        resources:
        securityContext:
          allowPrivilegeEscalation: false
          readOnlyRootFilesystem: true
          runAsUser: 2102
        terminationMessagePolicy: FallbackToLogsOnError
        volumeMounts:
        - mountPath: /var/run/linkerd/identity/end-entity
          name: linkerd-identity-end-entity
      initContainers:
      - args:
        - --incoming-proxy-port
        - "4143"
        - --outgoing-proxy-port
        - "4140"
        - --proxy-uid
        - "2102"
        - --inbound-ports-to-ignore
        - 4190,4191
        - --outbound-ports-to-ignore
        - "443"
        image: gcr.io/linkerd-io/proxy-init:v1.3.2
        imagePullPolicy: IfNotPresent
        name: linkerd-init
        resources:
          limits:
            cpu: "100m"
            memory: "50Mi"
          requests:
            cpu: "10m"
            memory: "10Mi"
        securityContext:
          allowPrivilegeEscalation: false
          capabilities:
            add:
            - NET_ADMIN
            - NET_RAW
          privileged: false
          readOnlyRootFilesystem: true
          runAsNonRoot: false
          runAsUser: 0
        terminationMessagePolicy: FallbackToLogsOnError
      serviceAccountName: linkerd-identity
      volumes:
      - configMap:
          name: linkerd-config
        name: config
      - name: identity-issuer
        secret:
          secretName: linkerd-identity-issuer
      - emptyDir:
          medium: Memory
        name: linkerd-identity-end-entity
---
###
### Controller
###
---
kind: Service
apiVersion: v1
metadata:
  name: linkerd-controller-api
  namespace: linkerd
  labels:
    linkerd.io/control-plane-component: controller
    linkerd.io/control-plane-ns: linkerd
  annotations:
    linkerd.io/created-by: linkerd/cli dev-undefined
spec:
  type: ClusterIP
  selector:
    linkerd.io/control-plane-component: controller
  ports:
  - name: http
    port: 8085
    targetPort: 8085
---
apiVersion: apps/v1
kind: Deployment
metadata:
  annotations:
    linkerd.io/created-by: linkerd/cli dev-undefined
  labels:
    app.kubernetes.io/name: controller
    app.kubernetes.io/part-of: Linkerd
    app.kubernetes.io/version: UPGRADE-CONTROL-PLANE-VERSION
    linkerd.io/control-plane-component: controller
    linkerd.io/control-plane-ns: linkerd
  name: linkerd-controller
  namespace: linkerd
spec:
  replicas: 1
  selector:
    matchLabels:
      linkerd.io/control-plane-component: controller
      linkerd.io/control-plane-ns: linkerd
      linkerd.io/proxy-deployment: linkerd-controller
  template:
    metadata:
      annotations:
        linkerd.io/created-by: linkerd/cli dev-undefined
        linkerd.io/identity-mode: default
        linkerd.io/proxy-version: UPGRADE-PROXY-VERSION
      labels:
        linkerd.io/control-plane-component: controller
        linkerd.io/control-plane-ns: linkerd
        linkerd.io/workload-ns: linkerd
        linkerd.io/proxy-deployment: linkerd-controller
    spec:
      nodeSelector:
        beta.kubernetes.io/os: linux
      containers:
      - args:
        - public-api
        - -prometheus-url=http://linkerd-prometheus.linkerd.svc.cluster.local:9090
        - -destination-addr=linkerd-dst.linkerd.svc.cluster.local:8086
        - -controller-namespace=linkerd
        - -log-level=info
        image: gcr.io/linkerd-io/controller:UPGRADE-CONTROL-PLANE-VERSION
        imagePullPolicy: IfNotPresent
        livenessProbe:
          httpGet:
            path: /ping
            port: 9995
          initialDelaySeconds: 10
        name: public-api
        ports:
        - containerPort: 8085
          name: http
        - containerPort: 9995
          name: admin-http
        readinessProbe:
          failureThreshold: 7
          httpGet:
            path: /ready
            port: 9995
        securityContext:
          runAsUser: 2103
        volumeMounts:
        - mountPath: /var/run/linkerd/config
          name: config
      - env:
        - name: LINKERD2_PROXY_LOG
          value: warn,linkerd=info
        - name: LINKERD2_PROXY_DESTINATION_SVC_ADDR
          value: linkerd-dst.linkerd.svc.cluster.local:8086
        - name: LINKERD2_PROXY_DESTINATION_GET_NETWORKS
          value: "10.0.0.0/8,172.16.0.0/12,192.168.0.0/16"
        - name: LINKERD2_PROXY_CONTROL_LISTEN_ADDR
          value: 0.0.0.0:4190
        - name: LINKERD2_PROXY_ADMIN_LISTEN_ADDR
          value: 0.0.0.0:4191
        - name: LINKERD2_PROXY_OUTBOUND_LISTEN_ADDR
          value: 127.0.0.1:4140
        - name: LINKERD2_PROXY_INBOUND_LISTEN_ADDR
          value: 0.0.0.0:4143
        - name: LINKERD2_PROXY_DESTINATION_GET_SUFFIXES
          value: svc.cluster.local.
        - name: LINKERD2_PROXY_DESTINATION_PROFILE_SUFFIXES
          value: svc.cluster.local.
        - name: LINKERD2_PROXY_INBOUND_ACCEPT_KEEPALIVE
          value: 10000ms
        - name: LINKERD2_PROXY_OUTBOUND_CONNECT_KEEPALIVE
          value: 10000ms
        - name: _pod_ns
          valueFrom:
            fieldRef:
              fieldPath: metadata.namespace
        - name: LINKERD2_PROXY_DESTINATION_CONTEXT
          value: ns:$(_pod_ns)
        - name: LINKERD2_PROXY_IDENTITY_DIR
          value: /var/run/linkerd/identity/end-entity
        - name: LINKERD2_PROXY_IDENTITY_TRUST_ANCHORS
          value: |
            -----BEGIN CERTIFICATE-----
            MIIBwDCCAWagAwIBAgIQMvd1QnGUJzXVUt3gNh7rWjAKBggqhkjOPQQDAjApMScw
            JQYDVQQDEx5pZGVudGl0eS5saW5rZXJkLmNsdXN0ZXIubG9jYWwwHhcNMjAwNDA2
            MTAzOTUxWhcNMzAwNDA0MTAzOTUxWjApMScwJQYDVQQDEx5pZGVudGl0eS5saW5r
            ZXJkLmNsdXN0ZXIubG9jYWwwWTATBgcqhkjOPQIBBggqhkjOPQMBBwNCAAQ19nmg
            Q8l+EMofPxas7HUlOJE5avps6b6Q97Y71Waw3rdXYNCPqMxa4PedPc5VKGje6eqJ
            Ao5mX29HeMcUw/y3o3AwbjAOBgNVHQ8BAf8EBAMCAQYwEgYDVR0TAQH/BAgwBgEB
            /wIBATAdBgNVHQ4EFgQUfxv+BcCt5v7oF7PXJ9xY+JambdwwKQYDVR0RBCIwIIIe
            aWRlbnRpdHkubGlua2VyZC5jbHVzdGVyLmxvY2FsMAoGCCqGSM49BAMCA0gAMEUC
            IQCM8UfevR53SVGDd/4MgXMlVqC3Vh8oDiM0UToj2wsjNgIgLnZgogrqjK0KRo9R
            SxZLbJKt6SJIIY9dw5gzQpUQR2U=
            -----END CERTIFICATE-----
        - name: LINKERD2_PROXY_IDENTITY_TOKEN_FILE
          value: /var/run/secrets/kubernetes.io/serviceaccount/token
        - name: LINKERD2_PROXY_IDENTITY_SVC_ADDR
          value: linkerd-identity.linkerd.svc.cluster.local:8080
        - name: _pod_sa
          valueFrom:
            fieldRef:
              fieldPath: spec.serviceAccountName
        - name: _l5d_ns
          value: linkerd
        - name: _l5d_trustdomain
          value: cluster.local
        - name: LINKERD2_PROXY_IDENTITY_LOCAL_NAME
          value: $(_pod_sa).$(_pod_ns).serviceaccount.identity.$(_l5d_ns).$(_l5d_trustdomain)
        - name: LINKERD2_PROXY_IDENTITY_SVC_NAME
          value: linkerd-identity.$(_l5d_ns).serviceaccount.identity.$(_l5d_ns).$(_l5d_trustdomain)
        - name: LINKERD2_PROXY_DESTINATION_SVC_NAME
          value: linkerd-destination.$(_l5d_ns).serviceaccount.identity.$(_l5d_ns).$(_l5d_trustdomain)
        - name: LINKERD2_PROXY_TAP_SVC_NAME
          value: linkerd-tap.$(_l5d_ns).serviceaccount.identity.$(_l5d_ns).$(_l5d_trustdomain)
        image: gcr.io/linkerd-io/proxy:UPGRADE-PROXY-VERSION
        imagePullPolicy: IfNotPresent
        livenessProbe:
          httpGet:
            path: /live
            port: 4191
          initialDelaySeconds: 10
        name: linkerd-proxy
        ports:
        - containerPort: 4143
          name: linkerd-proxy
        - containerPort: 4191
          name: linkerd-admin
        readinessProbe:
          httpGet:
            path: /ready
            port: 4191
          initialDelaySeconds: 2
        resources:
        securityContext:
          allowPrivilegeEscalation: false
          readOnlyRootFilesystem: true
          runAsUser: 2102
        terminationMessagePolicy: FallbackToLogsOnError
        volumeMounts:
        - mountPath: /var/run/linkerd/identity/end-entity
          name: linkerd-identity-end-entity
      initContainers:
      - args:
        - --incoming-proxy-port
        - "4143"
        - --outgoing-proxy-port
        - "4140"
        - --proxy-uid
        - "2102"
        - --inbound-ports-to-ignore
        - 4190,4191
        - --outbound-ports-to-ignore
        - "443"
        image: gcr.io/linkerd-io/proxy-init:v1.3.2
        imagePullPolicy: IfNotPresent
        name: linkerd-init
        resources:
          limits:
            cpu: "100m"
            memory: "50Mi"
          requests:
            cpu: "10m"
            memory: "10Mi"
        securityContext:
          allowPrivilegeEscalation: false
          capabilities:
            add:
            - NET_ADMIN
            - NET_RAW
          privileged: false
          readOnlyRootFilesystem: true
          runAsNonRoot: false
          runAsUser: 0
        terminationMessagePolicy: FallbackToLogsOnError
      serviceAccountName: linkerd-controller
      volumes:
      - configMap:
          name: linkerd-config
        name: config
      - emptyDir:
          medium: Memory
        name: linkerd-identity-end-entity
---
###
### Destination Controller Service
###
---
kind: Service
apiVersion: v1
metadata:
  name: linkerd-dst
  namespace: linkerd
  labels:
    linkerd.io/control-plane-component: destination
    linkerd.io/control-plane-ns: linkerd
  annotations:
    linkerd.io/created-by: linkerd/cli dev-undefined
spec:
  type: ClusterIP
  selector:
    linkerd.io/control-plane-component: destination
  ports:
  - name: grpc
    port: 8086
    targetPort: 8086
---
apiVersion: apps/v1
kind: Deployment
metadata:
  annotations:
    linkerd.io/created-by: linkerd/cli dev-undefined
  labels:
    app.kubernetes.io/name: destination
    app.kubernetes.io/part-of: Linkerd
    app.kubernetes.io/version: UPGRADE-CONTROL-PLANE-VERSION
    linkerd.io/control-plane-component: destination
    linkerd.io/control-plane-ns: linkerd
  name: linkerd-destination
  namespace: linkerd
spec:
  replicas: 1
  selector:
    matchLabels:
      linkerd.io/control-plane-component: destination
      linkerd.io/control-plane-ns: linkerd
      linkerd.io/proxy-deployment: linkerd-destination
  template:
    metadata:
      annotations:
        linkerd.io/created-by: linkerd/cli dev-undefined
        linkerd.io/identity-mode: default
        linkerd.io/proxy-version: UPGRADE-PROXY-VERSION
      labels:
        linkerd.io/control-plane-component: destination
        linkerd.io/control-plane-ns: linkerd
        linkerd.io/workload-ns: linkerd
        linkerd.io/proxy-deployment: linkerd-destination
    spec:
      nodeSelector:
        beta.kubernetes.io/os: linux
      containers:
      - args:
        - destination
        - -addr=:8086
        - -controller-namespace=linkerd
        - -enable-h2-upgrade=true
        - -log-level=info
        image: gcr.io/linkerd-io/controller:UPGRADE-CONTROL-PLANE-VERSION
        imagePullPolicy: IfNotPresent
        livenessProbe:
          httpGet:
            path: /ping
            port: 9996
          initialDelaySeconds: 10
        name: destination
        ports:
        - containerPort: 8086
          name: grpc
        - containerPort: 9996
          name: admin-http
        readinessProbe:
          failureThreshold: 7
          httpGet:
            path: /ready
            port: 9996
        securityContext:
          runAsUser: 2103
        volumeMounts:
        - mountPath: /var/run/linkerd/config
          name: config
      - env:
        - name: LINKERD2_PROXY_LOG
          value: warn,linkerd=info
        - name: LINKERD2_PROXY_DESTINATION_SVC_ADDR
          value: localhost.:8086
        - name: LINKERD2_PROXY_DESTINATION_GET_NETWORKS
          value: "10.0.0.0/8,172.16.0.0/12,192.168.0.0/16"
        - name: LINKERD2_PROXY_CONTROL_LISTEN_ADDR
          value: 0.0.0.0:4190
        - name: LINKERD2_PROXY_ADMIN_LISTEN_ADDR
          value: 0.0.0.0:4191
        - name: LINKERD2_PROXY_OUTBOUND_LISTEN_ADDR
          value: 127.0.0.1:4140
        - name: LINKERD2_PROXY_INBOUND_LISTEN_ADDR
          value: 0.0.0.0:4143
        - name: LINKERD2_PROXY_DESTINATION_GET_SUFFIXES
          value: svc.cluster.local.
        - name: LINKERD2_PROXY_DESTINATION_PROFILE_SUFFIXES
          value: svc.cluster.local.
        - name: LINKERD2_PROXY_INBOUND_ACCEPT_KEEPALIVE
          value: 10000ms
        - name: LINKERD2_PROXY_OUTBOUND_CONNECT_KEEPALIVE
          value: 10000ms
        - name: _pod_ns
          valueFrom:
            fieldRef:
              fieldPath: metadata.namespace
        - name: LINKERD2_PROXY_DESTINATION_CONTEXT
          value: ns:$(_pod_ns)
        - name: LINKERD2_PROXY_IDENTITY_DIR
          value: /var/run/linkerd/identity/end-entity
        - name: LINKERD2_PROXY_IDENTITY_TRUST_ANCHORS
          value: |
            -----BEGIN CERTIFICATE-----
            MIIBwDCCAWagAwIBAgIQMvd1QnGUJzXVUt3gNh7rWjAKBggqhkjOPQQDAjApMScw
            JQYDVQQDEx5pZGVudGl0eS5saW5rZXJkLmNsdXN0ZXIubG9jYWwwHhcNMjAwNDA2
            MTAzOTUxWhcNMzAwNDA0MTAzOTUxWjApMScwJQYDVQQDEx5pZGVudGl0eS5saW5r
            ZXJkLmNsdXN0ZXIubG9jYWwwWTATBgcqhkjOPQIBBggqhkjOPQMBBwNCAAQ19nmg
            Q8l+EMofPxas7HUlOJE5avps6b6Q97Y71Waw3rdXYNCPqMxa4PedPc5VKGje6eqJ
            Ao5mX29HeMcUw/y3o3AwbjAOBgNVHQ8BAf8EBAMCAQYwEgYDVR0TAQH/BAgwBgEB
            /wIBATAdBgNVHQ4EFgQUfxv+BcCt5v7oF7PXJ9xY+JambdwwKQYDVR0RBCIwIIIe
            aWRlbnRpdHkubGlua2VyZC5jbHVzdGVyLmxvY2FsMAoGCCqGSM49BAMCA0gAMEUC
            IQCM8UfevR53SVGDd/4MgXMlVqC3Vh8oDiM0UToj2wsjNgIgLnZgogrqjK0KRo9R
            SxZLbJKt6SJIIY9dw5gzQpUQR2U=
            -----END CERTIFICATE-----
        - name: LINKERD2_PROXY_IDENTITY_TOKEN_FILE
          value: /var/run/secrets/kubernetes.io/serviceaccount/token
        - name: LINKERD2_PROXY_IDENTITY_SVC_ADDR
          value: linkerd-identity.linkerd.svc.cluster.local:8080
        - name: _pod_sa
          valueFrom:
            fieldRef:
              fieldPath: spec.serviceAccountName
        - name: _l5d_ns
          value: linkerd
        - name: _l5d_trustdomain
          value: cluster.local
        - name: LINKERD2_PROXY_IDENTITY_LOCAL_NAME
          value: $(_pod_sa).$(_pod_ns).serviceaccount.identity.$(_l5d_ns).$(_l5d_trustdomain)
        - name: LINKERD2_PROXY_IDENTITY_SVC_NAME
          value: linkerd-identity.$(_l5d_ns).serviceaccount.identity.$(_l5d_ns).$(_l5d_trustdomain)
        - name: LINKERD2_PROXY_DESTINATION_SVC_NAME
          value: linkerd-destination.$(_l5d_ns).serviceaccount.identity.$(_l5d_ns).$(_l5d_trustdomain)
        - name: LINKERD2_PROXY_TAP_SVC_NAME
          value: linkerd-tap.$(_l5d_ns).serviceaccount.identity.$(_l5d_ns).$(_l5d_trustdomain)
        image: gcr.io/linkerd-io/proxy:UPGRADE-PROXY-VERSION
        imagePullPolicy: IfNotPresent
        livenessProbe:
          httpGet:
            path: /live
            port: 4191
          initialDelaySeconds: 10
        name: linkerd-proxy
        ports:
        - containerPort: 4143
          name: linkerd-proxy
        - containerPort: 4191
          name: linkerd-admin
        readinessProbe:
          httpGet:
            path: /ready
            port: 4191
          initialDelaySeconds: 2
        resources:
        securityContext:
          allowPrivilegeEscalation: false
          readOnlyRootFilesystem: true
          runAsUser: 2102
        terminationMessagePolicy: FallbackToLogsOnError
        volumeMounts:
        - mountPath: /var/run/linkerd/identity/end-entity
          name: linkerd-identity-end-entity
      initContainers:
      - args:
        - --incoming-proxy-port
        - "4143"
        - --outgoing-proxy-port
        - "4140"
        - --proxy-uid
        - "2102"
        - --inbound-ports-to-ignore
        - 4190,4191
        - --outbound-ports-to-ignore
        - "443"
        image: gcr.io/linkerd-io/proxy-init:v1.3.2
        imagePullPolicy: IfNotPresent
        name: linkerd-init
        resources:
          limits:
            cpu: "100m"
            memory: "50Mi"
          requests:
            cpu: "10m"
            memory: "10Mi"
        securityContext:
          allowPrivilegeEscalation: false
          capabilities:
            add:
            - NET_ADMIN
            - NET_RAW
          privileged: false
          readOnlyRootFilesystem: true
          runAsNonRoot: false
          runAsUser: 0
        terminationMessagePolicy: FallbackToLogsOnError
      serviceAccountName: linkerd-destination
      volumes:
      - configMap:
          name: linkerd-config
        name: config
      - emptyDir:
          medium: Memory
        name: linkerd-identity-end-entity
---
###
### Heartbeat
###
---
apiVersion: batch/v1beta1
kind: CronJob
metadata:
  name: linkerd-heartbeat
  namespace: linkerd
  labels:
    app.kubernetes.io/name: heartbeat
    app.kubernetes.io/part-of: Linkerd
    app.kubernetes.io/version: UPGRADE-CONTROL-PLANE-VERSION
    linkerd.io/control-plane-component: heartbeat
    linkerd.io/control-plane-ns: linkerd
  annotations:
    linkerd.io/created-by: linkerd/cli dev-undefined
spec:
  schedule: "1 2 3 4 5"
  successfulJobsHistoryLimit: 0
  jobTemplate:
    spec:
      template:
        metadata:
          labels:
            linkerd.io/control-plane-component: heartbeat
            linkerd.io/workload-ns: linkerd
          annotations:
            linkerd.io/created-by: linkerd/cli dev-undefined
        spec:
          nodeSelector:
            beta.kubernetes.io/os: linux
          serviceAccountName: linkerd-heartbeat
          restartPolicy: Never
          containers:
          - name: heartbeat
            image: gcr.io/linkerd-io/controller:UPGRADE-CONTROL-PLANE-VERSION
            imagePullPolicy: IfNotPresent
            args:
            - "heartbeat"
            - "-prometheus-url=http://linkerd-prometheus.linkerd.svc.cluster.local:9090"
            - "-controller-namespace=linkerd"
            - "-log-level=info"
            securityContext:
              runAsUser: 2103
---
###
### Web
###
---
kind: Service
apiVersion: v1
metadata:
  name: linkerd-web
  namespace: linkerd
  labels:
    linkerd.io/control-plane-component: web
    linkerd.io/control-plane-ns: linkerd
  annotations:
    linkerd.io/created-by: linkerd/cli dev-undefined
spec:
  type: ClusterIP
  selector:
    linkerd.io/control-plane-component: web
  ports:
  - name: http
    port: 8084
    targetPort: 8084
  - name: admin-http
    port: 9994
    targetPort: 9994
---
apiVersion: apps/v1
kind: Deployment
metadata:
  annotations:
    linkerd.io/created-by: linkerd/cli dev-undefined
  labels:
    app.kubernetes.io/name: web
    app.kubernetes.io/part-of: Linkerd
    app.kubernetes.io/version: UPGRADE-CONTROL-PLANE-VERSION
    linkerd.io/control-plane-component: web
    linkerd.io/control-plane-ns: linkerd
  name: linkerd-web
  namespace: linkerd
spec:
  replicas: 1
  selector:
    matchLabels:
      linkerd.io/control-plane-component: web
      linkerd.io/control-plane-ns: linkerd
      linkerd.io/proxy-deployment: linkerd-web
  template:
    metadata:
      annotations:
        linkerd.io/created-by: linkerd/cli dev-undefined
        linkerd.io/identity-mode: default
        linkerd.io/proxy-version: UPGRADE-PROXY-VERSION
      labels:
        linkerd.io/control-plane-component: web
        linkerd.io/control-plane-ns: linkerd
        linkerd.io/workload-ns: linkerd
        linkerd.io/proxy-deployment: linkerd-web
    spec:
      nodeSelector:
        beta.kubernetes.io/os: linux
      containers:
      - args:
        - -api-addr=linkerd-controller-api.linkerd.svc.cluster.local:8085
        - -grafana-addr=linkerd-grafana.linkerd.svc.cluster.local:3000
        - -controller-namespace=linkerd
        - -log-level=info
        - -enforced-host=^(localhost|127\.0\.0\.1|linkerd-web\.linkerd\.svc\.cluster\.local|linkerd-web\.linkerd\.svc|\[::1\])(:\d+)?$
        image: gcr.io/linkerd-io/web:UPGRADE-CONTROL-PLANE-VERSION
        imagePullPolicy: IfNotPresent
        livenessProbe:
          httpGet:
            path: /ping
            port: 9994
          initialDelaySeconds: 10
        name: web
        ports:
        - containerPort: 8084
          name: http
        - containerPort: 9994
          name: admin-http
        readinessProbe:
          failureThreshold: 7
          httpGet:
            path: /ready
            port: 9994
        securityContext:
          runAsUser: 2103
        volumeMounts:
        - mountPath: /var/run/linkerd/config
          name: config
      - env:
        - name: LINKERD2_PROXY_LOG
          value: warn,linkerd=info
        - name: LINKERD2_PROXY_DESTINATION_SVC_ADDR
          value: linkerd-dst.linkerd.svc.cluster.local:8086
        - name: LINKERD2_PROXY_DESTINATION_GET_NETWORKS
          value: "10.0.0.0/8,172.16.0.0/12,192.168.0.0/16"
        - name: LINKERD2_PROXY_CONTROL_LISTEN_ADDR
          value: 0.0.0.0:4190
        - name: LINKERD2_PROXY_ADMIN_LISTEN_ADDR
          value: 0.0.0.0:4191
        - name: LINKERD2_PROXY_OUTBOUND_LISTEN_ADDR
          value: 127.0.0.1:4140
        - name: LINKERD2_PROXY_INBOUND_LISTEN_ADDR
          value: 0.0.0.0:4143
        - name: LINKERD2_PROXY_DESTINATION_GET_SUFFIXES
          value: svc.cluster.local.
        - name: LINKERD2_PROXY_DESTINATION_PROFILE_SUFFIXES
          value: svc.cluster.local.
        - name: LINKERD2_PROXY_INBOUND_ACCEPT_KEEPALIVE
          value: 10000ms
        - name: LINKERD2_PROXY_OUTBOUND_CONNECT_KEEPALIVE
          value: 10000ms
        - name: _pod_ns
          valueFrom:
            fieldRef:
              fieldPath: metadata.namespace
        - name: LINKERD2_PROXY_DESTINATION_CONTEXT
          value: ns:$(_pod_ns)
        - name: LINKERD2_PROXY_IDENTITY_DIR
          value: /var/run/linkerd/identity/end-entity
        - name: LINKERD2_PROXY_IDENTITY_TRUST_ANCHORS
          value: |
            -----BEGIN CERTIFICATE-----
            MIIBwDCCAWagAwIBAgIQMvd1QnGUJzXVUt3gNh7rWjAKBggqhkjOPQQDAjApMScw
            JQYDVQQDEx5pZGVudGl0eS5saW5rZXJkLmNsdXN0ZXIubG9jYWwwHhcNMjAwNDA2
            MTAzOTUxWhcNMzAwNDA0MTAzOTUxWjApMScwJQYDVQQDEx5pZGVudGl0eS5saW5r
            ZXJkLmNsdXN0ZXIubG9jYWwwWTATBgcqhkjOPQIBBggqhkjOPQMBBwNCAAQ19nmg
            Q8l+EMofPxas7HUlOJE5avps6b6Q97Y71Waw3rdXYNCPqMxa4PedPc5VKGje6eqJ
            Ao5mX29HeMcUw/y3o3AwbjAOBgNVHQ8BAf8EBAMCAQYwEgYDVR0TAQH/BAgwBgEB
            /wIBATAdBgNVHQ4EFgQUfxv+BcCt5v7oF7PXJ9xY+JambdwwKQYDVR0RBCIwIIIe
            aWRlbnRpdHkubGlua2VyZC5jbHVzdGVyLmxvY2FsMAoGCCqGSM49BAMCA0gAMEUC
            IQCM8UfevR53SVGDd/4MgXMlVqC3Vh8oDiM0UToj2wsjNgIgLnZgogrqjK0KRo9R
            SxZLbJKt6SJIIY9dw5gzQpUQR2U=
            -----END CERTIFICATE-----
        - name: LINKERD2_PROXY_IDENTITY_TOKEN_FILE
          value: /var/run/secrets/kubernetes.io/serviceaccount/token
        - name: LINKERD2_PROXY_IDENTITY_SVC_ADDR
          value: linkerd-identity.linkerd.svc.cluster.local:8080
        - name: _pod_sa
          valueFrom:
            fieldRef:
              fieldPath: spec.serviceAccountName
        - name: _l5d_ns
          value: linkerd
        - name: _l5d_trustdomain
          value: cluster.local
        - name: LINKERD2_PROXY_IDENTITY_LOCAL_NAME
          value: $(_pod_sa).$(_pod_ns).serviceaccount.identity.$(_l5d_ns).$(_l5d_trustdomain)
        - name: LINKERD2_PROXY_IDENTITY_SVC_NAME
          value: linkerd-identity.$(_l5d_ns).serviceaccount.identity.$(_l5d_ns).$(_l5d_trustdomain)
        - name: LINKERD2_PROXY_DESTINATION_SVC_NAME
          value: linkerd-destination.$(_l5d_ns).serviceaccount.identity.$(_l5d_ns).$(_l5d_trustdomain)
        - name: LINKERD2_PROXY_TAP_SVC_NAME
          value: linkerd-tap.$(_l5d_ns).serviceaccount.identity.$(_l5d_ns).$(_l5d_trustdomain)
        image: gcr.io/linkerd-io/proxy:UPGRADE-PROXY-VERSION
        imagePullPolicy: IfNotPresent
        livenessProbe:
          httpGet:
            path: /live
            port: 4191
          initialDelaySeconds: 10
        name: linkerd-proxy
        ports:
        - containerPort: 4143
          name: linkerd-proxy
        - containerPort: 4191
          name: linkerd-admin
        readinessProbe:
          httpGet:
            path: /ready
            port: 4191
          initialDelaySeconds: 2
        resources:
        securityContext:
          allowPrivilegeEscalation: false
          readOnlyRootFilesystem: true
          runAsUser: 2102
        terminationMessagePolicy: FallbackToLogsOnError
        volumeMounts:
        - mountPath: /var/run/linkerd/identity/end-entity
          name: linkerd-identity-end-entity
      initContainers:
      - args:
        - --incoming-proxy-port
        - "4143"
        - --outgoing-proxy-port
        - "4140"
        - --proxy-uid
        - "2102"
        - --inbound-ports-to-ignore
        - 4190,4191
        - --outbound-ports-to-ignore
        - "443"
        image: gcr.io/linkerd-io/proxy-init:v1.3.2
        imagePullPolicy: IfNotPresent
        name: linkerd-init
        resources:
          limits:
            cpu: "100m"
            memory: "50Mi"
          requests:
            cpu: "10m"
            memory: "10Mi"
        securityContext:
          allowPrivilegeEscalation: false
          capabilities:
            add:
            - NET_ADMIN
            - NET_RAW
          privileged: false
          readOnlyRootFilesystem: true
          runAsNonRoot: false
          runAsUser: 0
        terminationMessagePolicy: FallbackToLogsOnError
      serviceAccountName: linkerd-web
      volumes:
      - configMap:
          name: linkerd-config
        name: config
      - emptyDir:
          medium: Memory
        name: linkerd-identity-end-entity
---
###
### Prometheus
###
---
kind: ConfigMap
apiVersion: v1
metadata:
  name: linkerd-prometheus-config
  namespace: linkerd
  labels:
    linkerd.io/control-plane-component: prometheus
    linkerd.io/control-plane-ns: linkerd
  annotations:
    linkerd.io/created-by: linkerd/cli dev-undefined
data:
  prometheus.yml: |-
    global:
      scrape_interval: 10s
      scrape_timeout: 10s
      evaluation_interval: 10s

    rule_files:
    - /etc/prometheus/*_rules.yml
    - /etc/prometheus/*_rules.yaml

    scrape_configs:
    - job_name: 'prometheus'
      static_configs:
      - targets: ['localhost:9090']

    - job_name: 'grafana'
      kubernetes_sd_configs:
      - role: pod
        namespaces:
          names: ['linkerd']
      relabel_configs:
      - source_labels:
        - __meta_kubernetes_pod_container_name
        action: keep
        regex: ^grafana$

    #  Required for: https://grafana.com/grafana/dashboards/315
    - job_name: 'kubernetes-nodes-cadvisor'
      scheme: https
      tls_config:
        ca_file: /var/run/secrets/kubernetes.io/serviceaccount/ca.crt
        insecure_skip_verify: true
      bearer_token_file: /var/run/secrets/kubernetes.io/serviceaccount/token

      kubernetes_sd_configs:
      - role: node
      relabel_configs:
      - action: labelmap
        regex: __meta_kubernetes_node_label_(.+)
      - target_label: __address__
        replacement: kubernetes.default.svc:443
      - source_labels: [__meta_kubernetes_node_name]
        regex: (.+)
        target_label: __metrics_path__
        replacement: /api/v1/nodes/$1/proxy/metrics/cadvisor
      metric_relabel_configs:
      - source_labels: [__name__]
        regex: '(container|machine)_(cpu|memory|network|fs)_(.+)'
        action: keep
      - source_labels: [__name__]
        regex: 'container_memory_failures_total' # unneeded large metric
        action: drop

    - job_name: 'linkerd-controller'
      kubernetes_sd_configs:
      - role: pod
        namespaces:
          names: ['linkerd']
      relabel_configs:
      - source_labels:
        - __meta_kubernetes_pod_label_linkerd_io_control_plane_component
        - __meta_kubernetes_pod_container_port_name
        action: keep
        regex: (.*);admin-http$
      - source_labels: [__meta_kubernetes_pod_container_name]
        action: replace
        target_label: component

    - job_name: 'linkerd-service-mirror'
      kubernetes_sd_configs:
      - role: pod
      relabel_configs:
      - source_labels:
        - __meta_kubernetes_pod_label_linkerd_io_control_plane_component
        - __meta_kubernetes_pod_container_port_name
        action: keep
        regex: linkerd-service-mirror;admin-http$
      - source_labels: [__meta_kubernetes_pod_container_name]
        action: replace
        target_label: component

    - job_name: 'linkerd-proxy'
      kubernetes_sd_configs:
      - role: pod
      relabel_configs:
      - source_labels:
        - __meta_kubernetes_pod_container_name
        - __meta_kubernetes_pod_container_port_name
        - __meta_kubernetes_pod_label_linkerd_io_control_plane_ns
        action: keep
        regex: ^linkerd-proxy;linkerd-admin;linkerd$
      - source_labels: [__meta_kubernetes_namespace]
        action: replace
        target_label: namespace
      - source_labels: [__meta_kubernetes_pod_name]
        action: replace
        target_label: pod
      # special case k8s' "job" label, to not interfere with prometheus' "job"
      # label
      # __meta_kubernetes_pod_label_linkerd_io_proxy_job=foo =>
      # k8s_job=foo
      - source_labels: [__meta_kubernetes_pod_label_linkerd_io_proxy_job]
        action: replace
        target_label: k8s_job
      # drop __meta_kubernetes_pod_label_linkerd_io_proxy_job
      - action: labeldrop
        regex: __meta_kubernetes_pod_label_linkerd_io_proxy_job
      # __meta_kubernetes_pod_label_linkerd_io_proxy_deployment=foo =>
      # deployment=foo
      - action: labelmap
        regex: __meta_kubernetes_pod_label_linkerd_io_proxy_(.+)
      # drop all labels that we just made copies of in the previous labelmap
      - action: labeldrop
        regex: __meta_kubernetes_pod_label_linkerd_io_proxy_(.+)
      # __meta_kubernetes_pod_label_linkerd_io_foo=bar =>
      # foo=bar
      - action: labelmap
        regex: __meta_kubernetes_pod_label_linkerd_io_(.+)
      # Copy all pod labels to tmp labels
      - action: labelmap
        regex: __meta_kubernetes_pod_label_(.+)
        replacement: __tmp_pod_label_$1
      # Take `linkerd_io_` prefixed labels and copy them without the prefix
      - action: labelmap
        regex: __tmp_pod_label_linkerd_io_(.+)
        replacement:  __tmp_pod_label_$1
      # Drop the `linkerd_io_` originals
      - action: labeldrop
        regex: __tmp_pod_label_linkerd_io_(.+)
      # Copy tmp labels into real labels
      - action: labelmap
        regex: __tmp_pod_label_(.+)
---
kind: Service
apiVersion: v1
metadata:
  name: linkerd-prometheus
  namespace: linkerd
  labels:
    linkerd.io/control-plane-component: prometheus
    linkerd.io/control-plane-ns: linkerd
  annotations:
    linkerd.io/created-by: linkerd/cli dev-undefined
spec:
  type: ClusterIP
  selector:
    linkerd.io/control-plane-component: prometheus
  ports:
  - name: admin-http
    port: 9090
    targetPort: 9090
---
apiVersion: apps/v1
kind: Deployment
metadata:
  annotations:
    linkerd.io/created-by: linkerd/cli dev-undefined
  labels:
    app.kubernetes.io/name: prometheus
    app.kubernetes.io/part-of: Linkerd
    app.kubernetes.io/version: UPGRADE-CONTROL-PLANE-VERSION
    linkerd.io/control-plane-component: prometheus
    linkerd.io/control-plane-ns: linkerd
  name: linkerd-prometheus
  namespace: linkerd
spec:
  replicas: 1
  selector:
    matchLabels:
      linkerd.io/control-plane-component: prometheus
      linkerd.io/control-plane-ns: linkerd
      linkerd.io/proxy-deployment: linkerd-prometheus
  template:
    metadata:
      annotations:
        linkerd.io/created-by: linkerd/cli dev-undefined
        linkerd.io/identity-mode: default
        linkerd.io/proxy-version: UPGRADE-PROXY-VERSION
      labels:
        linkerd.io/control-plane-component: prometheus
        linkerd.io/control-plane-ns: linkerd
        linkerd.io/workload-ns: linkerd
        linkerd.io/proxy-deployment: linkerd-prometheus
    spec:
      nodeSelector:
        beta.kubernetes.io/os: linux
      containers:
      - args:
        - --storage.tsdb.path=/data
        - --storage.tsdb.retention.time=6h
        - --config.file=/etc/prometheus/prometheus.yml
        - --log.level=info
        image: prom/prometheus:v2.15.2
        imagePullPolicy: IfNotPresent
        livenessProbe:
          httpGet:
            path: /-/healthy
            port: 9090
          initialDelaySeconds: 30
          timeoutSeconds: 30
        name: prometheus
        ports:
        - containerPort: 9090
          name: admin-http
        readinessProbe:
          httpGet:
            path: /-/ready
            port: 9090
          initialDelaySeconds: 30
          timeoutSeconds: 30
        securityContext:
          runAsUser: 65534
        volumeMounts:
        - mountPath: /data
          name: data
        - mountPath: /etc/prometheus/prometheus.yml
          name: prometheus-config
          subPath: prometheus.yml
          readOnly: true
      - env:
        - name: LINKERD2_PROXY_LOG
          value: warn,linkerd=info
        - name: LINKERD2_PROXY_DESTINATION_SVC_ADDR
          value: linkerd-dst.linkerd.svc.cluster.local:8086
        - name: LINKERD2_PROXY_DESTINATION_GET_NETWORKS
          value: "10.0.0.0/8,172.16.0.0/12,192.168.0.0/16"
        - name: LINKERD2_PROXY_CONTROL_LISTEN_ADDR
          value: 0.0.0.0:4190
        - name: LINKERD2_PROXY_ADMIN_LISTEN_ADDR
          value: 0.0.0.0:4191
        - name: LINKERD2_PROXY_OUTBOUND_LISTEN_ADDR
          value: 127.0.0.1:4140
        - name: LINKERD2_PROXY_INBOUND_LISTEN_ADDR
          value: 0.0.0.0:4143
        - name: LINKERD2_PROXY_DESTINATION_GET_SUFFIXES
          value: svc.cluster.local.
        - name: LINKERD2_PROXY_DESTINATION_PROFILE_SUFFIXES
          value: svc.cluster.local.
        - name: LINKERD2_PROXY_INBOUND_ACCEPT_KEEPALIVE
          value: 10000ms
        - name: LINKERD2_PROXY_OUTBOUND_CONNECT_KEEPALIVE
          value: 10000ms
        - name: _pod_ns
          valueFrom:
            fieldRef:
              fieldPath: metadata.namespace
        - name: LINKERD2_PROXY_DESTINATION_CONTEXT
          value: ns:$(_pod_ns)
        - name: LINKERD2_PROXY_OUTBOUND_ROUTER_CAPACITY
          value: "10000"
        - name: LINKERD2_PROXY_IDENTITY_DIR
          value: /var/run/linkerd/identity/end-entity
        - name: LINKERD2_PROXY_IDENTITY_TRUST_ANCHORS
          value: |
            -----BEGIN CERTIFICATE-----
            MIIBwDCCAWagAwIBAgIQMvd1QnGUJzXVUt3gNh7rWjAKBggqhkjOPQQDAjApMScw
            JQYDVQQDEx5pZGVudGl0eS5saW5rZXJkLmNsdXN0ZXIubG9jYWwwHhcNMjAwNDA2
            MTAzOTUxWhcNMzAwNDA0MTAzOTUxWjApMScwJQYDVQQDEx5pZGVudGl0eS5saW5r
            ZXJkLmNsdXN0ZXIubG9jYWwwWTATBgcqhkjOPQIBBggqhkjOPQMBBwNCAAQ19nmg
            Q8l+EMofPxas7HUlOJE5avps6b6Q97Y71Waw3rdXYNCPqMxa4PedPc5VKGje6eqJ
            Ao5mX29HeMcUw/y3o3AwbjAOBgNVHQ8BAf8EBAMCAQYwEgYDVR0TAQH/BAgwBgEB
            /wIBATAdBgNVHQ4EFgQUfxv+BcCt5v7oF7PXJ9xY+JambdwwKQYDVR0RBCIwIIIe
            aWRlbnRpdHkubGlua2VyZC5jbHVzdGVyLmxvY2FsMAoGCCqGSM49BAMCA0gAMEUC
            IQCM8UfevR53SVGDd/4MgXMlVqC3Vh8oDiM0UToj2wsjNgIgLnZgogrqjK0KRo9R
            SxZLbJKt6SJIIY9dw5gzQpUQR2U=
            -----END CERTIFICATE-----
        - name: LINKERD2_PROXY_IDENTITY_TOKEN_FILE
          value: /var/run/secrets/kubernetes.io/serviceaccount/token
        - name: LINKERD2_PROXY_IDENTITY_SVC_ADDR
          value: linkerd-identity.linkerd.svc.cluster.local:8080
        - name: _pod_sa
          valueFrom:
            fieldRef:
              fieldPath: spec.serviceAccountName
        - name: _l5d_ns
          value: linkerd
        - name: _l5d_trustdomain
          value: cluster.local
        - name: LINKERD2_PROXY_IDENTITY_LOCAL_NAME
          value: $(_pod_sa).$(_pod_ns).serviceaccount.identity.$(_l5d_ns).$(_l5d_trustdomain)
        - name: LINKERD2_PROXY_IDENTITY_SVC_NAME
          value: linkerd-identity.$(_l5d_ns).serviceaccount.identity.$(_l5d_ns).$(_l5d_trustdomain)
        - name: LINKERD2_PROXY_DESTINATION_SVC_NAME
          value: linkerd-destination.$(_l5d_ns).serviceaccount.identity.$(_l5d_ns).$(_l5d_trustdomain)
        - name: LINKERD2_PROXY_TAP_SVC_NAME
          value: linkerd-tap.$(_l5d_ns).serviceaccount.identity.$(_l5d_ns).$(_l5d_trustdomain)
        image: gcr.io/linkerd-io/proxy:UPGRADE-PROXY-VERSION
        imagePullPolicy: IfNotPresent
        livenessProbe:
          httpGet:
            path: /live
            port: 4191
          initialDelaySeconds: 10
        name: linkerd-proxy
        ports:
        - containerPort: 4143
          name: linkerd-proxy
        - containerPort: 4191
          name: linkerd-admin
        readinessProbe:
          httpGet:
            path: /ready
            port: 4191
          initialDelaySeconds: 2
        resources:
        securityContext:
          allowPrivilegeEscalation: false
          readOnlyRootFilesystem: true
          runAsUser: 2102
        terminationMessagePolicy: FallbackToLogsOnError
        volumeMounts:
        - mountPath: /var/run/linkerd/identity/end-entity
          name: linkerd-identity-end-entity
      initContainers:
      - args:
        - --incoming-proxy-port
        - "4143"
        - --outgoing-proxy-port
        - "4140"
        - --proxy-uid
        - "2102"
        - --inbound-ports-to-ignore
        - 4190,4191
        - --outbound-ports-to-ignore
        - "443"
        image: gcr.io/linkerd-io/proxy-init:v1.3.2
        imagePullPolicy: IfNotPresent
        name: linkerd-init
        resources:
          limits:
            cpu: "100m"
            memory: "50Mi"
          requests:
            cpu: "10m"
            memory: "10Mi"
        securityContext:
          allowPrivilegeEscalation: false
          capabilities:
            add:
            - NET_ADMIN
            - NET_RAW
          privileged: false
          readOnlyRootFilesystem: true
          runAsNonRoot: false
          runAsUser: 0
        terminationMessagePolicy: FallbackToLogsOnError
      serviceAccountName: linkerd-prometheus
      volumes:
      - emptyDir: {}
        name: data
      - configMap:
          name: linkerd-prometheus-config
        name: prometheus-config
      - emptyDir:
          medium: Memory
        name: linkerd-identity-end-entity
---
###
### Proxy Injector
###
---
apiVersion: apps/v1
kind: Deployment
metadata:
  annotations:
    linkerd.io/created-by: linkerd/cli dev-undefined
  labels:
    app.kubernetes.io/name: proxy-injector
    app.kubernetes.io/part-of: Linkerd
    app.kubernetes.io/version: UPGRADE-CONTROL-PLANE-VERSION
    linkerd.io/control-plane-component: proxy-injector
    linkerd.io/control-plane-ns: linkerd
  name: linkerd-proxy-injector
  namespace: linkerd
spec:
  replicas: 1
  selector:
    matchLabels:
      linkerd.io/control-plane-component: proxy-injector
  template:
    metadata:
      annotations:
        linkerd.io/created-by: linkerd/cli dev-undefined
        linkerd.io/identity-mode: default
        linkerd.io/proxy-version: UPGRADE-PROXY-VERSION
      labels:
        linkerd.io/control-plane-component: proxy-injector
        linkerd.io/control-plane-ns: linkerd
        linkerd.io/workload-ns: linkerd
        linkerd.io/proxy-deployment: linkerd-proxy-injector
    spec:
      nodeSelector:
        beta.kubernetes.io/os: linux
      containers:
      - args:
        - proxy-injector
        - -log-level=info
        image: gcr.io/linkerd-io/controller:UPGRADE-CONTROL-PLANE-VERSION
        imagePullPolicy: IfNotPresent
        livenessProbe:
          httpGet:
            path: /ping
            port: 9995
          initialDelaySeconds: 10
        name: proxy-injector
        ports:
        - containerPort: 8443
          name: proxy-injector
        - containerPort: 9995
          name: admin-http
        readinessProbe:
          failureThreshold: 7
          httpGet:
            path: /ready
            port: 9995
        securityContext:
          runAsUser: 2103
        volumeMounts:
        - mountPath: /var/run/linkerd/config
          name: config
        - mountPath: /var/run/linkerd/tls
          name: tls
          readOnly: true
      - env:
        - name: LINKERD2_PROXY_LOG
          value: warn,linkerd=info
        - name: LINKERD2_PROXY_DESTINATION_SVC_ADDR
          value: linkerd-dst.linkerd.svc.cluster.local:8086
        - name: LINKERD2_PROXY_DESTINATION_GET_NETWORKS
          value: "10.0.0.0/8,172.16.0.0/12,192.168.0.0/16"
        - name: LINKERD2_PROXY_CONTROL_LISTEN_ADDR
          value: 0.0.0.0:4190
        - name: LINKERD2_PROXY_ADMIN_LISTEN_ADDR
          value: 0.0.0.0:4191
        - name: LINKERD2_PROXY_OUTBOUND_LISTEN_ADDR
          value: 127.0.0.1:4140
        - name: LINKERD2_PROXY_INBOUND_LISTEN_ADDR
          value: 0.0.0.0:4143
        - name: LINKERD2_PROXY_DESTINATION_GET_SUFFIXES
          value: svc.cluster.local.
        - name: LINKERD2_PROXY_DESTINATION_PROFILE_SUFFIXES
          value: svc.cluster.local.
        - name: LINKERD2_PROXY_INBOUND_ACCEPT_KEEPALIVE
          value: 10000ms
        - name: LINKERD2_PROXY_OUTBOUND_CONNECT_KEEPALIVE
          value: 10000ms
        - name: _pod_ns
          valueFrom:
            fieldRef:
              fieldPath: metadata.namespace
        - name: LINKERD2_PROXY_DESTINATION_CONTEXT
          value: ns:$(_pod_ns)
        - name: LINKERD2_PROXY_IDENTITY_DIR
          value: /var/run/linkerd/identity/end-entity
        - name: LINKERD2_PROXY_IDENTITY_TRUST_ANCHORS
          value: |
            -----BEGIN CERTIFICATE-----
            MIIBwDCCAWagAwIBAgIQMvd1QnGUJzXVUt3gNh7rWjAKBggqhkjOPQQDAjApMScw
            JQYDVQQDEx5pZGVudGl0eS5saW5rZXJkLmNsdXN0ZXIubG9jYWwwHhcNMjAwNDA2
            MTAzOTUxWhcNMzAwNDA0MTAzOTUxWjApMScwJQYDVQQDEx5pZGVudGl0eS5saW5r
            ZXJkLmNsdXN0ZXIubG9jYWwwWTATBgcqhkjOPQIBBggqhkjOPQMBBwNCAAQ19nmg
            Q8l+EMofPxas7HUlOJE5avps6b6Q97Y71Waw3rdXYNCPqMxa4PedPc5VKGje6eqJ
            Ao5mX29HeMcUw/y3o3AwbjAOBgNVHQ8BAf8EBAMCAQYwEgYDVR0TAQH/BAgwBgEB
            /wIBATAdBgNVHQ4EFgQUfxv+BcCt5v7oF7PXJ9xY+JambdwwKQYDVR0RBCIwIIIe
            aWRlbnRpdHkubGlua2VyZC5jbHVzdGVyLmxvY2FsMAoGCCqGSM49BAMCA0gAMEUC
            IQCM8UfevR53SVGDd/4MgXMlVqC3Vh8oDiM0UToj2wsjNgIgLnZgogrqjK0KRo9R
            SxZLbJKt6SJIIY9dw5gzQpUQR2U=
            -----END CERTIFICATE-----
        - name: LINKERD2_PROXY_IDENTITY_TOKEN_FILE
          value: /var/run/secrets/kubernetes.io/serviceaccount/token
        - name: LINKERD2_PROXY_IDENTITY_SVC_ADDR
          value: linkerd-identity.linkerd.svc.cluster.local:8080
        - name: _pod_sa
          valueFrom:
            fieldRef:
              fieldPath: spec.serviceAccountName
        - name: _l5d_ns
          value: linkerd
        - name: _l5d_trustdomain
          value: cluster.local
        - name: LINKERD2_PROXY_IDENTITY_LOCAL_NAME
          value: $(_pod_sa).$(_pod_ns).serviceaccount.identity.$(_l5d_ns).$(_l5d_trustdomain)
        - name: LINKERD2_PROXY_IDENTITY_SVC_NAME
          value: linkerd-identity.$(_l5d_ns).serviceaccount.identity.$(_l5d_ns).$(_l5d_trustdomain)
        - name: LINKERD2_PROXY_DESTINATION_SVC_NAME
          value: linkerd-destination.$(_l5d_ns).serviceaccount.identity.$(_l5d_ns).$(_l5d_trustdomain)
        - name: LINKERD2_PROXY_TAP_SVC_NAME
          value: linkerd-tap.$(_l5d_ns).serviceaccount.identity.$(_l5d_ns).$(_l5d_trustdomain)
        image: gcr.io/linkerd-io/proxy:UPGRADE-PROXY-VERSION
        imagePullPolicy: IfNotPresent
        livenessProbe:
          httpGet:
            path: /live
            port: 4191
          initialDelaySeconds: 10
        name: linkerd-proxy
        ports:
        - containerPort: 4143
          name: linkerd-proxy
        - containerPort: 4191
          name: linkerd-admin
        readinessProbe:
          httpGet:
            path: /ready
            port: 4191
          initialDelaySeconds: 2
        resources:
        securityContext:
          allowPrivilegeEscalation: false
          readOnlyRootFilesystem: true
          runAsUser: 2102
        terminationMessagePolicy: FallbackToLogsOnError
        volumeMounts:
        - mountPath: /var/run/linkerd/identity/end-entity
          name: linkerd-identity-end-entity
      initContainers:
      - args:
        - --incoming-proxy-port
        - "4143"
        - --outgoing-proxy-port
        - "4140"
        - --proxy-uid
        - "2102"
        - --inbound-ports-to-ignore
        - 4190,4191
        - --outbound-ports-to-ignore
        - "443"
        image: gcr.io/linkerd-io/proxy-init:v1.3.2
        imagePullPolicy: IfNotPresent
        name: linkerd-init
        resources:
          limits:
            cpu: "100m"
            memory: "50Mi"
          requests:
            cpu: "10m"
            memory: "10Mi"
        securityContext:
          allowPrivilegeEscalation: false
          capabilities:
            add:
            - NET_ADMIN
            - NET_RAW
          privileged: false
          readOnlyRootFilesystem: true
          runAsNonRoot: false
          runAsUser: 0
        terminationMessagePolicy: FallbackToLogsOnError
      serviceAccountName: linkerd-proxy-injector
      volumes:
      - configMap:
          name: linkerd-config
        name: config
      - name: tls
        secret:
          secretName: linkerd-proxy-injector-tls
      - emptyDir:
          medium: Memory
        name: linkerd-identity-end-entity
---
kind: Service
apiVersion: v1
metadata:
  name: linkerd-proxy-injector
  namespace: linkerd
  labels:
    linkerd.io/control-plane-component: proxy-injector
    linkerd.io/control-plane-ns: linkerd
  annotations:
    linkerd.io/created-by: linkerd/cli dev-undefined
spec:
  type: ClusterIP
  selector:
    linkerd.io/control-plane-component: proxy-injector
  ports:
  - name: proxy-injector
    port: 443
    targetPort: proxy-injector
---
###
### Service Profile Validator
###
---
kind: Service
apiVersion: v1
metadata:
  name: linkerd-sp-validator
  namespace: linkerd
  labels:
    linkerd.io/control-plane-component: sp-validator
    linkerd.io/control-plane-ns: linkerd
  annotations:
    linkerd.io/created-by: linkerd/cli dev-undefined
spec:
  type: ClusterIP
  selector:
    linkerd.io/control-plane-component: sp-validator
  ports:
  - name: sp-validator
    port: 443
    targetPort: sp-validator
---
apiVersion: apps/v1
kind: Deployment
metadata:
  annotations:
    linkerd.io/created-by: linkerd/cli dev-undefined
  labels:
    app.kubernetes.io/name: sp-validator
    app.kubernetes.io/part-of: Linkerd
    app.kubernetes.io/version: UPGRADE-CONTROL-PLANE-VERSION
    linkerd.io/control-plane-component: sp-validator
    linkerd.io/control-plane-ns: linkerd
  name: linkerd-sp-validator
  namespace: linkerd
spec:
  replicas: 1
  selector:
    matchLabels:
      linkerd.io/control-plane-component: sp-validator
  template:
    metadata:
      annotations:
        linkerd.io/created-by: linkerd/cli dev-undefined
        linkerd.io/identity-mode: default
        linkerd.io/proxy-version: UPGRADE-PROXY-VERSION
      labels:
        linkerd.io/control-plane-component: sp-validator
        linkerd.io/control-plane-ns: linkerd
        linkerd.io/workload-ns: linkerd
        linkerd.io/proxy-deployment: linkerd-sp-validator
    spec:
      nodeSelector:
        beta.kubernetes.io/os: linux
      containers:
      - args:
        - sp-validator
        - -log-level=info
        image: gcr.io/linkerd-io/controller:UPGRADE-CONTROL-PLANE-VERSION
        imagePullPolicy: IfNotPresent
        livenessProbe:
          httpGet:
            path: /ping
            port: 9997
          initialDelaySeconds: 10
        name: sp-validator
        ports:
        - containerPort: 8443
          name: sp-validator
        - containerPort: 9997
          name: admin-http
        readinessProbe:
          failureThreshold: 7
          httpGet:
            path: /ready
            port: 9997
        securityContext:
          runAsUser: 2103
        volumeMounts:
        - mountPath: /var/run/linkerd/tls
          name: tls
          readOnly: true
      - env:
        - name: LINKERD2_PROXY_LOG
          value: warn,linkerd=info
        - name: LINKERD2_PROXY_DESTINATION_SVC_ADDR
          value: linkerd-dst.linkerd.svc.cluster.local:8086
        - name: LINKERD2_PROXY_DESTINATION_GET_NETWORKS
          value: "10.0.0.0/8,172.16.0.0/12,192.168.0.0/16"
        - name: LINKERD2_PROXY_CONTROL_LISTEN_ADDR
          value: 0.0.0.0:4190
        - name: LINKERD2_PROXY_ADMIN_LISTEN_ADDR
          value: 0.0.0.0:4191
        - name: LINKERD2_PROXY_OUTBOUND_LISTEN_ADDR
          value: 127.0.0.1:4140
        - name: LINKERD2_PROXY_INBOUND_LISTEN_ADDR
          value: 0.0.0.0:4143
        - name: LINKERD2_PROXY_DESTINATION_GET_SUFFIXES
          value: svc.cluster.local.
        - name: LINKERD2_PROXY_DESTINATION_PROFILE_SUFFIXES
          value: svc.cluster.local.
        - name: LINKERD2_PROXY_INBOUND_ACCEPT_KEEPALIVE
          value: 10000ms
        - name: LINKERD2_PROXY_OUTBOUND_CONNECT_KEEPALIVE
          value: 10000ms
        - name: _pod_ns
          valueFrom:
            fieldRef:
              fieldPath: metadata.namespace
        - name: LINKERD2_PROXY_DESTINATION_CONTEXT
          value: ns:$(_pod_ns)
        - name: LINKERD2_PROXY_IDENTITY_DIR
          value: /var/run/linkerd/identity/end-entity
        - name: LINKERD2_PROXY_IDENTITY_TRUST_ANCHORS
          value: |
            -----BEGIN CERTIFICATE-----
            MIIBwDCCAWagAwIBAgIQMvd1QnGUJzXVUt3gNh7rWjAKBggqhkjOPQQDAjApMScw
            JQYDVQQDEx5pZGVudGl0eS5saW5rZXJkLmNsdXN0ZXIubG9jYWwwHhcNMjAwNDA2
            MTAzOTUxWhcNMzAwNDA0MTAzOTUxWjApMScwJQYDVQQDEx5pZGVudGl0eS5saW5r
            ZXJkLmNsdXN0ZXIubG9jYWwwWTATBgcqhkjOPQIBBggqhkjOPQMBBwNCAAQ19nmg
            Q8l+EMofPxas7HUlOJE5avps6b6Q97Y71Waw3rdXYNCPqMxa4PedPc5VKGje6eqJ
            Ao5mX29HeMcUw/y3o3AwbjAOBgNVHQ8BAf8EBAMCAQYwEgYDVR0TAQH/BAgwBgEB
            /wIBATAdBgNVHQ4EFgQUfxv+BcCt5v7oF7PXJ9xY+JambdwwKQYDVR0RBCIwIIIe
            aWRlbnRpdHkubGlua2VyZC5jbHVzdGVyLmxvY2FsMAoGCCqGSM49BAMCA0gAMEUC
            IQCM8UfevR53SVGDd/4MgXMlVqC3Vh8oDiM0UToj2wsjNgIgLnZgogrqjK0KRo9R
            SxZLbJKt6SJIIY9dw5gzQpUQR2U=
            -----END CERTIFICATE-----
        - name: LINKERD2_PROXY_IDENTITY_TOKEN_FILE
          value: /var/run/secrets/kubernetes.io/serviceaccount/token
        - name: LINKERD2_PROXY_IDENTITY_SVC_ADDR
          value: linkerd-identity.linkerd.svc.cluster.local:8080
        - name: _pod_sa
          valueFrom:
            fieldRef:
              fieldPath: spec.serviceAccountName
        - name: _l5d_ns
          value: linkerd
        - name: _l5d_trustdomain
          value: cluster.local
        - name: LINKERD2_PROXY_IDENTITY_LOCAL_NAME
          value: $(_pod_sa).$(_pod_ns).serviceaccount.identity.$(_l5d_ns).$(_l5d_trustdomain)
        - name: LINKERD2_PROXY_IDENTITY_SVC_NAME
          value: linkerd-identity.$(_l5d_ns).serviceaccount.identity.$(_l5d_ns).$(_l5d_trustdomain)
        - name: LINKERD2_PROXY_DESTINATION_SVC_NAME
          value: linkerd-destination.$(_l5d_ns).serviceaccount.identity.$(_l5d_ns).$(_l5d_trustdomain)
        - name: LINKERD2_PROXY_TAP_SVC_NAME
          value: linkerd-tap.$(_l5d_ns).serviceaccount.identity.$(_l5d_ns).$(_l5d_trustdomain)
        image: gcr.io/linkerd-io/proxy:UPGRADE-PROXY-VERSION
        imagePullPolicy: IfNotPresent
        livenessProbe:
          httpGet:
            path: /live
            port: 4191
          initialDelaySeconds: 10
        name: linkerd-proxy
        ports:
        - containerPort: 4143
          name: linkerd-proxy
        - containerPort: 4191
          name: linkerd-admin
        readinessProbe:
          httpGet:
            path: /ready
            port: 4191
          initialDelaySeconds: 2
        resources:
        securityContext:
          allowPrivilegeEscalation: false
          readOnlyRootFilesystem: true
          runAsUser: 2102
        terminationMessagePolicy: FallbackToLogsOnError
        volumeMounts:
        - mountPath: /var/run/linkerd/identity/end-entity
          name: linkerd-identity-end-entity
      initContainers:
      - args:
        - --incoming-proxy-port
        - "4143"
        - --outgoing-proxy-port
        - "4140"
        - --proxy-uid
        - "2102"
        - --inbound-ports-to-ignore
        - 4190,4191
        - --outbound-ports-to-ignore
        - "443"
        image: gcr.io/linkerd-io/proxy-init:v1.3.2
        imagePullPolicy: IfNotPresent
        name: linkerd-init
        resources:
          limits:
            cpu: "100m"
            memory: "50Mi"
          requests:
            cpu: "10m"
            memory: "10Mi"
        securityContext:
          allowPrivilegeEscalation: false
          capabilities:
            add:
            - NET_ADMIN
            - NET_RAW
          privileged: false
          readOnlyRootFilesystem: true
          runAsNonRoot: false
          runAsUser: 0
        terminationMessagePolicy: FallbackToLogsOnError
      serviceAccountName: linkerd-sp-validator
      volumes:
      - name: tls
        secret:
          secretName: linkerd-sp-validator-tls
      - emptyDir:
          medium: Memory
        name: linkerd-identity-end-entity
---
###
### Tap
###
---
kind: Service
apiVersion: v1
metadata:
  name: linkerd-tap
  namespace: linkerd
  labels:
    linkerd.io/control-plane-component: tap
    linkerd.io/control-plane-ns: linkerd
  annotations:
    linkerd.io/created-by: linkerd/cli dev-undefined
spec:
  type: ClusterIP
  selector:
    linkerd.io/control-plane-component: tap
  ports:
  - name: grpc
    port: 8088
    targetPort: 8088
  - name: apiserver
    port: 443
    targetPort: apiserver
---
kind: Deployment
apiVersion: apps/v1
metadata:
  annotations:
    linkerd.io/created-by: linkerd/cli dev-undefined
  labels:
    app.kubernetes.io/name: tap
    app.kubernetes.io/part-of: Linkerd
    app.kubernetes.io/version: UPGRADE-CONTROL-PLANE-VERSION
    linkerd.io/control-plane-component: tap
    linkerd.io/control-plane-ns: linkerd
  name: linkerd-tap
  namespace: linkerd
spec:
  replicas: 1
  selector:
    matchLabels:
      linkerd.io/control-plane-component: tap
      linkerd.io/control-plane-ns: linkerd
      linkerd.io/proxy-deployment: linkerd-tap
  template:
    metadata:
      annotations:
        linkerd.io/created-by: linkerd/cli dev-undefined
        linkerd.io/identity-mode: default
        linkerd.io/proxy-version: UPGRADE-PROXY-VERSION
      labels:
        linkerd.io/control-plane-component: tap
        linkerd.io/control-plane-ns: linkerd
        linkerd.io/workload-ns: linkerd
        linkerd.io/proxy-deployment: linkerd-tap
    spec:
      nodeSelector:
        beta.kubernetes.io/os: linux
      containers:
      - args:
        - tap
        - -controller-namespace=linkerd
        - -log-level=info
        image: gcr.io/linkerd-io/controller:UPGRADE-CONTROL-PLANE-VERSION
        imagePullPolicy: IfNotPresent
        livenessProbe:
          httpGet:
            path: /ping
            port: 9998
          initialDelaySeconds: 10
        name: tap
        ports:
        - containerPort: 8088
          name: grpc
        - containerPort: 8089
          name: apiserver
        - containerPort: 9998
          name: admin-http
        readinessProbe:
          failureThreshold: 7
          httpGet:
            path: /ready
            port: 9998
        securityContext:
          runAsUser: 2103
        volumeMounts:
        - mountPath: /var/run/linkerd/tls
          name: tls
          readOnly: true
        - mountPath: /var/run/linkerd/config
          name: config
      - env:
        - name: LINKERD2_PROXY_LOG
          value: warn,linkerd=info
        - name: LINKERD2_PROXY_DESTINATION_SVC_ADDR
          value: linkerd-dst.linkerd.svc.cluster.local:8086
        - name: LINKERD2_PROXY_DESTINATION_GET_NETWORKS
          value: "10.0.0.0/8,172.16.0.0/12,192.168.0.0/16"
        - name: LINKERD2_PROXY_CONTROL_LISTEN_ADDR
          value: 0.0.0.0:4190
        - name: LINKERD2_PROXY_ADMIN_LISTEN_ADDR
          value: 0.0.0.0:4191
        - name: LINKERD2_PROXY_OUTBOUND_LISTEN_ADDR
          value: 127.0.0.1:4140
        - name: LINKERD2_PROXY_INBOUND_LISTEN_ADDR
          value: 0.0.0.0:4143
        - name: LINKERD2_PROXY_DESTINATION_GET_SUFFIXES
          value: svc.cluster.local.
        - name: LINKERD2_PROXY_DESTINATION_PROFILE_SUFFIXES
          value: svc.cluster.local.
        - name: LINKERD2_PROXY_INBOUND_ACCEPT_KEEPALIVE
          value: 10000ms
        - name: LINKERD2_PROXY_OUTBOUND_CONNECT_KEEPALIVE
          value: 10000ms
        - name: _pod_ns
          valueFrom:
            fieldRef:
              fieldPath: metadata.namespace
        - name: LINKERD2_PROXY_DESTINATION_CONTEXT
          value: ns:$(_pod_ns)
        - name: LINKERD2_PROXY_IDENTITY_DIR
          value: /var/run/linkerd/identity/end-entity
        - name: LINKERD2_PROXY_IDENTITY_TRUST_ANCHORS
          value: |
            -----BEGIN CERTIFICATE-----
            MIIBwDCCAWagAwIBAgIQMvd1QnGUJzXVUt3gNh7rWjAKBggqhkjOPQQDAjApMScw
            JQYDVQQDEx5pZGVudGl0eS5saW5rZXJkLmNsdXN0ZXIubG9jYWwwHhcNMjAwNDA2
            MTAzOTUxWhcNMzAwNDA0MTAzOTUxWjApMScwJQYDVQQDEx5pZGVudGl0eS5saW5r
            ZXJkLmNsdXN0ZXIubG9jYWwwWTATBgcqhkjOPQIBBggqhkjOPQMBBwNCAAQ19nmg
            Q8l+EMofPxas7HUlOJE5avps6b6Q97Y71Waw3rdXYNCPqMxa4PedPc5VKGje6eqJ
            Ao5mX29HeMcUw/y3o3AwbjAOBgNVHQ8BAf8EBAMCAQYwEgYDVR0TAQH/BAgwBgEB
            /wIBATAdBgNVHQ4EFgQUfxv+BcCt5v7oF7PXJ9xY+JambdwwKQYDVR0RBCIwIIIe
            aWRlbnRpdHkubGlua2VyZC5jbHVzdGVyLmxvY2FsMAoGCCqGSM49BAMCA0gAMEUC
            IQCM8UfevR53SVGDd/4MgXMlVqC3Vh8oDiM0UToj2wsjNgIgLnZgogrqjK0KRo9R
            SxZLbJKt6SJIIY9dw5gzQpUQR2U=
            -----END CERTIFICATE-----
        - name: LINKERD2_PROXY_IDENTITY_TOKEN_FILE
          value: /var/run/secrets/kubernetes.io/serviceaccount/token
        - name: LINKERD2_PROXY_IDENTITY_SVC_ADDR
          value: linkerd-identity.linkerd.svc.cluster.local:8080
        - name: _pod_sa
          valueFrom:
            fieldRef:
              fieldPath: spec.serviceAccountName
        - name: _l5d_ns
          value: linkerd
        - name: _l5d_trustdomain
          value: cluster.local
        - name: LINKERD2_PROXY_IDENTITY_LOCAL_NAME
          value: $(_pod_sa).$(_pod_ns).serviceaccount.identity.$(_l5d_ns).$(_l5d_trustdomain)
        - name: LINKERD2_PROXY_IDENTITY_SVC_NAME
          value: linkerd-identity.$(_l5d_ns).serviceaccount.identity.$(_l5d_ns).$(_l5d_trustdomain)
        - name: LINKERD2_PROXY_DESTINATION_SVC_NAME
          value: linkerd-destination.$(_l5d_ns).serviceaccount.identity.$(_l5d_ns).$(_l5d_trustdomain)
        - name: LINKERD2_PROXY_TAP_SVC_NAME
          value: linkerd-tap.$(_l5d_ns).serviceaccount.identity.$(_l5d_ns).$(_l5d_trustdomain)
        image: gcr.io/linkerd-io/proxy:UPGRADE-PROXY-VERSION
        imagePullPolicy: IfNotPresent
        livenessProbe:
          httpGet:
            path: /live
            port: 4191
          initialDelaySeconds: 10
        name: linkerd-proxy
        ports:
        - containerPort: 4143
          name: linkerd-proxy
        - containerPort: 4191
          name: linkerd-admin
        readinessProbe:
          httpGet:
            path: /ready
            port: 4191
          initialDelaySeconds: 2
        resources:
        securityContext:
          allowPrivilegeEscalation: false
          readOnlyRootFilesystem: true
          runAsUser: 2102
        terminationMessagePolicy: FallbackToLogsOnError
        volumeMounts:
        - mountPath: /var/run/linkerd/identity/end-entity
          name: linkerd-identity-end-entity
      initContainers:
      - args:
        - --incoming-proxy-port
        - "4143"
        - --outgoing-proxy-port
        - "4140"
        - --proxy-uid
        - "2102"
        - --inbound-ports-to-ignore
        - 4190,4191
        - --outbound-ports-to-ignore
        - "443"
        image: gcr.io/linkerd-io/proxy-init:v1.3.2
        imagePullPolicy: IfNotPresent
        name: linkerd-init
        resources:
          limits:
            cpu: "100m"
            memory: "50Mi"
          requests:
            cpu: "10m"
            memory: "10Mi"
        securityContext:
          allowPrivilegeEscalation: false
          capabilities:
            add:
            - NET_ADMIN
            - NET_RAW
          privileged: false
          readOnlyRootFilesystem: true
          runAsNonRoot: false
          runAsUser: 0
        terminationMessagePolicy: FallbackToLogsOnError
      serviceAccountName: linkerd-tap
      volumes:
      - configMap:
          name: linkerd-config
        name: config
      - emptyDir:
          medium: Memory
        name: linkerd-identity-end-entity
      - name: tls
        secret:
          secretName: linkerd-tap-tls

---
###
### Grafana RBAC
###
---
kind: ServiceAccount
apiVersion: v1
metadata:
  name: linkerd-grafana
  namespace: linkerd
  labels:
    linkerd.io/control-plane-component: grafana
    linkerd.io/control-plane-ns: linkerd
---
###
### Grafana
###
---
kind: ConfigMap
apiVersion: v1
metadata:
  name: linkerd-grafana-config
  namespace: linkerd
  labels:
    linkerd.io/control-plane-component: grafana
    linkerd.io/control-plane-ns: linkerd
  annotations:
    linkerd.io/created-by: linkerd/cli dev-undefined
data:
  grafana.ini: |-
    instance_name = linkerd-grafana

    [server]
    root_url = %(protocol)s://%(domain)s:/grafana/

    [auth]
    disable_login_form = true

    [auth.anonymous]
    enabled = true
    org_role = Editor

    [auth.basic]
    enabled = false

    [analytics]
    check_for_updates = false

    [panels]
    disable_sanitize_html = true

  datasources.yaml: |-
    apiVersion: 1
    datasources:
    - name: prometheus
      type: prometheus
      access: proxy
      orgId: 1
      url: http://linkerd-prometheus.linkerd.svc.cluster.local:9090
      isDefault: true
      jsonData:
        timeInterval: "5s"
      version: 1
      editable: true

  dashboards.yaml: |-
    apiVersion: 1
    providers:
    - name: 'default'
      orgId: 1
      folder: ''
      type: file
      disableDeletion: true
      editable: true
      options:
        path: /var/lib/grafana/dashboards
        homeDashboardId: linkerd-top-line
---
kind: Service
apiVersion: v1
metadata:
  name: linkerd-grafana
  namespace: linkerd
  labels:
    linkerd.io/control-plane-component: grafana
    linkerd.io/control-plane-ns: linkerd
  annotations:
    linkerd.io/created-by: linkerd/cli dev-undefined
spec:
  type: ClusterIP
  selector:
    linkerd.io/control-plane-component: grafana
  ports:
  - name: http
    port: 3000
    targetPort: 3000
---
apiVersion: apps/v1
kind: Deployment
metadata:
  annotations:
    linkerd.io/created-by: linkerd/cli dev-undefined
  labels:
    app.kubernetes.io/name: grafana
    app.kubernetes.io/part-of: Linkerd
    app.kubernetes.io/version: UPGRADE-CONTROL-PLANE-VERSION
    linkerd.io/control-plane-component: grafana
    linkerd.io/control-plane-ns: linkerd
  name: linkerd-grafana
  namespace: linkerd
spec:
  replicas: 1
  selector:
    matchLabels:
      linkerd.io/control-plane-component: grafana
      linkerd.io/control-plane-ns: linkerd
      linkerd.io/proxy-deployment: linkerd-grafana
  template:
    metadata:
      annotations:
        linkerd.io/created-by: linkerd/cli dev-undefined
        linkerd.io/identity-mode: default
        linkerd.io/proxy-version: UPGRADE-PROXY-VERSION
      labels:
        linkerd.io/control-plane-component: grafana
        linkerd.io/control-plane-ns: linkerd
        linkerd.io/workload-ns: linkerd
        linkerd.io/proxy-deployment: linkerd-grafana
    spec:
      nodeSelector:
        beta.kubernetes.io/os: linux
      containers:
      - env:
        - name: GF_PATHS_DATA
          value: /data
        image: gcr.io/linkerd-io/grafana:UPGRADE-CONTROL-PLANE-VERSION
        imagePullPolicy: IfNotPresent
        livenessProbe:
          httpGet:
            path: /api/health
            port: 3000
          initialDelaySeconds: 30
        name: grafana
        ports:
        - containerPort: 3000
          name: http
        readinessProbe:
          httpGet:
            path: /api/health
            port: 3000
        securityContext:
          runAsUser: 472
        volumeMounts:
        - mountPath: /data
          name: data
        - mountPath: /etc/grafana
          name: grafana-config
          readOnly: true
      - env:
        - name: LINKERD2_PROXY_LOG
          value: warn,linkerd=info
        - name: LINKERD2_PROXY_DESTINATION_SVC_ADDR
          value: linkerd-dst.linkerd.svc.cluster.local:8086
        - name: LINKERD2_PROXY_DESTINATION_GET_NETWORKS
          value: "10.0.0.0/8,172.16.0.0/12,192.168.0.0/16"
        - name: LINKERD2_PROXY_CONTROL_LISTEN_ADDR
          value: 0.0.0.0:4190
        - name: LINKERD2_PROXY_ADMIN_LISTEN_ADDR
          value: 0.0.0.0:4191
        - name: LINKERD2_PROXY_OUTBOUND_LISTEN_ADDR
          value: 127.0.0.1:4140
        - name: LINKERD2_PROXY_INBOUND_LISTEN_ADDR
          value: 0.0.0.0:4143
        - name: LINKERD2_PROXY_DESTINATION_GET_SUFFIXES
          value: svc.cluster.local.
        - name: LINKERD2_PROXY_DESTINATION_PROFILE_SUFFIXES
          value: svc.cluster.local.
        - name: LINKERD2_PROXY_INBOUND_ACCEPT_KEEPALIVE
          value: 10000ms
        - name: LINKERD2_PROXY_OUTBOUND_CONNECT_KEEPALIVE
          value: 10000ms
        - name: _pod_ns
          valueFrom:
            fieldRef:
              fieldPath: metadata.namespace
        - name: LINKERD2_PROXY_DESTINATION_CONTEXT
          value: ns:$(_pod_ns)
        - name: LINKERD2_PROXY_IDENTITY_DIR
          value: /var/run/linkerd/identity/end-entity
        - name: LINKERD2_PROXY_IDENTITY_TRUST_ANCHORS
          value: |
            -----BEGIN CERTIFICATE-----
            MIIBwDCCAWagAwIBAgIQMvd1QnGUJzXVUt3gNh7rWjAKBggqhkjOPQQDAjApMScw
            JQYDVQQDEx5pZGVudGl0eS5saW5rZXJkLmNsdXN0ZXIubG9jYWwwHhcNMjAwNDA2
            MTAzOTUxWhcNMzAwNDA0MTAzOTUxWjApMScwJQYDVQQDEx5pZGVudGl0eS5saW5r
            ZXJkLmNsdXN0ZXIubG9jYWwwWTATBgcqhkjOPQIBBggqhkjOPQMBBwNCAAQ19nmg
            Q8l+EMofPxas7HUlOJE5avps6b6Q97Y71Waw3rdXYNCPqMxa4PedPc5VKGje6eqJ
            Ao5mX29HeMcUw/y3o3AwbjAOBgNVHQ8BAf8EBAMCAQYwEgYDVR0TAQH/BAgwBgEB
            /wIBATAdBgNVHQ4EFgQUfxv+BcCt5v7oF7PXJ9xY+JambdwwKQYDVR0RBCIwIIIe
            aWRlbnRpdHkubGlua2VyZC5jbHVzdGVyLmxvY2FsMAoGCCqGSM49BAMCA0gAMEUC
            IQCM8UfevR53SVGDd/4MgXMlVqC3Vh8oDiM0UToj2wsjNgIgLnZgogrqjK0KRo9R
            SxZLbJKt6SJIIY9dw5gzQpUQR2U=
            -----END CERTIFICATE-----
        - name: LINKERD2_PROXY_IDENTITY_TOKEN_FILE
          value: /var/run/secrets/kubernetes.io/serviceaccount/token
        - name: LINKERD2_PROXY_IDENTITY_SVC_ADDR
          value: linkerd-identity.linkerd.svc.cluster.local:8080
        - name: _pod_sa
          valueFrom:
            fieldRef:
              fieldPath: spec.serviceAccountName
        - name: _l5d_ns
          value: linkerd
        - name: _l5d_trustdomain
          value: cluster.local
        - name: LINKERD2_PROXY_IDENTITY_LOCAL_NAME
          value: $(_pod_sa).$(_pod_ns).serviceaccount.identity.$(_l5d_ns).$(_l5d_trustdomain)
        - name: LINKERD2_PROXY_IDENTITY_SVC_NAME
          value: linkerd-identity.$(_l5d_ns).serviceaccount.identity.$(_l5d_ns).$(_l5d_trustdomain)
        - name: LINKERD2_PROXY_DESTINATION_SVC_NAME
          value: linkerd-destination.$(_l5d_ns).serviceaccount.identity.$(_l5d_ns).$(_l5d_trustdomain)
        - name: LINKERD2_PROXY_TAP_SVC_NAME
          value: linkerd-tap.$(_l5d_ns).serviceaccount.identity.$(_l5d_ns).$(_l5d_trustdomain)
        image: gcr.io/linkerd-io/proxy:UPGRADE-PROXY-VERSION
        imagePullPolicy: IfNotPresent
        livenessProbe:
          httpGet:
            path: /live
            port: 4191
          initialDelaySeconds: 10
        name: linkerd-proxy
        ports:
        - containerPort: 4143
          name: linkerd-proxy
        - containerPort: 4191
          name: linkerd-admin
        readinessProbe:
          httpGet:
            path: /ready
            port: 4191
          initialDelaySeconds: 2
        resources:
        securityContext:
          allowPrivilegeEscalation: false
          readOnlyRootFilesystem: true
          runAsUser: 2102
        terminationMessagePolicy: FallbackToLogsOnError
        volumeMounts:
        - mountPath: /var/run/linkerd/identity/end-entity
          name: linkerd-identity-end-entity
      initContainers:
      - args:
        - --incoming-proxy-port
        - "4143"
        - --outgoing-proxy-port
        - "4140"
        - --proxy-uid
        - "2102"
        - --inbound-ports-to-ignore
        - 4190,4191
        - --outbound-ports-to-ignore
        - "443"
        image: gcr.io/linkerd-io/proxy-init:v1.3.2
        imagePullPolicy: IfNotPresent
        name: linkerd-init
        resources:
          limits:
            cpu: "100m"
            memory: "50Mi"
          requests:
            cpu: "10m"
            memory: "10Mi"
        securityContext:
          allowPrivilegeEscalation: false
          capabilities:
            add:
            - NET_ADMIN
            - NET_RAW
          privileged: false
          readOnlyRootFilesystem: true
          runAsNonRoot: false
          runAsUser: 0
        terminationMessagePolicy: FallbackToLogsOnError
      serviceAccountName: linkerd-grafana
      volumes:
      - emptyDir: {}
        name: data
      - configMap:
          items:
          - key: grafana.ini
            path: grafana.ini
          - key: datasources.yaml
            path: provisioning/datasources/datasources.yaml
          - key: dashboards.yaml
            path: provisioning/dashboards/dashboards.yaml
          name: linkerd-grafana-config
        name: grafana-config
      - emptyDir:
          medium: Memory
<<<<<<< HEAD
        name: linkerd-identity-end-entity
=======
        name: linkerd-identity-end-entity
      - name: tls
        secret:
          secretName: linkerd-tap-tls

---
###
### linkerd add-ons configuration
###
---
kind: ConfigMap
apiVersion: v1
metadata:
  name: linkerd-config-addons
  namespace: linkerd
  labels:
    linkerd.io/control-plane-ns: linkerd
  annotations:
    linkerd.io/created-by: linkerd/cli dev-undefined
data:
  values: |-
    tracing:
      enabled: false
>>>>>>> fc7456ce
<|MERGE_RESOLUTION|>--- conflicted
+++ resolved
@@ -2823,6 +2823,24 @@
 
 ---
 ###
+### linkerd add-ons configuration
+###
+---
+kind: ConfigMap
+apiVersion: v1
+metadata:
+  name: linkerd-config-addons
+  namespace: linkerd
+  labels:
+    linkerd.io/control-plane-ns: linkerd
+  annotations:
+    linkerd.io/created-by: linkerd/cli dev-undefined
+data:
+  values: |-
+    tracing:
+      enabled: false
+---
+###
 ### Grafana RBAC
 ###
 ---
@@ -3120,30 +3138,4 @@
         name: grafana-config
       - emptyDir:
           medium: Memory
-<<<<<<< HEAD
-        name: linkerd-identity-end-entity
-=======
-        name: linkerd-identity-end-entity
-      - name: tls
-        secret:
-          secretName: linkerd-tap-tls
-
----
-###
-### linkerd add-ons configuration
-###
----
-kind: ConfigMap
-apiVersion: v1
-metadata:
-  name: linkerd-config-addons
-  namespace: linkerd
-  labels:
-    linkerd.io/control-plane-ns: linkerd
-  annotations:
-    linkerd.io/created-by: linkerd/cli dev-undefined
-data:
-  values: |-
-    tracing:
-      enabled: false
->>>>>>> fc7456ce
+        name: linkerd-identity-end-entity