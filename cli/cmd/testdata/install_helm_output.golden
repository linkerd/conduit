---
# Source: linkerd2/templates/namespace.yaml
---
###
### Linkerd Namespace
###
kind: Namespace
apiVersion: v1
metadata:
  name: linkerd
  annotations:
    linkerd.io/inject: disabled
  labels:
    linkerd.io/is-control-plane: "true"
    config.linkerd.io/admission-webhooks: disabled
    linkerd.io/control-plane-ns: linkerd
---
# Source: linkerd2/templates/identity-rbac.yaml
---
###
### Identity Controller Service RBAC
###
kind: ClusterRole
apiVersion: rbac.authorization.k8s.io/v1
metadata:
  name: linkerd-linkerd-identity
  labels:
    linkerd.io/control-plane-component: identity
    linkerd.io/control-plane-ns: linkerd
rules:
- apiGroups: ["authentication.k8s.io"]
  resources: ["tokenreviews"]
  verbs: ["create"]
- apiGroups: ["apps"]
  resources: ["deployments"]
  verbs: ["get"]
- apiGroups: [""]
  resources: ["events"]
  verbs: ["create", "patch"]
---
kind: ClusterRoleBinding
apiVersion: rbac.authorization.k8s.io/v1
metadata:
  name: linkerd-linkerd-identity
  labels:
    linkerd.io/control-plane-component: identity
    linkerd.io/control-plane-ns: linkerd
roleRef:
  apiGroup: rbac.authorization.k8s.io
  kind: ClusterRole
  name: linkerd-linkerd-identity
subjects:
- kind: ServiceAccount
  name: linkerd-identity
  namespace: linkerd
---
kind: ServiceAccount
apiVersion: v1
metadata:
  name: linkerd-identity
  namespace: linkerd
  labels:
    linkerd.io/control-plane-component: identity
    linkerd.io/control-plane-ns: linkerd
---
# Source: linkerd2/templates/controller-rbac.yaml
---
###
### Controller RBAC
###
kind: ClusterRole
apiVersion: rbac.authorization.k8s.io/v1
metadata:
  name: linkerd-linkerd-controller
  labels:
    linkerd.io/control-plane-component: controller
    linkerd.io/control-plane-ns: linkerd
rules:
- apiGroups: ["extensions", "apps"]
  resources: ["daemonsets", "deployments", "replicasets", "statefulsets"]
  verbs: ["list", "get", "watch"]
- apiGroups: ["extensions", "batch"]
  resources: ["cronjobs", "jobs"]
  verbs: ["list" , "get", "watch"]
- apiGroups: [""]
  resources: ["pods", "endpoints", "services", "replicationcontrollers", "namespaces"]
  verbs: ["list", "get", "watch"]
- apiGroups: ["linkerd.io"]
  resources: ["serviceprofiles"]
  verbs: ["list", "get", "watch"]
- apiGroups: ["split.smi-spec.io"]
  resources: ["trafficsplits"]
  verbs: ["list", "get", "watch"]
---
kind: ClusterRoleBinding
apiVersion: rbac.authorization.k8s.io/v1
metadata:
  name: linkerd-linkerd-controller
  labels:
    linkerd.io/control-plane-component: controller
    linkerd.io/control-plane-ns: linkerd
roleRef:
  apiGroup: rbac.authorization.k8s.io
  kind: ClusterRole
  name: linkerd-linkerd-controller
subjects:
- kind: ServiceAccount
  name: linkerd-controller
  namespace: linkerd
---
kind: ServiceAccount
apiVersion: v1
metadata:
  name: linkerd-controller
  namespace: linkerd
  labels:
    linkerd.io/control-plane-component: controller
    linkerd.io/control-plane-ns: linkerd
---
# Source: linkerd2/templates/destination-rbac.yaml
---
###
### Destination Controller Service
###
kind: ClusterRole
apiVersion: rbac.authorization.k8s.io/v1
metadata:
  name: linkerd-linkerd-destination
  labels:
    linkerd.io/control-plane-component: destination
    linkerd.io/control-plane-ns: linkerd
rules:
- apiGroups: ["apps"]
  resources: ["replicasets"]
  verbs: ["list", "get", "watch"]
- apiGroups: ["batch"]
  resources: ["jobs"]
  verbs: ["list", "get", "watch"]
- apiGroups: [""]
  resources: ["pods", "endpoints", "services", "nodes", "namespaces"]
  verbs: ["list", "get", "watch"]
- apiGroups: ["linkerd.io"]
  resources: ["serviceprofiles"]
  verbs: ["list", "get", "watch"]
- apiGroups: ["split.smi-spec.io"]
  resources: ["trafficsplits"]
  verbs: ["list", "get", "watch"]
---
kind: ClusterRoleBinding
apiVersion: rbac.authorization.k8s.io/v1
metadata:
  name: linkerd-linkerd-destination
  labels:
    linkerd.io/control-plane-component: destination
    linkerd.io/control-plane-ns: linkerd
roleRef:
  apiGroup: rbac.authorization.k8s.io
  kind: ClusterRole
  name: linkerd-linkerd-destination
subjects:
- kind: ServiceAccount
  name: linkerd-destination
  namespace: linkerd
---
kind: ServiceAccount
apiVersion: v1
metadata:
  name: linkerd-destination
  namespace: linkerd
  labels:
    linkerd.io/control-plane-component: destination
    linkerd.io/control-plane-ns: linkerd
---
# Source: linkerd2/templates/heartbeat-rbac.yaml
---
###
### Heartbeat RBAC
###
apiVersion: rbac.authorization.k8s.io/v1
kind: Role
metadata:
  name: linkerd-heartbeat
  namespace: linkerd
  labels:
    linkerd.io/control-plane-ns: linkerd
rules:
- apiGroups: [""]
  resources: ["configmaps"]
  verbs: ["get"]
  resourceNames: ["linkerd-config"]
---
apiVersion: rbac.authorization.k8s.io/v1
kind: RoleBinding
metadata:
  name: linkerd-heartbeat
  namespace: linkerd
  labels:
    linkerd.io/control-plane-ns: linkerd
roleRef:
  kind: Role
  name: linkerd-heartbeat
  apiGroup: rbac.authorization.k8s.io
subjects:
- kind: ServiceAccount
  name: linkerd-heartbeat
  namespace: linkerd
---
apiVersion: rbac.authorization.k8s.io/v1
kind: ClusterRole
metadata:
  name: linkerd-heartbeat
  labels:
    linkerd.io/control-plane-ns: linkerd
rules:
- apiGroups: [""]
  resources: ["namespaces"]
  verbs: ["list"]
---
apiVersion: rbac.authorization.k8s.io/v1
kind: ClusterRoleBinding
metadata:
  name: linkerd-heartbeat
  labels:
    linkerd.io/control-plane-ns: linkerd
roleRef:
  kind: ClusterRole
  name: linkerd-heartbeat
  apiGroup: rbac.authorization.k8s.io
subjects:
- kind: ServiceAccount
  name: linkerd-heartbeat
  namespace: linkerd
---
kind: ServiceAccount
apiVersion: v1
metadata:
  name: linkerd-heartbeat
  namespace: linkerd
  labels:
    linkerd.io/control-plane-component: heartbeat
    linkerd.io/control-plane-ns: linkerd
---
# Source: linkerd2/templates/serviceprofile-crd.yaml
---
###
### Service Profile CRD
###
apiVersion: apiextensions.k8s.io/v1
kind: CustomResourceDefinition
metadata:
  name: serviceprofiles.linkerd.io
  annotations:
    linkerd.io/created-by: linkerd/helm linkerd-version
  labels:
    linkerd.io/control-plane-ns: linkerd
spec:
  group: linkerd.io
  versions:
  - name: v1alpha1
    served: true
    storage: false
    schema:
      openAPIV3Schema:
        type: object
        properties:
          spec:
            type: object
            description: Spec is the custom resource spec
            required:
            - routes
            properties:
              dstOverrides:
                type: array
                required:
                - authority
                - weight
                items:
                  type: object
                  description: WeightedDst is a weighted alternate destination.
                  properties:
                    authority:
                      type: string
                    weight:
                      x-kubernetes-int-or-string: true
                      anyOf:
                      - type: integer
                      - type: string
                      pattern: ^(\+|-)?(([0-9]+(\.[0-9]*)?)|(\.[0-9]+))(([KMGTPE]i)|[numkMGTPE]|([eE](\+|-)?(([0-9]+(\.[0-9]*)?)|(\.[0-9]+))))?$
              opaquePorts:
                type: array
                items:
                  type: string
              retryBudget:
                type: object
                required:
                - minRetriesPerSecond
                - retryRatio
                - ttl
                description: RetryBudget describes the maximum number of retries that should be issued to this service.
                properties:
                  minRetriesPerSecond:
                    format: int32
                    type: integer
                  retryRatio: 
                    type: number
                    format: float
                  ttl:
                    type: string
              routes:
                type: array
                items:
                  type: object
                  description: RouteSpec specifies a Route resource.
                  required:
                  - condition
                  - name
                  properties:
                    condition:
                      type: object
                      description: RequestMatch describes the conditions under which to match a Route.
                      properties:
                        pathRegex: 
                          type: string
                        method: 
                          type: string
                        all:
                          type: array
                          items:
                            type: object
                            x-kubernetes-preserve-unknown-fields: true
                        any:
                          type: array
                          items:
                            type: object
                            x-kubernetes-preserve-unknown-fields: true
                        not: 
                          type: array
                          items:
                            type: object
                            x-kubernetes-preserve-unknown-fields: true
                    isRetryable:
                      type: boolean
                    name:
                      type: string
                    timeout:
                      type: string
                    responseClasses:
                      type: array 
                      items:
                        type: object
                        required:
                        - condition
                        description: ResponseClass describes how to classify a response (e.g. success or failures).
                        properties:
                          condition:
                            type: object
                            description: ResponseMatch describes the conditions under
                              which to classify a response.
                            properties:
                              all:
                                type: array
                                items: 
                                  type: object
                                  x-kubernetes-preserve-unknown-fields: true
                              any:
                                type: array
                                items:
                                  type: object
                                  x-kubernetes-preserve-unknown-fields: true
                              not: 
                                type: array
                                items:
                                  type: object
                                  x-kubernetes-preserve-unknown-fields: true
                              status:
                                type: object
                                description: Range describes a range of integers (e.g. status codes).
                                properties:
                                  max:
                                    format: int32
                                    type: integer
                                  min:
                                    format: int32
                                    type: integer
                          isFailure:
                            type: boolean
  - name: v1alpha2
    served: true
    storage: true
    schema:
      openAPIV3Schema:
        type: object
        properties:
          spec:
            type: object
            description: Spec is the custom resource spec
            required:
            - routes
            properties:
              dstOverrides:
                type: array
                required:
                - authority
                - weight
                items:
                  type: object
                  description: WeightedDst is a weighted alternate destination.
                  properties:
                    authority:
                      type: string
                    weight:
                      x-kubernetes-int-or-string: true
                      anyOf:
                      - type: integer
                      - type: string
                      pattern: ^(\+|-)?(([0-9]+(\.[0-9]*)?)|(\.[0-9]+))(([KMGTPE]i)|[numkMGTPE]|([eE](\+|-)?(([0-9]+(\.[0-9]*)?)|(\.[0-9]+))))?$
              opaquePorts:
                type: array
                items:
                  type: string
              retryBudget:
                type: object
                required:
                - minRetriesPerSecond
                - retryRatio
                - ttl
                description: RetryBudget describes the maximum number of retries that should be issued to this service.
                properties:
                  minRetriesPerSecond:
                    format: int32
                    type: integer
                  retryRatio: 
                    type: number
                    format: float
                  ttl:
                    type: string
              routes:
                type: array
                items:
                  type: object
                  description: RouteSpec specifies a Route resource.
                  required:
                  - condition
                  - name
                  properties:
                    condition:
                      type: object
                      description: RequestMatch describes the conditions under which to match a Route.
                      properties:
                        pathRegex: 
                          type: string
                        method: 
                          type: string
                        all:
                          type: array
                          items:
                            type: object
                            x-kubernetes-preserve-unknown-fields: true
                        any:
                          type: array
                          items:
                            type: object
                            x-kubernetes-preserve-unknown-fields: true
                        not: 
                          type: array
                          items:
                            type: object
                            x-kubernetes-preserve-unknown-fields: true
                    isRetryable:
                      type: boolean
                    name:
                      type: string
                    timeout:
                      type: string
                    responseClasses:
                      type: array 
                      items:
                        type: object
                        required:
                        - condition
                        description: ResponseClass describes how to classify a response (e.g. success or failures).
                        properties:
                          condition:
                            type: object
                            description: ResponseMatch describes the conditions under
                              which to classify a response.
                            properties:
                              all:
                                type: array
                                items: 
                                  type: object
                                  x-kubernetes-preserve-unknown-fields: true
                              any:
                                type: array
                                items:
                                  type: object
                                  x-kubernetes-preserve-unknown-fields: true
                              not: 
                                type: array
                                items:
                                  type: object
                                  x-kubernetes-preserve-unknown-fields: true
                              status:
                                type: object
                                description: Range describes a range of integers (e.g. status codes).
                                properties:
                                  max:
                                    format: int32
                                    type: integer
                                  min:
                                    format: int32
                                    type: integer
                          isFailure:
                            type: boolean
  scope: Namespaced
  preserveUnknownFields: false
  names:
    plural: serviceprofiles
    singular: serviceprofile
    kind: ServiceProfile
    shortNames:
    - sp
---
# Source: linkerd2/templates/trafficsplit-crd.yaml
---
###
### TrafficSplit CRD
### Copied from github.com/servicemeshinterface/smi-sdk-go/blob/d4e76b1cd7a33ead5f38d1262dd838a31c80f4e5/crds/split.yaml
###
apiVersion: apiextensions.k8s.io/v1
kind: CustomResourceDefinition
metadata:
  name: trafficsplits.split.smi-spec.io
  annotations:
    linkerd.io/created-by: linkerd/helm linkerd-version
  labels:
    linkerd.io/control-plane-ns: linkerd
spec:
  group: split.smi-spec.io
  scope: Namespaced
  names:
    kind: TrafficSplit
    listKind: TrafficSplitList
    shortNames:
      - ts
    plural: trafficsplits
    singular: trafficsplit
  versions:
    - name: v1alpha1
      served: true
      storage: true
      schema:
        openAPIV3Schema:
          type: object
          properties:
            spec:
              type: object
              required:
                - service
                - backends
              properties:
                service:
                  description: The apex service of this split.
                  type: string
                matches:
                  description: The HTTP route groups that this traffic split should match.
                  type: array
                  items:
                    type: object
                    required: ['kind', 'name']
                    properties:
                      kind:
                        description: Kind of the matching group.
                        type: string
                        enum:
                          - HTTPRouteGroup
                      name:
                        description: Name of the matching group.
                        type: string
                backends:
                  description: The backend services of this split.
                  type: array
                  items:
                    type: object
                    required: ['service', 'weight']
                    properties:
                      service:
                        description: Name of the Kubernetes service.
                        type: string
                      weight:
                        description: Traffic weight value of this backend.
                        x-kubernetes-int-or-string: true
      additionalPrinterColumns:
      - name: Service
        type: string
        description: The apex service of this split.
        jsonPath: .spec.service
  preserveUnknownFields: false
---
# Source: linkerd2/templates/proxy-injector-rbac.yaml
---
###
### Proxy Injector RBAC
###
kind: ClusterRole
apiVersion: rbac.authorization.k8s.io/v1
metadata:
  name: linkerd-linkerd-proxy-injector
  labels:
    linkerd.io/control-plane-component: proxy-injector
    linkerd.io/control-plane-ns: linkerd
rules:
- apiGroups: [""]
  resources: ["events"]
  verbs: ["create", "patch"]
- apiGroups: [""]
  resources: ["namespaces", "replicationcontrollers"]
  verbs: ["list", "get", "watch"]
- apiGroups: [""]
  resources: ["pods"]
  verbs: ["list", "watch"]
- apiGroups: ["extensions", "apps"]
  resources: ["deployments", "replicasets", "daemonsets", "statefulsets"]
  verbs: ["list", "get", "watch"]
- apiGroups: ["extensions", "batch"]
  resources: ["cronjobs", "jobs"]
  verbs: ["list", "get", "watch"]
---
kind: ClusterRoleBinding
apiVersion: rbac.authorization.k8s.io/v1
metadata:
  name: linkerd-linkerd-proxy-injector
  labels:
    linkerd.io/control-plane-component: proxy-injector
    linkerd.io/control-plane-ns: linkerd
subjects:
- kind: ServiceAccount
  name: linkerd-proxy-injector
  namespace: linkerd
  apiGroup: ""
roleRef:
  kind: ClusterRole
  name: linkerd-linkerd-proxy-injector
  apiGroup: rbac.authorization.k8s.io
---
kind: ServiceAccount
apiVersion: v1
metadata:
  name: linkerd-proxy-injector
  namespace: linkerd
  labels:
    linkerd.io/control-plane-component: proxy-injector
    linkerd.io/control-plane-ns: linkerd
---
kind: Secret
apiVersion: v1
metadata:
  name: linkerd-proxy-injector-k8s-tls
  namespace: linkerd
  labels:
    linkerd.io/control-plane-component: proxy-injector
    linkerd.io/control-plane-ns: linkerd
  annotations:
    linkerd.io/created-by: linkerd/helm linkerd-version
type: kubernetes.io/tls
data:
  tls.crt: dGVzdC1wcm94eS1pbmplY3Rvci1jcnQtcGVt
  tls.key: dGVzdC1wcm94eS1pbmplY3Rvci1rZXktcGVt
---
apiVersion: admissionregistration.k8s.io/v1
kind: MutatingWebhookConfiguration
metadata:
  name: linkerd-proxy-injector-webhook-config
  labels:
    linkerd.io/control-plane-component: proxy-injector
    linkerd.io/control-plane-ns: linkerd
webhooks:
- name: linkerd-proxy-injector.linkerd.io
  namespaceSelector:
    matchExpressions:
    - key: config.linkerd.io/admission-webhooks
      operator: NotIn
      values:
      - disabled
  clientConfig:
    service:
      name: linkerd-proxy-injector
      namespace: linkerd
      path: "/"
    caBundle: dGVzdC1wcm94eS1pbmplY3Rvci1jYS1idW5kbGU=
  failurePolicy: Ignore
  admissionReviewVersions: ["v1", "v1beta1"]
  rules:
  - operations: [ "CREATE" ]
    apiGroups: [""]
    apiVersions: ["v1"]
    resources: ["pods", "services"]
  sideEffects: None
---
# Source: linkerd2/templates/sp-validator-rbac.yaml
---
###
### Service Profile Validator RBAC
###
kind: ClusterRole
apiVersion: rbac.authorization.k8s.io/v1
metadata:
  name: linkerd-linkerd-sp-validator
  labels:
    linkerd.io/control-plane-component: sp-validator
    linkerd.io/control-plane-ns: linkerd
rules:
- apiGroups: [""]
  resources: ["pods"]
  verbs: ["list"]
---
kind: ClusterRoleBinding
apiVersion: rbac.authorization.k8s.io/v1
metadata:
  name: linkerd-linkerd-sp-validator
  labels:
    linkerd.io/control-plane-component: sp-validator
    linkerd.io/control-plane-ns: linkerd
subjects:
- kind: ServiceAccount
  name: linkerd-sp-validator
  namespace: linkerd
  apiGroup: ""
roleRef:
  kind: ClusterRole
  name: linkerd-linkerd-sp-validator
  apiGroup: rbac.authorization.k8s.io
---
kind: ServiceAccount
apiVersion: v1
metadata:
  name: linkerd-sp-validator
  namespace: linkerd
  labels:
    linkerd.io/control-plane-component: sp-validator
    linkerd.io/control-plane-ns: linkerd
---
kind: Secret
apiVersion: v1
metadata:
  name: linkerd-sp-validator-k8s-tls
  namespace: linkerd
  labels:
    linkerd.io/control-plane-component: sp-validator
    linkerd.io/control-plane-ns: linkerd
  annotations:
    linkerd.io/created-by: linkerd/helm linkerd-version
type: kubernetes.io/tls
data:
  tls.crt: dGVzdC1wcm9maWxlLXZhbGlkYXRvci1jcnQtcGVt
  tls.key: dGVzdC1wcm9maWxlLXZhbGlkYXRvci1rZXktcGVt
---
apiVersion: admissionregistration.k8s.io/v1
kind: ValidatingWebhookConfiguration
metadata:
  name: linkerd-sp-validator-webhook-config
  labels:
    linkerd.io/control-plane-component: sp-validator
    linkerd.io/control-plane-ns: linkerd
webhooks:
- name: linkerd-sp-validator.linkerd.io
  namespaceSelector:
    matchExpressions:
    - key: config.linkerd.io/admission-webhooks
      operator: NotIn
      values:
      - disabled
  clientConfig:
    service:
      name: linkerd-sp-validator
      namespace: linkerd
      path: "/"
    caBundle: dGVzdC1wcm9maWxlLXZhbGlkYXRvci1jYS1idW5kbGU=
  failurePolicy: Ignore
  admissionReviewVersions: ["v1", "v1beta1"]
  rules:
  - operations: [ "CREATE" , "UPDATE" ]
    apiGroups: ["linkerd.io"]
    apiVersions: ["v1alpha1", "v1alpha2"]
    resources: ["serviceprofiles"]
  sideEffects: None
---
# Source: linkerd2/templates/psp.yaml
---
###
### Control Plane PSP
###
apiVersion: policy/v1beta1
kind: PodSecurityPolicy
metadata:
  name: linkerd-linkerd-control-plane
  labels:
    linkerd.io/control-plane-ns: linkerd
spec:
  allowPrivilegeEscalation: false
  readOnlyRootFilesystem: true
  allowedCapabilities:
  - NET_ADMIN
  - NET_RAW
  requiredDropCapabilities:
  - ALL
  hostNetwork: false
  hostIPC: false
  hostPID: false
  seLinux:
    rule: RunAsAny
  runAsUser:
    rule: RunAsAny
  supplementalGroups:
    rule: MustRunAs
    ranges:
    - min: 1
      max: 65535
  fsGroup:
    rule: MustRunAs
    ranges:
    - min: 1
      max: 65535
  volumes:
  - configMap
  - emptyDir
  - secret
  - projected
  - downwardAPI
  - persistentVolumeClaim
---
apiVersion: rbac.authorization.k8s.io/v1
kind: Role
metadata:
  name: linkerd-psp
  namespace: linkerd
  labels:
    linkerd.io/control-plane-ns: linkerd
rules:
- apiGroups: ['policy', 'extensions']
  resources: ['podsecuritypolicies']
  verbs: ['use']
  resourceNames:
  - linkerd-linkerd-control-plane
---
apiVersion: rbac.authorization.k8s.io/v1
kind: RoleBinding
metadata:
  name: linkerd-psp
  namespace: linkerd
  labels:
    linkerd.io/control-plane-ns: linkerd
roleRef:
  kind: Role
  name: linkerd-psp
  apiGroup: rbac.authorization.k8s.io
subjects:
- kind: ServiceAccount
  name: linkerd-controller
  namespace: linkerd
- kind: ServiceAccount
  name: linkerd-destination
  namespace: linkerd
- kind: ServiceAccount
  name: linkerd-heartbeat
  namespace: linkerd
- kind: ServiceAccount
  name: linkerd-identity
  namespace: linkerd
- kind: ServiceAccount
  name: linkerd-proxy-injector
  namespace: linkerd
- kind: ServiceAccount
  name: linkerd-sp-validator
  namespace: linkerd
---
# Source: linkerd2/templates/config.yaml
---
kind: ConfigMap
apiVersion: v1
metadata:
  name: linkerd-config
  namespace: linkerd
  labels:
    linkerd.io/control-plane-component: controller
    linkerd.io/control-plane-ns: linkerd
  annotations:
    linkerd.io/created-by: linkerd/helm linkerd-version
data:
  values: |
    cliVersion: ""
    clusterDomain: cluster.local
    clusterNetworks: 10.0.0.0/8,100.64.0.0/10,172.16.0.0/12,192.168.0.0/16
    cniEnabled: false
    controlPlaneTracing: false
    controlPlaneTracingNamespace: linkerd-jaeger
<<<<<<< HEAD
    controllerImage: ghcr.io/linkerd/controller
=======
    controllerComponentLabel: linkerd.io/control-plane-component
    controllerImage: cr.l5d.io/linkerd/controller
>>>>>>> 89ec6056
    controllerImageVersion: linkerd-version
    controllerLogFormat: plain
    controllerLogLevel: info
    controllerReplicas: 1
    controllerUID: 2103
    debugContainer:
      image:
        name: cr.l5d.io/linkerd/debug
        pullPolicy: ""
        version: test-debug-version
    destinationProxyResources: null
    destinationResources: null
    disableHeartBeat: false
    enableEndpointSlices: false
    enableH2Upgrade: true
    enablePodAntiAffinity: false
    grafanaUrl: ""
    heartbeatResources: null
    heartbeatSchedule: 0 0 * * *
    highAvailability: false
    identity:
      issuer:
        clockSkewAllowance: 20s
        crtExpiry: Jul 30 17:21:14 2020
        issuanceLifetime: 24h0m0s
        scheme: linkerd.io/tls
        tls:
          crtPEM: test-crt-pem
    identityProxyResources: null
    identityResources: null
    identityTrustAnchorsPEM: test-trust-anchor
    identityTrustDomain: test.trust.domain
    imagePullPolicy: IfNotPresent
    imagePullSecrets: []
    installNamespace: true
    linkerdVersion: linkerd-version
    namespace: linkerd
    nodeSelector:
      beta.kubernetes.io/os: linux
    omitWebhookSideEffects: false
    podAnnotations: {}
    podLabels: {}
    profileValidator:
      caBundle: test-profile-validator-ca-bundle
      crtPEM: test-profile-validator-crt-pem
      externalSecret: false
      namespaceSelector:
        matchExpressions:
        - key: config.linkerd.io/admission-webhooks
          operator: NotIn
          values:
          - disabled
    prometheusUrl: ""
    proxy:
      capabilities: null
      disableIdentity: false
      enableExternalProfiles: false
      image:
        name: cr.l5d.io/linkerd/proxy
        pullPolicy: ""
        version: test-proxy-version
      inboundConnectTimeout: 100ms
      isGateway: false
      isIngress: false
      logFormat: plain
      logLevel: warn,linkerd=info
      opaquePorts: ""
      outboundConnectTimeout: 1000ms
      ports:
        admin: 4191
        control: 4190
        inbound: 4143
        outbound: 4140
      requireIdentityOnInboundPorts: ""
      resources:
        cpu:
          limit: ""
          request: ""
        memory:
          limit: ""
          request: ""
      saMountPath: null
      uid: 2102
      waitBeforeExitSeconds: 0
    proxyContainerName: linkerd-proxy
    proxyInit:
      capabilities: null
      closeWaitTimeoutSecs: 0
      ignoreInboundPorts: "222"
      ignoreOutboundPorts: "111"
      image:
        name: cr.l5d.io/linkerd/proxy-init
        pullPolicy: ""
        version: test-proxy-init-version
      resources:
        cpu:
          limit: 100m
          request: 10m
        memory:
          limit: 50Mi
          request: 10Mi
      saMountPath: null
      xtMountPath:
        mountPath: /run
        name: linkerd-proxy-init-xtables-lock
        readOnly: false
    proxyInjector:
      caBundle: test-proxy-injector-ca-bundle
      crtPEM: test-proxy-injector-crt-pem
      externalSecret: false
      namespaceSelector:
        matchExpressions:
        - key: config.linkerd.io/admission-webhooks
          operator: NotIn
          values:
          - disabled
    proxyInjectorProxyResources: null
    proxyInjectorResources: null
    publicAPIProxyResources: null
    publicAPIResources: null
    spValidatorProxyResources: null
    spValidatorResources: null
    tap:
      caBundle: test-tap-ca-bundle
      crtPEM: test-tap-crt-pem
      keyPEM: test-tap-key-pem
    tolerations: null
    webhookFailurePolicy: Ignore
---
# Source: linkerd2/templates/identity.yaml
---
###
### Identity Controller Service
###
---
kind: Secret
apiVersion: v1
metadata:
  name: linkerd-identity-issuer
  namespace: linkerd
  labels:
    linkerd.io/control-plane-component: identity
    linkerd.io/control-plane-ns: linkerd
  annotations:
    linkerd.io/created-by: linkerd/helm linkerd-version
    linkerd.io/identity-issuer-expiry: Jul 30 17:21:14 2020
data:
  crt.pem: dGVzdC1jcnQtcGVt
  key.pem: dGVzdC1rZXktcGVt
---
kind: Service
apiVersion: v1
metadata:
  name: linkerd-identity
  namespace: linkerd
  labels:
    linkerd.io/control-plane-component: identity
    linkerd.io/control-plane-ns: linkerd
  annotations:
    linkerd.io/created-by: linkerd/helm linkerd-version
spec:
  type: ClusterIP
  selector:
    linkerd.io/control-plane-component: identity
  ports:
  - name: grpc
    port: 8080
    targetPort: 8080
---
kind: Service
apiVersion: v1
metadata:
  name: linkerd-identity-headless
  namespace: linkerd
  labels:
    linkerd.io/control-plane-component: identity
    linkerd.io/control-plane-ns: linkerd
  annotations:
    linkerd.io/created-by: linkerd/helm linkerd-version
spec:
  clusterIP: None
  selector:
    linkerd.io/control-plane-component: identity
  ports:
  - name: grpc
    port: 8080
    targetPort: 8080
---
apiVersion: apps/v1
kind: Deployment
metadata:
  annotations:
    linkerd.io/created-by: linkerd/helm linkerd-version
  labels:
    app.kubernetes.io/name: identity
    app.kubernetes.io/part-of: Linkerd
    app.kubernetes.io/version: linkerd-version
    linkerd.io/control-plane-component: identity
    linkerd.io/control-plane-ns: linkerd
  name: linkerd-identity
  namespace: linkerd
spec:
  replicas: 1
  selector:
    matchLabels:
      linkerd.io/control-plane-component: identity
      linkerd.io/control-plane-ns: linkerd
      linkerd.io/proxy-deployment: linkerd-identity
  template:
    metadata:
      annotations:
        linkerd.io/created-by: linkerd/helm linkerd-version
        linkerd.io/identity-mode: default
        linkerd.io/proxy-version: test-proxy-version
      labels:
        linkerd.io/control-plane-component: identity
        linkerd.io/control-plane-ns: linkerd
        linkerd.io/workload-ns: linkerd
        linkerd.io/proxy-deployment: linkerd-identity
    spec:
      nodeSelector:
        beta.kubernetes.io/os: linux
      containers:
      - args:
        - identity
        - -log-level=info
        - -log-format=plain
        - -controller-namespace=linkerd
        - -identity-trust-domain=test.trust.domain
        - -identity-issuance-lifetime=24h0m0s
        - -identity-clock-skew-allowance=20s
        - -identity-trust-anchors-pem=dGVzdC10cnVzdC1hbmNob3I=
        - -identity-scheme=linkerd.io/tls
        image: cr.l5d.io/linkerd/controller:linkerd-version
        imagePullPolicy: IfNotPresent
        livenessProbe:
          httpGet:
            path: /ping
            port: 9990
          initialDelaySeconds: 10
        name: identity
        ports:
        - containerPort: 8080
          name: grpc
        - containerPort: 9990
          name: admin-http
        readinessProbe:
          failureThreshold: 7
          httpGet:
            path: /ready
            port: 9990
        securityContext:
          runAsUser: 2103
        volumeMounts:
        - mountPath: /var/run/linkerd/identity/issuer
          name: identity-issuer
      - env:
        - name: LINKERD2_PROXY_LOG
          value: "warn,linkerd=info"
        - name: LINKERD2_PROXY_LOG_FORMAT
          value: "plain"
        - name: LINKERD2_PROXY_DESTINATION_SVC_ADDR
          value: linkerd-dst-headless.linkerd.svc.cluster.local.:8086
        - name: LINKERD2_PROXY_DESTINATION_PROFILE_NETWORKS
          value: "10.0.0.0/8,100.64.0.0/10,172.16.0.0/12,192.168.0.0/16"
        - name: LINKERD2_PROXY_INBOUND_CONNECT_TIMEOUT
          value: "100ms"
        - name: LINKERD2_PROXY_OUTBOUND_CONNECT_TIMEOUT
          value: "1000ms"
        - name: LINKERD2_PROXY_CONTROL_LISTEN_ADDR
          value: 0.0.0.0:4190
        - name: LINKERD2_PROXY_ADMIN_LISTEN_ADDR
          value: 0.0.0.0:4191
        - name: LINKERD2_PROXY_OUTBOUND_LISTEN_ADDR
          value: 127.0.0.1:4140
        - name: LINKERD2_PROXY_INBOUND_LISTEN_ADDR
          value: 0.0.0.0:4143
        - name: LINKERD2_PROXY_DESTINATION_PROFILE_SUFFIXES
          value: svc.cluster.local.
        - name: LINKERD2_PROXY_INBOUND_ACCEPT_KEEPALIVE
          value: 10000ms
        - name: LINKERD2_PROXY_OUTBOUND_CONNECT_KEEPALIVE
          value: 10000ms
        - name: _pod_ns
          valueFrom:
            fieldRef:
              fieldPath: metadata.namespace
        - name: _pod_nodeName
          valueFrom:
            fieldRef:
              fieldPath: spec.nodeName
        - name: LINKERD2_PROXY_DESTINATION_CONTEXT
          value: |
            {"ns":"$(_pod_ns)", "nodeName":"$(_pod_nodeName)"}
        - name: LINKERD2_PROXY_IDENTITY_DIR
          value: /var/run/linkerd/identity/end-entity
        - name: LINKERD2_PROXY_IDENTITY_TRUST_ANCHORS
          value: |
            test-trust-anchor
        - name: LINKERD2_PROXY_IDENTITY_TOKEN_FILE
          value: /var/run/secrets/kubernetes.io/serviceaccount/token
        - name: LINKERD2_PROXY_IDENTITY_SVC_ADDR
          value: localhost.:8080
        - name: _pod_sa
          valueFrom:
            fieldRef:
              fieldPath: spec.serviceAccountName
        - name: _l5d_ns
          value: linkerd
        - name: _l5d_trustdomain
          value: test.trust.domain
        - name: LINKERD2_PROXY_IDENTITY_LOCAL_NAME
          value: $(_pod_sa).$(_pod_ns).serviceaccount.identity.$(_l5d_ns).$(_l5d_trustdomain)
        - name: LINKERD2_PROXY_IDENTITY_SVC_NAME
          value: linkerd-identity.$(_l5d_ns).serviceaccount.identity.$(_l5d_ns).$(_l5d_trustdomain)
        - name: LINKERD2_PROXY_DESTINATION_SVC_NAME
          value: linkerd-destination.$(_l5d_ns).serviceaccount.identity.$(_l5d_ns).$(_l5d_trustdomain)
        image: cr.l5d.io/linkerd/proxy:test-proxy-version
        imagePullPolicy: IfNotPresent
        livenessProbe:
          httpGet:
            path: /live
            port: 4191
          initialDelaySeconds: 10
        name: linkerd-proxy
        ports:
        - containerPort: 4143
          name: linkerd-proxy
        - containerPort: 4191
          name: linkerd-admin
        readinessProbe:
          httpGet:
            path: /ready
            port: 4191
          initialDelaySeconds: 2
        resources:
        securityContext:
          allowPrivilegeEscalation: false
          readOnlyRootFilesystem: true
          runAsUser: 2102
        terminationMessagePolicy: FallbackToLogsOnError
        volumeMounts:
        - mountPath: /var/run/linkerd/identity/end-entity
          name: linkerd-identity-end-entity
      initContainers:
      - args:
        - --incoming-proxy-port
        - "4143"
        - --outgoing-proxy-port
        - "4140"
        - --proxy-uid
        - "2102"
        - --inbound-ports-to-ignore
        - "4190,4191,222"
        - --outbound-ports-to-ignore
        - "111,443"
        image: cr.l5d.io/linkerd/proxy-init:test-proxy-init-version
        imagePullPolicy: IfNotPresent
        name: linkerd-init
        resources:
          limits:
            cpu: "100m"
            memory: "50Mi"
          requests:
            cpu: "10m"
            memory: "10Mi"
        securityContext:
          allowPrivilegeEscalation: false
          capabilities:
            add:
            - NET_ADMIN
            - NET_RAW
          privileged: false
          readOnlyRootFilesystem: true
          runAsNonRoot: false
          runAsUser: 0
        terminationMessagePolicy: FallbackToLogsOnError
        volumeMounts:
        - mountPath: /run
          name: linkerd-proxy-init-xtables-lock
      serviceAccountName: linkerd-identity
      volumes:
      - name: identity-issuer
        secret:
          secretName: linkerd-identity-issuer
      - emptyDir: {}
        name: linkerd-proxy-init-xtables-lock
      - emptyDir:
          medium: Memory
        name: linkerd-identity-end-entity
---
# Source: linkerd2/templates/controller.yaml
---
###
### Controller
###
kind: Service
apiVersion: v1
metadata:
  name: linkerd-controller-api
  namespace: linkerd
  labels:
    linkerd.io/control-plane-component: controller
    linkerd.io/control-plane-ns: linkerd
  annotations:
    linkerd.io/created-by: linkerd/helm linkerd-version
spec:
  type: ClusterIP
  selector:
    linkerd.io/control-plane-component: controller
  ports:
  - name: http
    port: 8085
    targetPort: 8085
---
apiVersion: apps/v1
kind: Deployment
metadata:
  annotations:
    linkerd.io/created-by: linkerd/helm linkerd-version
  labels:
    app.kubernetes.io/name: controller
    app.kubernetes.io/part-of: Linkerd
    app.kubernetes.io/version: linkerd-version
    linkerd.io/control-plane-component: controller
    linkerd.io/control-plane-ns: linkerd
  name: linkerd-controller
  namespace: linkerd
spec:
  replicas: 1
  selector:
    matchLabels:
      linkerd.io/control-plane-component: controller
      linkerd.io/control-plane-ns: linkerd
      linkerd.io/proxy-deployment: linkerd-controller
  template:
    metadata:
      annotations:
        linkerd.io/created-by: linkerd/helm linkerd-version
        linkerd.io/identity-mode: default
        linkerd.io/proxy-version: test-proxy-version
      labels:
        linkerd.io/control-plane-component: controller
        linkerd.io/control-plane-ns: linkerd
        linkerd.io/workload-ns: linkerd
        linkerd.io/proxy-deployment: linkerd-controller
    spec:
      nodeSelector:
        beta.kubernetes.io/os: linux
      containers:
      - args:
        - public-api
        - -destination-addr=linkerd-dst.linkerd.svc.cluster.local:8086
        - -controller-namespace=linkerd
        - -log-level=info
        - -log-format=plain
        - -cluster-domain=cluster.local
        image: cr.l5d.io/linkerd/controller:linkerd-version
        imagePullPolicy: IfNotPresent
        livenessProbe:
          httpGet:
            path: /ping
            port: 9995
          initialDelaySeconds: 10
        name: public-api
        ports:
        - containerPort: 8085
          name: http
        - containerPort: 9995
          name: admin-http
        readinessProbe:
          failureThreshold: 7
          httpGet:
            path: /ready
            port: 9995
        securityContext:
          runAsUser: 2103
      - env:
        - name: LINKERD2_PROXY_LOG
          value: "warn,linkerd=info"
        - name: LINKERD2_PROXY_LOG_FORMAT
          value: "plain"
        - name: LINKERD2_PROXY_DESTINATION_SVC_ADDR
          value: linkerd-dst-headless.linkerd.svc.cluster.local.:8086
        - name: LINKERD2_PROXY_DESTINATION_PROFILE_NETWORKS
          value: "10.0.0.0/8,100.64.0.0/10,172.16.0.0/12,192.168.0.0/16"
        - name: LINKERD2_PROXY_INBOUND_CONNECT_TIMEOUT
          value: "100ms"
        - name: LINKERD2_PROXY_OUTBOUND_CONNECT_TIMEOUT
          value: "1000ms"
        - name: LINKERD2_PROXY_CONTROL_LISTEN_ADDR
          value: 0.0.0.0:4190
        - name: LINKERD2_PROXY_ADMIN_LISTEN_ADDR
          value: 0.0.0.0:4191
        - name: LINKERD2_PROXY_OUTBOUND_LISTEN_ADDR
          value: 127.0.0.1:4140
        - name: LINKERD2_PROXY_INBOUND_LISTEN_ADDR
          value: 0.0.0.0:4143
        - name: LINKERD2_PROXY_DESTINATION_PROFILE_SUFFIXES
          value: svc.cluster.local.
        - name: LINKERD2_PROXY_INBOUND_ACCEPT_KEEPALIVE
          value: 10000ms
        - name: LINKERD2_PROXY_OUTBOUND_CONNECT_KEEPALIVE
          value: 10000ms
        - name: _pod_ns
          valueFrom:
            fieldRef:
              fieldPath: metadata.namespace
        - name: _pod_nodeName
          valueFrom:
            fieldRef:
              fieldPath: spec.nodeName
        - name: LINKERD2_PROXY_DESTINATION_CONTEXT
          value: |
            {"ns":"$(_pod_ns)", "nodeName":"$(_pod_nodeName)"}
        - name: LINKERD2_PROXY_IDENTITY_DIR
          value: /var/run/linkerd/identity/end-entity
        - name: LINKERD2_PROXY_IDENTITY_TRUST_ANCHORS
          value: |
            test-trust-anchor
        - name: LINKERD2_PROXY_IDENTITY_TOKEN_FILE
          value: /var/run/secrets/kubernetes.io/serviceaccount/token
        - name: LINKERD2_PROXY_IDENTITY_SVC_ADDR
          value: linkerd-identity-headless.linkerd.svc.cluster.local.:8080
        - name: _pod_sa
          valueFrom:
            fieldRef:
              fieldPath: spec.serviceAccountName
        - name: _l5d_ns
          value: linkerd
        - name: _l5d_trustdomain
          value: test.trust.domain
        - name: LINKERD2_PROXY_IDENTITY_LOCAL_NAME
          value: $(_pod_sa).$(_pod_ns).serviceaccount.identity.$(_l5d_ns).$(_l5d_trustdomain)
        - name: LINKERD2_PROXY_IDENTITY_SVC_NAME
          value: linkerd-identity.$(_l5d_ns).serviceaccount.identity.$(_l5d_ns).$(_l5d_trustdomain)
        - name: LINKERD2_PROXY_DESTINATION_SVC_NAME
          value: linkerd-destination.$(_l5d_ns).serviceaccount.identity.$(_l5d_ns).$(_l5d_trustdomain)
        image: cr.l5d.io/linkerd/proxy:test-proxy-version
        imagePullPolicy: IfNotPresent
        livenessProbe:
          httpGet:
            path: /live
            port: 4191
          initialDelaySeconds: 10
        name: linkerd-proxy
        ports:
        - containerPort: 4143
          name: linkerd-proxy
        - containerPort: 4191
          name: linkerd-admin
        readinessProbe:
          httpGet:
            path: /ready
            port: 4191
          initialDelaySeconds: 2
        resources:
        securityContext:
          allowPrivilegeEscalation: false
          readOnlyRootFilesystem: true
          runAsUser: 2102
        terminationMessagePolicy: FallbackToLogsOnError
        volumeMounts:
        - mountPath: /var/run/linkerd/identity/end-entity
          name: linkerd-identity-end-entity
      initContainers:
      - args:
        - --incoming-proxy-port
        - "4143"
        - --outgoing-proxy-port
        - "4140"
        - --proxy-uid
        - "2102"
        - --inbound-ports-to-ignore
        - "4190,4191,222"
        - --outbound-ports-to-ignore
        - "111,443"
        image: cr.l5d.io/linkerd/proxy-init:test-proxy-init-version
        imagePullPolicy: IfNotPresent
        name: linkerd-init
        resources:
          limits:
            cpu: "100m"
            memory: "50Mi"
          requests:
            cpu: "10m"
            memory: "10Mi"
        securityContext:
          allowPrivilegeEscalation: false
          capabilities:
            add:
            - NET_ADMIN
            - NET_RAW
          privileged: false
          readOnlyRootFilesystem: true
          runAsNonRoot: false
          runAsUser: 0
        terminationMessagePolicy: FallbackToLogsOnError
        volumeMounts:
        - mountPath: /run
          name: linkerd-proxy-init-xtables-lock
      serviceAccountName: linkerd-controller
      volumes:
      - emptyDir: {}
        name: linkerd-proxy-init-xtables-lock
      - emptyDir:
          medium: Memory
        name: linkerd-identity-end-entity
---
# Source: linkerd2/templates/destination.yaml
---
###
### Destination Controller Service
###
kind: Service
apiVersion: v1
metadata:
  name: linkerd-dst
  namespace: linkerd
  labels:
    linkerd.io/control-plane-component: destination
    linkerd.io/control-plane-ns: linkerd
  annotations:
    linkerd.io/created-by: linkerd/helm linkerd-version
spec:
  type: ClusterIP
  selector:
    linkerd.io/control-plane-component: destination
  ports:
  - name: grpc
    port: 8086
    targetPort: 8086
---
kind: Service
apiVersion: v1
metadata:
  name: linkerd-dst-headless
  namespace: linkerd
  labels:
    linkerd.io/control-plane-component: destination
    linkerd.io/control-plane-ns: linkerd
  annotations:
    linkerd.io/created-by: linkerd/helm linkerd-version
spec:
  clusterIP: None
  selector:
    linkerd.io/control-plane-component: destination
  ports:
  - name: grpc
    port: 8086
    targetPort: 8086
---
apiVersion: apps/v1
kind: Deployment
metadata:
  annotations:
    linkerd.io/created-by: linkerd/helm linkerd-version
  labels:
    app.kubernetes.io/name: destination
    app.kubernetes.io/part-of: Linkerd
    app.kubernetes.io/version: linkerd-version
    linkerd.io/control-plane-component: destination
    linkerd.io/control-plane-ns: linkerd
  name: linkerd-destination
  namespace: linkerd
spec:
  replicas: 1
  selector:
    matchLabels:
      linkerd.io/control-plane-component: destination
      linkerd.io/control-plane-ns: linkerd
      linkerd.io/proxy-deployment: linkerd-destination
  template:
    metadata:
      annotations:
        linkerd.io/created-by: linkerd/helm linkerd-version
        linkerd.io/identity-mode: default
        linkerd.io/proxy-version: test-proxy-version
      labels:
        linkerd.io/control-plane-component: destination
        linkerd.io/control-plane-ns: linkerd
        linkerd.io/workload-ns: linkerd
        linkerd.io/proxy-deployment: linkerd-destination
    spec:
      nodeSelector:
        beta.kubernetes.io/os: linux
      containers:
      - args:
        - destination
        - -addr=:8086
        - -controller-namespace=linkerd
        - -enable-h2-upgrade=true
        - -log-level=info
        - -log-format=plain
        - -enable-endpoint-slices=false
        - -cluster-domain=cluster.local
        - -identity-trust-domain=test.trust.domain
        image: cr.l5d.io/linkerd/controller:linkerd-version
        imagePullPolicy: IfNotPresent
        livenessProbe:
          httpGet:
            path: /ping
            port: 9996
          initialDelaySeconds: 10
        name: destination
        ports:
        - containerPort: 8086
          name: grpc
        - containerPort: 9996
          name: admin-http
        readinessProbe:
          failureThreshold: 7
          httpGet:
            path: /ready
            port: 9996
        securityContext:
          runAsUser: 2103
      - env:
        - name: LINKERD2_PROXY_LOG
          value: "warn,linkerd=info"
        - name: LINKERD2_PROXY_LOG_FORMAT
          value: "plain"
        - name: LINKERD2_PROXY_DESTINATION_SVC_ADDR
          value: localhost.:8086
        - name: LINKERD2_PROXY_DESTINATION_PROFILE_NETWORKS
          value: "10.0.0.0/8,100.64.0.0/10,172.16.0.0/12,192.168.0.0/16"
        - name: LINKERD2_PROXY_INBOUND_CONNECT_TIMEOUT
          value: "100ms"
        - name: LINKERD2_PROXY_OUTBOUND_CONNECT_TIMEOUT
          value: "1000ms"
        - name: LINKERD2_PROXY_CONTROL_LISTEN_ADDR
          value: 0.0.0.0:4190
        - name: LINKERD2_PROXY_ADMIN_LISTEN_ADDR
          value: 0.0.0.0:4191
        - name: LINKERD2_PROXY_OUTBOUND_LISTEN_ADDR
          value: 127.0.0.1:4140
        - name: LINKERD2_PROXY_INBOUND_LISTEN_ADDR
          value: 0.0.0.0:4143
        - name: LINKERD2_PROXY_DESTINATION_PROFILE_SUFFIXES
          value: svc.cluster.local.
        - name: LINKERD2_PROXY_INBOUND_ACCEPT_KEEPALIVE
          value: 10000ms
        - name: LINKERD2_PROXY_OUTBOUND_CONNECT_KEEPALIVE
          value: 10000ms
        - name: _pod_ns
          valueFrom:
            fieldRef:
              fieldPath: metadata.namespace
        - name: _pod_nodeName
          valueFrom:
            fieldRef:
              fieldPath: spec.nodeName
        - name: LINKERD2_PROXY_DESTINATION_CONTEXT
          value: |
            {"ns":"$(_pod_ns)", "nodeName":"$(_pod_nodeName)"}
        - name: LINKERD2_PROXY_IDENTITY_DIR
          value: /var/run/linkerd/identity/end-entity
        - name: LINKERD2_PROXY_IDENTITY_TRUST_ANCHORS
          value: |
            test-trust-anchor
        - name: LINKERD2_PROXY_IDENTITY_TOKEN_FILE
          value: /var/run/secrets/kubernetes.io/serviceaccount/token
        - name: LINKERD2_PROXY_IDENTITY_SVC_ADDR
          value: linkerd-identity-headless.linkerd.svc.cluster.local.:8080
        - name: _pod_sa
          valueFrom:
            fieldRef:
              fieldPath: spec.serviceAccountName
        - name: _l5d_ns
          value: linkerd
        - name: _l5d_trustdomain
          value: test.trust.domain
        - name: LINKERD2_PROXY_IDENTITY_LOCAL_NAME
          value: $(_pod_sa).$(_pod_ns).serviceaccount.identity.$(_l5d_ns).$(_l5d_trustdomain)
        - name: LINKERD2_PROXY_IDENTITY_SVC_NAME
          value: linkerd-identity.$(_l5d_ns).serviceaccount.identity.$(_l5d_ns).$(_l5d_trustdomain)
        - name: LINKERD2_PROXY_DESTINATION_SVC_NAME
          value: linkerd-destination.$(_l5d_ns).serviceaccount.identity.$(_l5d_ns).$(_l5d_trustdomain)
        image: cr.l5d.io/linkerd/proxy:test-proxy-version
        imagePullPolicy: IfNotPresent
        livenessProbe:
          httpGet:
            path: /live
            port: 4191
          initialDelaySeconds: 10
        name: linkerd-proxy
        ports:
        - containerPort: 4143
          name: linkerd-proxy
        - containerPort: 4191
          name: linkerd-admin
        readinessProbe:
          httpGet:
            path: /ready
            port: 4191
          initialDelaySeconds: 2
        resources:
        securityContext:
          allowPrivilegeEscalation: false
          readOnlyRootFilesystem: true
          runAsUser: 2102
        terminationMessagePolicy: FallbackToLogsOnError
        volumeMounts:
        - mountPath: /var/run/linkerd/identity/end-entity
          name: linkerd-identity-end-entity
      initContainers:
      - args:
        - --incoming-proxy-port
        - "4143"
        - --outgoing-proxy-port
        - "4140"
        - --proxy-uid
        - "2102"
        - --inbound-ports-to-ignore
        - "4190,4191,222"
        - --outbound-ports-to-ignore
        - "111,443"
        image: cr.l5d.io/linkerd/proxy-init:test-proxy-init-version
        imagePullPolicy: IfNotPresent
        name: linkerd-init
        resources:
          limits:
            cpu: "100m"
            memory: "50Mi"
          requests:
            cpu: "10m"
            memory: "10Mi"
        securityContext:
          allowPrivilegeEscalation: false
          capabilities:
            add:
            - NET_ADMIN
            - NET_RAW
          privileged: false
          readOnlyRootFilesystem: true
          runAsNonRoot: false
          runAsUser: 0
        terminationMessagePolicy: FallbackToLogsOnError
        volumeMounts:
        - mountPath: /run
          name: linkerd-proxy-init-xtables-lock
      serviceAccountName: linkerd-destination
      volumes:
      - emptyDir: {}
        name: linkerd-proxy-init-xtables-lock
      - emptyDir:
          medium: Memory
        name: linkerd-identity-end-entity
---
# Source: linkerd2/templates/heartbeat.yaml
---
###
### Heartbeat
###
apiVersion: batch/v1beta1
kind: CronJob
metadata:
  name: linkerd-heartbeat
  namespace: linkerd
  labels:
    app.kubernetes.io/name: heartbeat
    app.kubernetes.io/part-of: Linkerd
    app.kubernetes.io/version: linkerd-version
    linkerd.io/control-plane-component: heartbeat
    linkerd.io/control-plane-ns: linkerd
  annotations:
    linkerd.io/created-by: linkerd/helm linkerd-version
spec:
  schedule: "0 0 * * *"
  successfulJobsHistoryLimit: 0
  jobTemplate:
    spec:
      template:
        metadata:
          labels:
            linkerd.io/control-plane-component: heartbeat
            linkerd.io/workload-ns: linkerd
          annotations:
            linkerd.io/created-by: linkerd/helm linkerd-version
        spec:
          nodeSelector:
            beta.kubernetes.io/os: linux
          serviceAccountName: linkerd-heartbeat
          restartPolicy: Never
          containers:
          - name: heartbeat
            image: cr.l5d.io/linkerd/controller:linkerd-version
            imagePullPolicy: IfNotPresent
            args:
            - "heartbeat"
            - "-controller-namespace=linkerd"
            - "-log-level=info"
            - "-log-format=plain"
            - "-prometheus-url=http://linkerd-prometheus.linkerd-viz.svc.cluster.local:9090"
            securityContext:
              runAsUser: 2103
---
# Source: linkerd2/templates/proxy-injector.yaml
---
###
### Proxy Injector
###
apiVersion: apps/v1
kind: Deployment
metadata:
  annotations:
    linkerd.io/created-by: linkerd/helm linkerd-version
  labels:
    app.kubernetes.io/name: proxy-injector
    app.kubernetes.io/part-of: Linkerd
    app.kubernetes.io/version: linkerd-version
    linkerd.io/control-plane-component: proxy-injector
    linkerd.io/control-plane-ns: linkerd
  name: linkerd-proxy-injector
  namespace: linkerd
spec:
  replicas: 1
  selector:
    matchLabels:
      linkerd.io/control-plane-component: proxy-injector
  template:
    metadata:
      annotations:
        checksum/config: 20a7b3bda0bfdd9b7cf388efb0b438612caa444c23e015168dae1cdb0109e34e
        linkerd.io/created-by: linkerd/helm linkerd-version
        linkerd.io/identity-mode: default
        linkerd.io/proxy-version: test-proxy-version
      labels:
        linkerd.io/control-plane-component: proxy-injector
        linkerd.io/control-plane-ns: linkerd
        linkerd.io/workload-ns: linkerd
        linkerd.io/proxy-deployment: linkerd-proxy-injector
    spec:
      nodeSelector:
        beta.kubernetes.io/os: linux
      containers:
      - args:
        - proxy-injector
        - -log-level=info
        - -log-format=plain
        image: cr.l5d.io/linkerd/controller:linkerd-version
        imagePullPolicy: IfNotPresent
        livenessProbe:
          httpGet:
            path: /ping
            port: 9995
          initialDelaySeconds: 10
        name: proxy-injector
        ports:
        - containerPort: 8443
          name: proxy-injector
        - containerPort: 9995
          name: admin-http
        readinessProbe:
          failureThreshold: 7
          httpGet:
            path: /ready
            port: 9995
        securityContext:
          runAsUser: 2103
        volumeMounts:
        - mountPath: /var/run/linkerd/config
          name: config
        - mountPath: /var/run/linkerd/tls
          name: tls
          readOnly: true
      - env:
        - name: LINKERD2_PROXY_LOG
          value: "warn,linkerd=info"
        - name: LINKERD2_PROXY_LOG_FORMAT
          value: "plain"
        - name: LINKERD2_PROXY_DESTINATION_SVC_ADDR
          value: linkerd-dst-headless.linkerd.svc.cluster.local.:8086
        - name: LINKERD2_PROXY_DESTINATION_PROFILE_NETWORKS
          value: "10.0.0.0/8,100.64.0.0/10,172.16.0.0/12,192.168.0.0/16"
        - name: LINKERD2_PROXY_INBOUND_CONNECT_TIMEOUT
          value: "100ms"
        - name: LINKERD2_PROXY_OUTBOUND_CONNECT_TIMEOUT
          value: "1000ms"
        - name: LINKERD2_PROXY_CONTROL_LISTEN_ADDR
          value: 0.0.0.0:4190
        - name: LINKERD2_PROXY_ADMIN_LISTEN_ADDR
          value: 0.0.0.0:4191
        - name: LINKERD2_PROXY_OUTBOUND_LISTEN_ADDR
          value: 127.0.0.1:4140
        - name: LINKERD2_PROXY_INBOUND_LISTEN_ADDR
          value: 0.0.0.0:4143
        - name: LINKERD2_PROXY_DESTINATION_PROFILE_SUFFIXES
          value: svc.cluster.local.
        - name: LINKERD2_PROXY_INBOUND_ACCEPT_KEEPALIVE
          value: 10000ms
        - name: LINKERD2_PROXY_OUTBOUND_CONNECT_KEEPALIVE
          value: 10000ms
        - name: _pod_ns
          valueFrom:
            fieldRef:
              fieldPath: metadata.namespace
        - name: _pod_nodeName
          valueFrom:
            fieldRef:
              fieldPath: spec.nodeName
        - name: LINKERD2_PROXY_DESTINATION_CONTEXT
          value: |
            {"ns":"$(_pod_ns)", "nodeName":"$(_pod_nodeName)"}
        - name: LINKERD2_PROXY_IDENTITY_DIR
          value: /var/run/linkerd/identity/end-entity
        - name: LINKERD2_PROXY_IDENTITY_TRUST_ANCHORS
          value: |
            test-trust-anchor
        - name: LINKERD2_PROXY_IDENTITY_TOKEN_FILE
          value: /var/run/secrets/kubernetes.io/serviceaccount/token
        - name: LINKERD2_PROXY_IDENTITY_SVC_ADDR
          value: linkerd-identity-headless.linkerd.svc.cluster.local.:8080
        - name: _pod_sa
          valueFrom:
            fieldRef:
              fieldPath: spec.serviceAccountName
        - name: _l5d_ns
          value: linkerd
        - name: _l5d_trustdomain
          value: test.trust.domain
        - name: LINKERD2_PROXY_IDENTITY_LOCAL_NAME
          value: $(_pod_sa).$(_pod_ns).serviceaccount.identity.$(_l5d_ns).$(_l5d_trustdomain)
        - name: LINKERD2_PROXY_IDENTITY_SVC_NAME
          value: linkerd-identity.$(_l5d_ns).serviceaccount.identity.$(_l5d_ns).$(_l5d_trustdomain)
        - name: LINKERD2_PROXY_DESTINATION_SVC_NAME
          value: linkerd-destination.$(_l5d_ns).serviceaccount.identity.$(_l5d_ns).$(_l5d_trustdomain)
        image: cr.l5d.io/linkerd/proxy:test-proxy-version
        imagePullPolicy: IfNotPresent
        livenessProbe:
          httpGet:
            path: /live
            port: 4191
          initialDelaySeconds: 10
        name: linkerd-proxy
        ports:
        - containerPort: 4143
          name: linkerd-proxy
        - containerPort: 4191
          name: linkerd-admin
        readinessProbe:
          httpGet:
            path: /ready
            port: 4191
          initialDelaySeconds: 2
        resources:
        securityContext:
          allowPrivilegeEscalation: false
          readOnlyRootFilesystem: true
          runAsUser: 2102
        terminationMessagePolicy: FallbackToLogsOnError
        volumeMounts:
        - mountPath: /var/run/linkerd/identity/end-entity
          name: linkerd-identity-end-entity
      initContainers:
      - args:
        - --incoming-proxy-port
        - "4143"
        - --outgoing-proxy-port
        - "4140"
        - --proxy-uid
        - "2102"
        - --inbound-ports-to-ignore
        - "4190,4191,222"
        - --outbound-ports-to-ignore
        - "111,443"
        image: cr.l5d.io/linkerd/proxy-init:test-proxy-init-version
        imagePullPolicy: IfNotPresent
        name: linkerd-init
        resources:
          limits:
            cpu: "100m"
            memory: "50Mi"
          requests:
            cpu: "10m"
            memory: "10Mi"
        securityContext:
          allowPrivilegeEscalation: false
          capabilities:
            add:
            - NET_ADMIN
            - NET_RAW
          privileged: false
          readOnlyRootFilesystem: true
          runAsNonRoot: false
          runAsUser: 0
        terminationMessagePolicy: FallbackToLogsOnError
        volumeMounts:
        - mountPath: /run
          name: linkerd-proxy-init-xtables-lock
      serviceAccountName: linkerd-proxy-injector
      volumes:
      - configMap:
          name: linkerd-config
        name: config
      - name: tls
        secret:
          secretName: linkerd-proxy-injector-k8s-tls
      - emptyDir: {}
        name: linkerd-proxy-init-xtables-lock
      - emptyDir:
          medium: Memory
        name: linkerd-identity-end-entity
---
kind: Service
apiVersion: v1
metadata:
  name: linkerd-proxy-injector
  namespace: linkerd
  labels:
    linkerd.io/control-plane-component: proxy-injector
    linkerd.io/control-plane-ns: linkerd
  annotations:
    linkerd.io/created-by: linkerd/helm linkerd-version
spec:
  type: ClusterIP
  selector:
    linkerd.io/control-plane-component: proxy-injector
  ports:
  - name: proxy-injector
    port: 443
    targetPort: proxy-injector
---
# Source: linkerd2/templates/sp-validator.yaml
---
###
### Service Profile Validator
###
kind: Service
apiVersion: v1
metadata:
  name: linkerd-sp-validator
  namespace: linkerd
  labels:
    linkerd.io/control-plane-component: sp-validator
    linkerd.io/control-plane-ns: linkerd
  annotations:
    linkerd.io/created-by: linkerd/helm linkerd-version
spec:
  type: ClusterIP
  selector:
    linkerd.io/control-plane-component: sp-validator
  ports:
  - name: sp-validator
    port: 443
    targetPort: sp-validator
---
apiVersion: apps/v1
kind: Deployment
metadata:
  annotations:
    linkerd.io/created-by: linkerd/helm linkerd-version
  labels:
    app.kubernetes.io/name: sp-validator
    app.kubernetes.io/part-of: Linkerd
    app.kubernetes.io/version: linkerd-version
    linkerd.io/control-plane-component: sp-validator
    linkerd.io/control-plane-ns: linkerd
  name: linkerd-sp-validator
  namespace: linkerd
spec:
  replicas: 1
  selector:
    matchLabels:
      linkerd.io/control-plane-component: sp-validator
  template:
    metadata:
      annotations:
        checksum/config: cc95b3d9bc9c735ab81c7b9b464ba242a09f379663797bac50b0b7d29d321e9d
        linkerd.io/created-by: linkerd/helm linkerd-version
        linkerd.io/identity-mode: default
        linkerd.io/proxy-version: test-proxy-version
      labels:
        linkerd.io/control-plane-component: sp-validator
        linkerd.io/control-plane-ns: linkerd
        linkerd.io/workload-ns: linkerd
        linkerd.io/proxy-deployment: linkerd-sp-validator
    spec:
      nodeSelector:
        beta.kubernetes.io/os: linux
      containers:
      - args:
        - sp-validator
        - -log-level=info
        - -log-format=plain
        image: cr.l5d.io/linkerd/controller:linkerd-version
        imagePullPolicy: IfNotPresent
        livenessProbe:
          httpGet:
            path: /ping
            port: 9997
          initialDelaySeconds: 10
        name: sp-validator
        ports:
        - containerPort: 8443
          name: sp-validator
        - containerPort: 9997
          name: admin-http
        readinessProbe:
          failureThreshold: 7
          httpGet:
            path: /ready
            port: 9997
        securityContext:
          runAsUser: 2103
        volumeMounts:
        - mountPath: /var/run/linkerd/tls
          name: tls
          readOnly: true
      - env:
        - name: LINKERD2_PROXY_LOG
          value: "warn,linkerd=info"
        - name: LINKERD2_PROXY_LOG_FORMAT
          value: "plain"
        - name: LINKERD2_PROXY_DESTINATION_SVC_ADDR
          value: linkerd-dst-headless.linkerd.svc.cluster.local.:8086
        - name: LINKERD2_PROXY_DESTINATION_PROFILE_NETWORKS
          value: "10.0.0.0/8,100.64.0.0/10,172.16.0.0/12,192.168.0.0/16"
        - name: LINKERD2_PROXY_INBOUND_CONNECT_TIMEOUT
          value: "100ms"
        - name: LINKERD2_PROXY_OUTBOUND_CONNECT_TIMEOUT
          value: "1000ms"
        - name: LINKERD2_PROXY_CONTROL_LISTEN_ADDR
          value: 0.0.0.0:4190
        - name: LINKERD2_PROXY_ADMIN_LISTEN_ADDR
          value: 0.0.0.0:4191
        - name: LINKERD2_PROXY_OUTBOUND_LISTEN_ADDR
          value: 127.0.0.1:4140
        - name: LINKERD2_PROXY_INBOUND_LISTEN_ADDR
          value: 0.0.0.0:4143
        - name: LINKERD2_PROXY_DESTINATION_PROFILE_SUFFIXES
          value: svc.cluster.local.
        - name: LINKERD2_PROXY_INBOUND_ACCEPT_KEEPALIVE
          value: 10000ms
        - name: LINKERD2_PROXY_OUTBOUND_CONNECT_KEEPALIVE
          value: 10000ms
        - name: _pod_ns
          valueFrom:
            fieldRef:
              fieldPath: metadata.namespace
        - name: _pod_nodeName
          valueFrom:
            fieldRef:
              fieldPath: spec.nodeName
        - name: LINKERD2_PROXY_DESTINATION_CONTEXT
          value: |
            {"ns":"$(_pod_ns)", "nodeName":"$(_pod_nodeName)"}
        - name: LINKERD2_PROXY_IDENTITY_DIR
          value: /var/run/linkerd/identity/end-entity
        - name: LINKERD2_PROXY_IDENTITY_TRUST_ANCHORS
          value: |
            test-trust-anchor
        - name: LINKERD2_PROXY_IDENTITY_TOKEN_FILE
          value: /var/run/secrets/kubernetes.io/serviceaccount/token
        - name: LINKERD2_PROXY_IDENTITY_SVC_ADDR
          value: linkerd-identity-headless.linkerd.svc.cluster.local.:8080
        - name: _pod_sa
          valueFrom:
            fieldRef:
              fieldPath: spec.serviceAccountName
        - name: _l5d_ns
          value: linkerd
        - name: _l5d_trustdomain
          value: test.trust.domain
        - name: LINKERD2_PROXY_IDENTITY_LOCAL_NAME
          value: $(_pod_sa).$(_pod_ns).serviceaccount.identity.$(_l5d_ns).$(_l5d_trustdomain)
        - name: LINKERD2_PROXY_IDENTITY_SVC_NAME
          value: linkerd-identity.$(_l5d_ns).serviceaccount.identity.$(_l5d_ns).$(_l5d_trustdomain)
        - name: LINKERD2_PROXY_DESTINATION_SVC_NAME
          value: linkerd-destination.$(_l5d_ns).serviceaccount.identity.$(_l5d_ns).$(_l5d_trustdomain)
        image: cr.l5d.io/linkerd/proxy:test-proxy-version
        imagePullPolicy: IfNotPresent
        livenessProbe:
          httpGet:
            path: /live
            port: 4191
          initialDelaySeconds: 10
        name: linkerd-proxy
        ports:
        - containerPort: 4143
          name: linkerd-proxy
        - containerPort: 4191
          name: linkerd-admin
        readinessProbe:
          httpGet:
            path: /ready
            port: 4191
          initialDelaySeconds: 2
        resources:
        securityContext:
          allowPrivilegeEscalation: false
          readOnlyRootFilesystem: true
          runAsUser: 2102
        terminationMessagePolicy: FallbackToLogsOnError
        volumeMounts:
        - mountPath: /var/run/linkerd/identity/end-entity
          name: linkerd-identity-end-entity
      initContainers:
      - args:
        - --incoming-proxy-port
        - "4143"
        - --outgoing-proxy-port
        - "4140"
        - --proxy-uid
        - "2102"
        - --inbound-ports-to-ignore
        - "4190,4191,222"
        - --outbound-ports-to-ignore
        - "111,443"
        image: cr.l5d.io/linkerd/proxy-init:test-proxy-init-version
        imagePullPolicy: IfNotPresent
        name: linkerd-init
        resources:
          limits:
            cpu: "100m"
            memory: "50Mi"
          requests:
            cpu: "10m"
            memory: "10Mi"
        securityContext:
          allowPrivilegeEscalation: false
          capabilities:
            add:
            - NET_ADMIN
            - NET_RAW
          privileged: false
          readOnlyRootFilesystem: true
          runAsNonRoot: false
          runAsUser: 0
        terminationMessagePolicy: FallbackToLogsOnError
        volumeMounts:
        - mountPath: /run
          name: linkerd-proxy-init-xtables-lock
      serviceAccountName: linkerd-sp-validator
      volumes:
      - name: tls
        secret:
          secretName: linkerd-sp-validator-k8s-tls
      - emptyDir: {}
        name: linkerd-proxy-init-xtables-lock
      - emptyDir:
          medium: Memory
        name: linkerd-identity-end-entity<|MERGE_RESOLUTION|>--- conflicted
+++ resolved
@@ -894,12 +894,7 @@
     cniEnabled: false
     controlPlaneTracing: false
     controlPlaneTracingNamespace: linkerd-jaeger
-<<<<<<< HEAD
-    controllerImage: ghcr.io/linkerd/controller
-=======
-    controllerComponentLabel: linkerd.io/control-plane-component
     controllerImage: cr.l5d.io/linkerd/controller
->>>>>>> 89ec6056
     controllerImageVersion: linkerd-version
     controllerLogFormat: plain
     controllerLogLevel: info
