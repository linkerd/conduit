---
###
### Linkerd Namespace
###
---
kind: Namespace
apiVersion: v1
metadata:
  name: linkerd
  annotations:
    linkerd.io/inject: disabled
  labels:
    linkerd.io/is-control-plane: "true"
    config.linkerd.io/admission-webhooks: disabled
    linkerd.io/control-plane-ns: linkerd
---
###
### Identity Controller Service RBAC
###
---
kind: ClusterRole
apiVersion: rbac.authorization.k8s.io/v1
metadata:
  name: linkerd-linkerd-identity
  labels:
    linkerd.io/control-plane-component: identity
    linkerd.io/control-plane-ns: linkerd
rules:
- apiGroups: ["authentication.k8s.io"]
  resources: ["tokenreviews"]
  verbs: ["create"]
- apiGroups: ["apps"]
  resources: ["deployments"]
  verbs: ["get"]
- apiGroups: [""]
  resources: ["events"]
  verbs: ["create", "patch"]
---
kind: ClusterRoleBinding
apiVersion: rbac.authorization.k8s.io/v1
metadata:
  name: linkerd-linkerd-identity
  labels:
    linkerd.io/control-plane-component: identity
    linkerd.io/control-plane-ns: linkerd
roleRef:
  apiGroup: rbac.authorization.k8s.io
  kind: ClusterRole
  name: linkerd-linkerd-identity
subjects:
- kind: ServiceAccount
  name: linkerd-identity
  namespace: linkerd
---
kind: ServiceAccount
apiVersion: v1
metadata:
  name: linkerd-identity
  namespace: linkerd
  labels:
    linkerd.io/control-plane-component: identity
    linkerd.io/control-plane-ns: linkerd
---
###
### Destination Controller Service
###
---
kind: ClusterRole
apiVersion: rbac.authorization.k8s.io/v1
metadata:
  name: linkerd-linkerd-destination
  labels:
    linkerd.io/control-plane-component: destination
    linkerd.io/control-plane-ns: linkerd
rules:
- apiGroups: ["apps"]
  resources: ["replicasets"]
  verbs: ["list", "get", "watch"]
- apiGroups: ["batch"]
  resources: ["jobs"]
  verbs: ["list", "get", "watch"]
- apiGroups: [""]
  resources: ["pods", "endpoints", "services"]
  verbs: ["list", "get", "watch"]
- apiGroups: ["linkerd.io"]
  resources: ["serviceprofiles"]
  verbs: ["list", "get", "watch"]
- apiGroups: ["split.smi-spec.io"]
  resources: ["trafficsplits"]
  verbs: ["list", "get", "watch"]
---
kind: ClusterRoleBinding
apiVersion: rbac.authorization.k8s.io/v1
metadata:
  name: linkerd-linkerd-destination
  labels:
    linkerd.io/control-plane-component: destination
    linkerd.io/control-plane-ns: linkerd
roleRef:
  apiGroup: rbac.authorization.k8s.io
  kind: ClusterRole
  name: linkerd-linkerd-destination
subjects:
- kind: ServiceAccount
  name: linkerd-destination
  namespace: linkerd
---
kind: ServiceAccount
apiVersion: v1
metadata:
  name: linkerd-destination
  namespace: linkerd
  labels:
    linkerd.io/control-plane-component: destination
    linkerd.io/control-plane-ns: linkerd
---
###
### Heartbeat RBAC
###
---
apiVersion: rbac.authorization.k8s.io/v1
kind: Role
metadata:
  name: linkerd-heartbeat
  namespace: linkerd
  labels:
    linkerd.io/control-plane-ns: linkerd
rules:
- apiGroups: [""]
  resources: ["configmaps"]
  verbs: ["get"]
  resourceNames: ["linkerd-config"]
---
apiVersion: rbac.authorization.k8s.io/v1
kind: RoleBinding
metadata:
  name: linkerd-heartbeat
  namespace: linkerd
  labels:
    linkerd.io/control-plane-ns: linkerd
roleRef:
  kind: Role
  name: linkerd-heartbeat
  apiGroup: rbac.authorization.k8s.io
subjects:
- kind: ServiceAccount
  name: linkerd-heartbeat
  namespace: linkerd
---
kind: ServiceAccount
apiVersion: v1
metadata:
  name: linkerd-heartbeat
  namespace: linkerd
  labels:
    linkerd.io/control-plane-component: heartbeat
    linkerd.io/control-plane-ns: linkerd
---
###
### Web RBAC
###
---
apiVersion: rbac.authorization.k8s.io/v1
kind: Role
metadata:
  name: linkerd-web
  namespace: linkerd
  labels:
    linkerd.io/control-plane-component: web
    linkerd.io/control-plane-ns: linkerd
rules:
- apiGroups: [""]
  resources: ["configmaps"]
  verbs: ["get"]
  resourceNames: ["linkerd-config"]
- apiGroups: [""]
  resources: ["namespaces", "configmaps"]
  verbs: ["get"]
- apiGroups: [""]
  resources: ["serviceaccounts", "pods"]
  verbs: ["list"]
- apiGroups: ["apps"]
  resources: ["replicasets"]
  verbs: ["list"]
---
apiVersion: rbac.authorization.k8s.io/v1
kind: RoleBinding
metadata:
  name: linkerd-web
  namespace: linkerd
  labels:
    linkerd.io/control-plane-component: web
    linkerd.io/control-plane-ns: linkerd
roleRef:
  kind: Role
  name: linkerd-web
  apiGroup: rbac.authorization.k8s.io
subjects:
- kind: ServiceAccount
  name: linkerd-web
  namespace: linkerd
---
apiVersion: rbac.authorization.k8s.io/v1
kind: ClusterRole
metadata:
  name: linkerd-linkerd-web-check
  labels:
    linkerd.io/control-plane-component: web
    linkerd.io/control-plane-ns: linkerd
rules:
- apiGroups: ["rbac.authorization.k8s.io"]
  resources: ["clusterroles", "clusterrolebindings"]
  verbs: ["list"]
- apiGroups: ["apiextensions.k8s.io"]
  resources: ["customresourcedefinitions"]
  verbs: ["list"]
- apiGroups: ["admissionregistration.k8s.io"]
  resources: ["mutatingwebhookconfigurations", "validatingwebhookconfigurations"]
  verbs: ["list"]
- apiGroups: ["policy"]
  resources: ["podsecuritypolicies"]
  verbs: ["list"]
- apiGroups: ["linkerd.io"]
  resources: ["serviceprofiles"]
  verbs: ["list"]
- apiGroups: ["apiregistration.k8s.io"]
  resources: ["apiservices"]
  verbs: ["get"]
---
apiVersion: rbac.authorization.k8s.io/v1
kind: ClusterRoleBinding
metadata:
  name: linkerd-linkerd-web-check
  labels:
    linkerd.io/control-plane-component: web
    linkerd.io/control-plane-ns: linkerd
roleRef:
  kind: ClusterRole
  name: linkerd-linkerd-web-check
  apiGroup: rbac.authorization.k8s.io
subjects:
- kind: ServiceAccount
  name: linkerd-web
  namespace: linkerd
---
kind: ClusterRoleBinding
apiVersion: rbac.authorization.k8s.io/v1
metadata:
  name: linkerd-linkerd-web-admin
  labels:
    linkerd.io/control-plane-component: web
    linkerd.io/control-plane-ns: linkerd
roleRef:
  apiGroup: rbac.authorization.k8s.io
  kind: ClusterRole
  name: linkerd-linkerd-tap-admin
subjects:
- kind: ServiceAccount
  name: linkerd-web
  namespace: linkerd
---
kind: ServiceAccount
apiVersion: v1
metadata:
  name: linkerd-web
  namespace: linkerd
  labels:
    linkerd.io/control-plane-component: web
    linkerd.io/control-plane-ns: linkerd
---
###
### Service Profile CRD
###
---
apiVersion: apiextensions.k8s.io/v1beta1
kind: CustomResourceDefinition
metadata:
  name: serviceprofiles.linkerd.io
  annotations:
    linkerd.io/created-by: linkerd/cli dev-undefined
  labels:
    linkerd.io/control-plane-ns: linkerd
spec:
  group: linkerd.io
  versions:
  - name: v1alpha1
    served: true
    storage: false
  - name: v1alpha2
    served: true
    storage: true
  scope: Namespaced
  names:
    plural: serviceprofiles
    singular: serviceprofile
    kind: ServiceProfile
    shortNames:
    - sp
---
###
### TrafficSplit CRD
### Copied from https://github.com/deislabs/smi-sdk-go/blob/cea7e1e9372304bbb6c74a3f6ca788d9eaa9cc58/crds/split.yaml
###
---
apiVersion: apiextensions.k8s.io/v1beta1
kind: CustomResourceDefinition
metadata:
  name: trafficsplits.split.smi-spec.io
  annotations:
    linkerd.io/created-by: linkerd/cli dev-undefined
  labels:
    linkerd.io/control-plane-ns: linkerd
spec:
  group: split.smi-spec.io
  version: v1alpha1
  scope: Namespaced
  names:
    kind: TrafficSplit
    shortNames:
      - ts
    plural: trafficsplits
    singular: trafficsplit
  additionalPrinterColumns:
  - name: Service
    type: string
    description: The apex service of this split.
    JSONPath: .spec.service
---
###
### Proxy Injector RBAC
###
---
kind: ClusterRole
apiVersion: rbac.authorization.k8s.io/v1
metadata:
  name: linkerd-linkerd-proxy-injector
  labels:
    linkerd.io/control-plane-component: proxy-injector
    linkerd.io/control-plane-ns: linkerd
rules:
- apiGroups: [""]
  resources: ["events"]
  verbs: ["create", "patch"]
- apiGroups: [""]
  resources: ["namespaces", "replicationcontrollers"]
  verbs: ["list", "get", "watch"]
- apiGroups: [""]
  resources: ["pods"]
  verbs: ["list", "watch"]
- apiGroups: ["extensions", "apps"]
  resources: ["deployments", "replicasets", "daemonsets", "statefulsets"]
  verbs: ["list", "get", "watch"]
- apiGroups: ["extensions", "batch"]
  resources: ["cronjobs", "jobs"]
  verbs: ["list", "get", "watch"]
---
kind: ClusterRoleBinding
apiVersion: rbac.authorization.k8s.io/v1
metadata:
  name: linkerd-linkerd-proxy-injector
  labels:
    linkerd.io/control-plane-component: proxy-injector
    linkerd.io/control-plane-ns: linkerd
subjects:
- kind: ServiceAccount
  name: linkerd-proxy-injector
  namespace: linkerd
  apiGroup: ""
roleRef:
  kind: ClusterRole
  name: linkerd-linkerd-proxy-injector
  apiGroup: rbac.authorization.k8s.io
---
kind: ServiceAccount
apiVersion: v1
metadata:
  name: linkerd-proxy-injector
  namespace: linkerd
  labels:
    linkerd.io/control-plane-component: proxy-injector
    linkerd.io/control-plane-ns: linkerd
---
kind: Secret
apiVersion: v1
metadata:
  name: linkerd-proxy-injector-tls
  namespace: linkerd
  labels:
    linkerd.io/control-plane-component: proxy-injector
    linkerd.io/control-plane-ns: linkerd
  annotations:
    linkerd.io/created-by: linkerd/cli dev-undefined
type: Opaque
data:
  crt.pem: cHJveHkgaW5qZWN0b3IgY3J0
  key.pem: cHJveHkgaW5qZWN0b3Iga2V5
---
apiVersion: admissionregistration.k8s.io/v1beta1
kind: MutatingWebhookConfiguration
metadata:
  name: linkerd-proxy-injector-webhook-config
  labels:
    linkerd.io/control-plane-component: proxy-injector
    linkerd.io/control-plane-ns: linkerd
webhooks:
- name: linkerd-proxy-injector.linkerd.io
  namespaceSelector:
    matchExpressions:
    - key: config.linkerd.io/admission-webhooks
      operator: NotIn
      values:
      - disabled
  clientConfig:
    service:
      name: linkerd-proxy-injector
      namespace: linkerd
      path: "/"
    caBundle: cHJveHkgaW5qZWN0b3IgQ0EgYnVuZGxl
  failurePolicy: Ignore
  rules:
  - operations: [ "CREATE" ]
    apiGroups: [""]
    apiVersions: ["v1"]
    resources: ["pods"]
  sideEffects: None
---
###
### Service Profile Validator RBAC
###
---
kind: ClusterRole
apiVersion: rbac.authorization.k8s.io/v1
metadata:
  name: linkerd-linkerd-sp-validator
  labels:
    linkerd.io/control-plane-component: sp-validator
    linkerd.io/control-plane-ns: linkerd
rules:
- apiGroups: [""]
  resources: ["pods"]
  verbs: ["list"]
---
kind: ClusterRoleBinding
apiVersion: rbac.authorization.k8s.io/v1
metadata:
  name: linkerd-linkerd-sp-validator
  labels:
    linkerd.io/control-plane-component: sp-validator
    linkerd.io/control-plane-ns: linkerd
subjects:
- kind: ServiceAccount
  name: linkerd-sp-validator
  namespace: linkerd
  apiGroup: ""
roleRef:
  kind: ClusterRole
  name: linkerd-linkerd-sp-validator
  apiGroup: rbac.authorization.k8s.io
---
kind: ServiceAccount
apiVersion: v1
metadata:
  name: linkerd-sp-validator
  namespace: linkerd
  labels:
    linkerd.io/control-plane-component: sp-validator
    linkerd.io/control-plane-ns: linkerd
---
kind: Secret
apiVersion: v1
metadata:
  name: linkerd-sp-validator-tls
  namespace: linkerd
  labels:
    linkerd.io/control-plane-component: sp-validator
    linkerd.io/control-plane-ns: linkerd
  annotations:
    linkerd.io/created-by: linkerd/cli dev-undefined
type: Opaque
data:
  crt.pem: cHJvZmlsZSB2YWxpZGF0b3IgY3J0
  key.pem: cHJvZmlsZSB2YWxpZGF0b3Iga2V5
---
apiVersion: admissionregistration.k8s.io/v1beta1
kind: ValidatingWebhookConfiguration
metadata:
  name: linkerd-sp-validator-webhook-config
  labels:
    linkerd.io/control-plane-component: sp-validator
    linkerd.io/control-plane-ns: linkerd
webhooks:
- name: linkerd-sp-validator.linkerd.io
  namespaceSelector:
    matchExpressions:
    - key: config.linkerd.io/admission-webhooks
      operator: NotIn
      values:
      - disabled
  clientConfig:
    service:
      name: linkerd-sp-validator
      namespace: linkerd
      path: "/"
    caBundle: cHJvZmlsZSB2YWxpZGF0b3IgQ0EgYnVuZGxl
  failurePolicy: Ignore
  rules:
  - operations: [ "CREATE" , "UPDATE" ]
    apiGroups: ["linkerd.io"]
    apiVersions: ["v1alpha1", "v1alpha2"]
    resources: ["serviceprofiles"]
  sideEffects: None
---
###
### Tap RBAC
###
---
kind: ClusterRole
apiVersion: rbac.authorization.k8s.io/v1
metadata:
  name: linkerd-linkerd-tap
  labels:
    linkerd.io/control-plane-component: tap
    linkerd.io/control-plane-ns: linkerd
rules:
- apiGroups: [""]
  resources: ["pods", "services", "replicationcontrollers", "namespaces", "nodes"]
  verbs: ["list", "get", "watch"]
- apiGroups: ["extensions", "apps"]
  resources: ["daemonsets", "deployments", "replicasets", "statefulsets"]
  verbs: ["list", "get", "watch"]
- apiGroups: ["extensions", "batch"]
  resources: ["cronjobs", "jobs"]
  verbs: ["list" , "get", "watch"]
---
kind: ClusterRole
apiVersion: rbac.authorization.k8s.io/v1
metadata:
  name: linkerd-linkerd-tap-admin
  labels:
    linkerd.io/control-plane-component: tap
    linkerd.io/control-plane-ns: linkerd
rules:
- apiGroups: ["tap.linkerd.io"]
  resources: ["*"]
  verbs: ["watch"]
---
kind: ClusterRoleBinding
apiVersion: rbac.authorization.k8s.io/v1
metadata:
  name: linkerd-linkerd-tap
  labels:
    linkerd.io/control-plane-component: tap
    linkerd.io/control-plane-ns: linkerd
roleRef:
  apiGroup: rbac.authorization.k8s.io
  kind: ClusterRole
  name: linkerd-linkerd-tap
subjects:
- kind: ServiceAccount
  name: linkerd-tap
  namespace: linkerd
---
apiVersion: rbac.authorization.k8s.io/v1
kind: ClusterRoleBinding
metadata:
  name: linkerd-linkerd-tap-auth-delegator
  labels:
    linkerd.io/control-plane-component: tap
    linkerd.io/control-plane-ns: linkerd
roleRef:
  apiGroup: rbac.authorization.k8s.io
  kind: ClusterRole
  name: system:auth-delegator
subjects:
- kind: ServiceAccount
  name: linkerd-tap
  namespace: linkerd
---
kind: ServiceAccount
apiVersion: v1
metadata:
  name: linkerd-tap
  namespace: linkerd
  labels:
    linkerd.io/control-plane-component: tap
    linkerd.io/control-plane-ns: linkerd
---
apiVersion: rbac.authorization.k8s.io/v1
kind: RoleBinding
metadata:
  name: linkerd-linkerd-tap-auth-reader
  namespace: kube-system
  labels:
    linkerd.io/control-plane-component: tap
    linkerd.io/control-plane-ns: linkerd
roleRef:
  apiGroup: rbac.authorization.k8s.io
  kind: Role
  name: extension-apiserver-authentication-reader
subjects:
- kind: ServiceAccount
  name: linkerd-tap
  namespace: linkerd
---
kind: Secret
apiVersion: v1
metadata:
  name: linkerd-tap-tls
  namespace: linkerd
  labels:
    linkerd.io/control-plane-component: tap
    linkerd.io/control-plane-ns: linkerd
  annotations:
    linkerd.io/created-by: linkerd/cli dev-undefined
type: Opaque
data:
  crt.pem: dGFwIGNydA==
  key.pem: dGFwIGtleQ==
---
apiVersion: apiregistration.k8s.io/v1
kind: APIService
metadata:
  name: v1alpha1.tap.linkerd.io
  labels:
    linkerd.io/control-plane-component: tap
    linkerd.io/control-plane-ns: linkerd
spec:
  group: tap.linkerd.io
  version: v1alpha1
  groupPriorityMinimum: 1000
  versionPriority: 100
  service:
    name: linkerd-tap
    namespace: linkerd
  caBundle: dGFwIENBIGJ1bmRsZQ==
---
###
### Control Plane PSP
###
---
apiVersion: policy/v1beta1
kind: PodSecurityPolicy
metadata:
  name: linkerd-linkerd-control-plane
  labels:
    linkerd.io/control-plane-ns: linkerd
spec:
  allowPrivilegeEscalation: false
  readOnlyRootFilesystem: true
  allowedCapabilities:
  - NET_ADMIN
  - NET_RAW
  requiredDropCapabilities:
  - ALL
  hostNetwork: false
  hostIPC: false
  hostPID: false
  seLinux:
    rule: RunAsAny
  runAsUser:
    rule: RunAsAny
  supplementalGroups:
    rule: MustRunAs
    ranges:
    - min: 1
      max: 65535
  fsGroup:
    rule: MustRunAs
    ranges:
    - min: 1
      max: 65535
  volumes:
  - configMap
  - emptyDir
  - secret
  - projected
  - downwardAPI
  - persistentVolumeClaim
---
apiVersion: rbac.authorization.k8s.io/v1
kind: Role
metadata:
  name: linkerd-psp
  namespace: linkerd
  labels:
    linkerd.io/control-plane-ns: linkerd
rules:
- apiGroups: ['policy', 'extensions']
  resources: ['podsecuritypolicies']
  verbs: ['use']
  resourceNames:
  - linkerd-linkerd-control-plane
---
apiVersion: rbac.authorization.k8s.io/v1
kind: RoleBinding
metadata:
  name: linkerd-psp
  namespace: linkerd
  labels:
    linkerd.io/control-plane-ns: linkerd
roleRef:
  kind: Role
  name: linkerd-psp
  apiGroup: rbac.authorization.k8s.io
subjects:
- kind: ServiceAccount
  name: linkerd-controller
  namespace: linkerd
- kind: ServiceAccount
  name: linkerd-destination
  namespace: linkerd
- kind: ServiceAccount
  name: linkerd-grafana
  namespace: linkerd
- kind: ServiceAccount
  name: linkerd-heartbeat
  namespace: linkerd
- kind: ServiceAccount
  name: linkerd-identity
  namespace: linkerd
- kind: ServiceAccount
  name: linkerd-prometheus
  namespace: linkerd
- kind: ServiceAccount
  name: linkerd-proxy-injector
  namespace: linkerd
- kind: ServiceAccount
  name: linkerd-sp-validator
  namespace: linkerd
- kind: ServiceAccount
  name: linkerd-tap
  namespace: linkerd
- kind: ServiceAccount
  name: linkerd-web
  namespace: linkerd

---
kind: ConfigMap
apiVersion: v1
metadata:
  name: linkerd-config
  namespace: linkerd
  labels:
    linkerd.io/control-plane-component: controller
    linkerd.io/control-plane-ns: linkerd
  annotations:
    linkerd.io/created-by: linkerd/cli dev-undefined
data:
  global: |
    {"linkerdNamespace":"linkerd","cniEnabled":false,"version":"install-control-plane-version","identityContext":{"trustDomain":"cluster.local","trustAnchorsPem":"-----BEGIN CERTIFICATE-----\nMIIBYDCCAQegAwIBAgIBATAKBggqhkjOPQQDAjAYMRYwFAYDVQQDEw1jbHVzdGVy\nLmxvY2FsMB4XDTE5MDMwMzAxNTk1MloXDTI5MDIyODAyMDM1MlowGDEWMBQGA1UE\nAxMNY2x1c3Rlci5sb2NhbDBZMBMGByqGSM49AgEGCCqGSM49AwEHA0IABAChpAt0\nxtgO9qbVtEtDK80N6iCL2Htyf2kIv2m5QkJ1y0TFQi5hTVe3wtspJ8YpZF0pl364\n6TiYeXB8tOOhIACjQjBAMA4GA1UdDwEB/wQEAwIBBjAdBgNVHSUEFjAUBggrBgEF\nBQcDAQYIKwYBBQUHAwIwDwYDVR0TAQH/BAUwAwEB/zAKBggqhkjOPQQDAgNHADBE\nAiBQ/AAwF8kG8VOmRSUTPakSSa/N4mqK2HsZuhQXCmiZHwIgZEzI5DCkpU7w3SIv\nOLO4Zsk1XrGZHGsmyiEyvYF9lpY=\n-----END CERTIFICATE-----\n","issuanceLifetime":"86400s","clockSkewAllowance":"20s","scheme":"linkerd.io/tls"},"autoInjectContext":null,"omitWebhookSideEffects":false,"clusterDomain":"cluster.local","endpointSliceEnabled":false}
  proxy: |
    {"proxyImage":{"imageName":"gcr.io/linkerd-io/proxy","pullPolicy":"IfNotPresent"},"proxyInitImage":{"imageName":"gcr.io/linkerd-io/proxy-init","pullPolicy":"IfNotPresent"},"controlPort":{"port":4190},"ignoreInboundPorts":[],"ignoreOutboundPorts":[],"inboundPort":{"port":4143},"adminPort":{"port":4191},"outboundPort":{"port":4140},"resource":{"requestCpu":"","requestMemory":"","limitCpu":"","limitMemory":""},"proxyUid":"2102","logLevel":{"level":"warn,linkerd=info"},"disableExternalProfiles":true,"proxyVersion":"install-proxy-version","proxyInitImageVersion":"v1.3.3","debugImage":{"imageName":"gcr.io/linkerd-io/debug","pullPolicy":"IfNotPresent"},"debugImageVersion":"install-debug-version","destinationGetNetworks":"10.0.0.0/8,172.16.0.0/12,192.168.0.0/16","logFormat":"plain","outboundConnectTimeout":"","inboundConnectTimeout":""}
  install: |
    {"cliVersion":"dev-undefined","flags":[]}
---
###
### Identity Controller Service
###
---
kind: Secret
apiVersion: v1
metadata:
  name: linkerd-identity-issuer
  namespace: linkerd
  labels:
    linkerd.io/control-plane-component: identity
    linkerd.io/control-plane-ns: linkerd
  annotations:
    linkerd.io/created-by: linkerd/cli dev-undefined
    linkerd.io/identity-issuer-expiry: 2029-02-28T02:03:52Z
data:
  crt.pem: LS0tLS1CRUdJTiBDRVJUSUZJQ0FURS0tLS0tCk1JSUJjakNDQVJpZ0F3SUJBZ0lCQWpBS0JnZ3Foa2pPUFFRREFqQVlNUll3RkFZRFZRUURFdzFqYkhWemRHVnkKTG14dlkyRnNNQjRYRFRFNU1ETXdNekF4TlRrMU1sb1hEVEk1TURJeU9EQXlNRE0xTWxvd0tURW5NQ1VHQTFVRQpBeE1lYVdSbGJuUnBkSGt1YkdsdWEyVnlaQzVqYkhWemRHVnlMbXh2WTJGc01Ga3dFd1lIS29aSXpqMENBUVlJCktvWkl6ajBEQVFjRFFnQUVJU2cwQ21KTkJXTHhKVHNLdDcrYno4QXMxWWZxWkZ1VHEyRm5ZbzAxNk5LVnY3MGUKUUMzVDZ0T3Bhajl4dUtzWGZsVTZaa3VpVlJpaWh3K3RWMmlzcTZOQ01FQXdEZ1lEVlIwUEFRSC9CQVFEQWdFRwpNQjBHQTFVZEpRUVdNQlFHQ0NzR0FRVUZCd01CQmdnckJnRUZCUWNEQWpBUEJnTlZIUk1CQWY4RUJUQURBUUgvCk1Bb0dDQ3FHU000OUJBTUNBMGdBTUVVQ0lGK2FNMEJ3MlBkTUZEcS9LdGFCUXZIZEFZYVVQVng4dmYzam4rTTQKQWFENEFpRUE5SEJkanlXeWlLZUt4bEE4Q29PdlVBd0k5NXhjNlhVTW9EeFJTWGpucFhnPQotLS0tLUVORCBDRVJUSUZJQ0FURS0tLS0t
  key.pem: LS0tLS1CRUdJTiBFQyBQUklWQVRFIEtFWS0tLS0tCk1IY0NBUUVFSU1JSnltZWtZeitra0NMUGtGbHJVeUF1L2NISllSVHl3Zm1BVVJLS1JYZHpvQW9HQ0NxR1NNNDkKQXdFSG9VUURRZ0FFSVNnMENtSk5CV0x4SlRzS3Q3K2J6OEFzMVlmcVpGdVRxMkZuWW8wMTZOS1Z2NzBlUUMzVAo2dE9wYWo5eHVLc1hmbFU2Wmt1aVZSaWlodyt0VjJpc3F3PT0KLS0tLS1FTkQgRUMgUFJJVkFURSBLRVktLS0tLQ==
---
kind: Service
apiVersion: v1
metadata:
  name: linkerd-identity
  namespace: linkerd
  labels:
    linkerd.io/control-plane-component: identity
    linkerd.io/control-plane-ns: linkerd
  annotations:
    linkerd.io/created-by: linkerd/cli dev-undefined
spec:
  type: ClusterIP
  selector:
    linkerd.io/control-plane-component: identity
  ports:
  - name: grpc
    port: 8080
    targetPort: 8080
---
apiVersion: apps/v1
kind: Deployment
metadata:
  annotations:
    linkerd.io/created-by: linkerd/cli dev-undefined
  labels:
    app.kubernetes.io/name: identity
    app.kubernetes.io/part-of: Linkerd
    app.kubernetes.io/version: install-control-plane-version
    linkerd.io/control-plane-component: identity
    linkerd.io/control-plane-ns: linkerd
  name: linkerd-identity
  namespace: linkerd
spec:
  replicas: 
  selector:
    matchLabels:
      linkerd.io/control-plane-component: identity
      linkerd.io/control-plane-ns: linkerd
      linkerd.io/proxy-deployment: linkerd-identity
  template:
    metadata:
      annotations:
        linkerd.io/created-by: linkerd/cli dev-undefined
        linkerd.io/identity-mode: default
        linkerd.io/proxy-version: install-proxy-version
      labels:
        linkerd.io/control-plane-component: identity
        linkerd.io/control-plane-ns: linkerd
        linkerd.io/workload-ns: linkerd
        linkerd.io/proxy-deployment: linkerd-identity
    spec:
      nodeSelector:
        beta.kubernetes.io/os: linux
      containers:
      - args:
        - identity
        - -log-level=info
        image: :install-control-plane-version
        imagePullPolicy: IfNotPresent
        livenessProbe:
          httpGet:
            path: /ping
            port: 9990
          initialDelaySeconds: 10
        name: identity
        ports:
        - containerPort: 8080
          name: grpc
        - containerPort: 9990
          name: admin-http
        readinessProbe:
          failureThreshold: 7
          httpGet:
            path: /ready
            port: 9990
        securityContext:
          runAsUser: 
        volumeMounts:
        - mountPath: /var/run/linkerd/config
          name: config
        - mountPath: /var/run/linkerd/identity/issuer
          name: identity-issuer
      - env:
        - name: LINKERD2_PROXY_LOG
          value: warn,linkerd=info
        - name: LINKERD2_PROXY_LOG_FORMAT
          value: plain
        - name: LINKERD2_PROXY_DESTINATION_SVC_ADDR
          value: linkerd-dst.linkerd.svc.cluster.local:8086
        - name: LINKERD2_PROXY_DESTINATION_GET_NETWORKS
          value: "10.0.0.0/8,172.16.0.0/12,192.168.0.0/16"
        - name: LINKERD2_PROXY_INBOUND_CONNECT_TIMEOUT
          value: "100ms"
        - name: LINKERD2_PROXY_OUTBOUND_CONNECT_TIMEOUT
          value: "1000ms"
        - name: LINKERD2_PROXY_CONTROL_LISTEN_ADDR
          value: 0.0.0.0:4190
        - name: LINKERD2_PROXY_ADMIN_LISTEN_ADDR
          value: 0.0.0.0:4191
        - name: LINKERD2_PROXY_OUTBOUND_LISTEN_ADDR
          value: 127.0.0.1:4140
        - name: LINKERD2_PROXY_INBOUND_LISTEN_ADDR
          value: 0.0.0.0:4143
        - name: LINKERD2_PROXY_DESTINATION_GET_SUFFIXES
          value: svc.cluster.local.
        - name: LINKERD2_PROXY_DESTINATION_PROFILE_SUFFIXES
          value: svc.cluster.local.
        - name: LINKERD2_PROXY_INBOUND_ACCEPT_KEEPALIVE
          value: 10000ms
        - name: LINKERD2_PROXY_OUTBOUND_CONNECT_KEEPALIVE
          value: 10000ms
        - name: _pod_ns
          valueFrom:
            fieldRef:
              fieldPath: metadata.namespace
        - name: _pod_nodeName
          valueFrom:
             fieldRef:
              fieldPath: spec.nodeName
        - name: LINKERD2_PROXY_DESTINATION_CONTEXT
          value: |
            {"ns":"$(_pod_ns)", "nodeName":"$(_pod_nodeName)"}
        - name: LINKERD2_PROXY_IDENTITY_DIR
          value: /var/run/linkerd/identity/end-entity
        - name: LINKERD2_PROXY_IDENTITY_TRUST_ANCHORS
          value: |
            -----BEGIN CERTIFICATE-----
            MIIBYDCCAQegAwIBAgIBATAKBggqhkjOPQQDAjAYMRYwFAYDVQQDEw1jbHVzdGVy
            LmxvY2FsMB4XDTE5MDMwMzAxNTk1MloXDTI5MDIyODAyMDM1MlowGDEWMBQGA1UE
            AxMNY2x1c3Rlci5sb2NhbDBZMBMGByqGSM49AgEGCCqGSM49AwEHA0IABAChpAt0
            xtgO9qbVtEtDK80N6iCL2Htyf2kIv2m5QkJ1y0TFQi5hTVe3wtspJ8YpZF0pl364
            6TiYeXB8tOOhIACjQjBAMA4GA1UdDwEB/wQEAwIBBjAdBgNVHSUEFjAUBggrBgEF
            BQcDAQYIKwYBBQUHAwIwDwYDVR0TAQH/BAUwAwEB/zAKBggqhkjOPQQDAgNHADBE
            AiBQ/AAwF8kG8VOmRSUTPakSSa/N4mqK2HsZuhQXCmiZHwIgZEzI5DCkpU7w3SIv
            OLO4Zsk1XrGZHGsmyiEyvYF9lpY=
            -----END CERTIFICATE-----
        - name: LINKERD2_PROXY_IDENTITY_TOKEN_FILE
          value: /var/run/secrets/kubernetes.io/serviceaccount/token
        - name: LINKERD2_PROXY_IDENTITY_SVC_ADDR
          value: localhost.:8080
        - name: _pod_sa
          valueFrom:
            fieldRef:
              fieldPath: spec.serviceAccountName
        - name: _l5d_ns
          value: linkerd
        - name: _l5d_trustdomain
          value: cluster.local
        - name: LINKERD2_PROXY_IDENTITY_LOCAL_NAME
          value: $(_pod_sa).$(_pod_ns).serviceaccount.identity.$(_l5d_ns).$(_l5d_trustdomain)
        - name: LINKERD2_PROXY_IDENTITY_SVC_NAME
          value: linkerd-identity.$(_l5d_ns).serviceaccount.identity.$(_l5d_ns).$(_l5d_trustdomain)
        - name: LINKERD2_PROXY_DESTINATION_SVC_NAME
          value: linkerd-destination.$(_l5d_ns).serviceaccount.identity.$(_l5d_ns).$(_l5d_trustdomain)
        - name: LINKERD2_PROXY_TAP_SVC_NAME
          value: linkerd-tap.$(_l5d_ns).serviceaccount.identity.$(_l5d_ns).$(_l5d_trustdomain)
        image: gcr.io/linkerd-io/proxy:install-proxy-version
        imagePullPolicy: IfNotPresent
        livenessProbe:
          httpGet:
            path: /live
            port: 4191
          initialDelaySeconds: 10
        name: linkerd-proxy
        ports:
        - containerPort: 4143
          name: linkerd-proxy
        - containerPort: 4191
          name: linkerd-admin
        readinessProbe:
          httpGet:
            path: /ready
            port: 4191
          initialDelaySeconds: 2
        resources:
        securityContext:
          allowPrivilegeEscalation: false
          readOnlyRootFilesystem: true
          runAsUser: 2102
        terminationMessagePolicy: FallbackToLogsOnError
        volumeMounts:
        - mountPath: /var/run/linkerd/identity/end-entity
          name: linkerd-identity-end-entity
      initContainers:
      - args:
        - --incoming-proxy-port
        - "4143"
        - --outgoing-proxy-port
        - "4140"
        - --proxy-uid
        - "2102"
        - --inbound-ports-to-ignore
        - 4190,4191
        - --outbound-ports-to-ignore
        - "443"
        image: gcr.io/linkerd-io/proxy-init:v1.3.3
        imagePullPolicy: IfNotPresent
        name: linkerd-init
        resources:
          limits:
            cpu: "100m"
            memory: "50Mi"
          requests:
            cpu: "10m"
            memory: "10Mi"
        securityContext:
          allowPrivilegeEscalation: false
          capabilities:
            add:
            - NET_ADMIN
            - NET_RAW
          privileged: false
          readOnlyRootFilesystem: true
          runAsNonRoot: false
          runAsUser: 0
        terminationMessagePolicy: FallbackToLogsOnError
        volumeMounts:
        - mountPath: /run
          name: linkerd-proxy-init-xtables-lock
      serviceAccountName: linkerd-identity
      volumes:
      - configMap:
          name: linkerd-config
        name: config
      - name: identity-issuer
        secret:
          secretName: linkerd-identity-issuer
      - emptyDir: {}
        name: linkerd-proxy-init-xtables-lock
      - emptyDir:
          medium: Memory
        name: linkerd-identity-end-entity
---
###
### Destination Controller Service
###
---
kind: Service
apiVersion: v1
metadata:
  name: linkerd-dst
  namespace: linkerd
  labels:
    linkerd.io/control-plane-component: destination
    linkerd.io/control-plane-ns: linkerd
  annotations:
    linkerd.io/created-by: linkerd/cli dev-undefined
spec:
  type: ClusterIP
  selector:
    linkerd.io/control-plane-component: destination
  ports:
  - name: grpc
    port: 8086
    targetPort: 8086
---
apiVersion: apps/v1
kind: Deployment
metadata:
  annotations:
    linkerd.io/created-by: linkerd/cli dev-undefined
  labels:
    app.kubernetes.io/name: destination
    app.kubernetes.io/part-of: Linkerd
    app.kubernetes.io/version: install-control-plane-version
    linkerd.io/control-plane-component: destination
    linkerd.io/control-plane-ns: linkerd
  name: linkerd-destination
  namespace: linkerd
spec:
  replicas: 
  selector:
    matchLabels:
      linkerd.io/control-plane-component: destination
      linkerd.io/control-plane-ns: linkerd
      linkerd.io/proxy-deployment: linkerd-destination
  template:
    metadata:
      annotations:
        linkerd.io/created-by: linkerd/cli dev-undefined
        linkerd.io/identity-mode: default
        linkerd.io/proxy-version: install-proxy-version
      labels:
        linkerd.io/control-plane-component: destination
        linkerd.io/control-plane-ns: linkerd
        linkerd.io/workload-ns: linkerd
        linkerd.io/proxy-deployment: linkerd-destination
    spec:
      nodeSelector:
        beta.kubernetes.io/os: linux
      containers:
      - args:
        - destination
        - -addr=:8086
        - -controller-namespace=linkerd
        - -enable-h2-upgrade=true
        - -log-level=info
        image: :install-control-plane-version
        imagePullPolicy: IfNotPresent
        livenessProbe:
          httpGet:
            path: /ping
            port: 9996
          initialDelaySeconds: 10
        name: destination
        ports:
        - containerPort: 8086
          name: grpc
        - containerPort: 9996
          name: admin-http
        readinessProbe:
          failureThreshold: 7
          httpGet:
            path: /ready
            port: 9996
        securityContext:
          runAsUser: 
        volumeMounts:
        - mountPath: /var/run/linkerd/config
          name: config
      - env:
        - name: LINKERD2_PROXY_LOG
          value: warn,linkerd=info
        - name: LINKERD2_PROXY_LOG_FORMAT
          value: plain
        - name: LINKERD2_PROXY_DESTINATION_SVC_ADDR
          value: localhost.:8086
        - name: LINKERD2_PROXY_DESTINATION_GET_NETWORKS
          value: "10.0.0.0/8,172.16.0.0/12,192.168.0.0/16"
        - name: LINKERD2_PROXY_INBOUND_CONNECT_TIMEOUT
          value: "100ms"
        - name: LINKERD2_PROXY_OUTBOUND_CONNECT_TIMEOUT
          value: "1000ms"
        - name: LINKERD2_PROXY_CONTROL_LISTEN_ADDR
          value: 0.0.0.0:4190
        - name: LINKERD2_PROXY_ADMIN_LISTEN_ADDR
          value: 0.0.0.0:4191
        - name: LINKERD2_PROXY_OUTBOUND_LISTEN_ADDR
          value: 127.0.0.1:4140
        - name: LINKERD2_PROXY_INBOUND_LISTEN_ADDR
          value: 0.0.0.0:4143
        - name: LINKERD2_PROXY_DESTINATION_GET_SUFFIXES
          value: svc.cluster.local.
        - name: LINKERD2_PROXY_DESTINATION_PROFILE_SUFFIXES
          value: svc.cluster.local.
        - name: LINKERD2_PROXY_INBOUND_ACCEPT_KEEPALIVE
          value: 10000ms
        - name: LINKERD2_PROXY_OUTBOUND_CONNECT_KEEPALIVE
          value: 10000ms
        - name: _pod_ns
          valueFrom:
            fieldRef:
              fieldPath: metadata.namespace
        - name: _pod_nodeName
          valueFrom:
             fieldRef:
              fieldPath: spec.nodeName
        - name: LINKERD2_PROXY_DESTINATION_CONTEXT
          value: |
            {"ns":"$(_pod_ns)", "nodeName":"$(_pod_nodeName)"}
        - name: LINKERD2_PROXY_IDENTITY_DIR
          value: /var/run/linkerd/identity/end-entity
        - name: LINKERD2_PROXY_IDENTITY_TRUST_ANCHORS
          value: |
            -----BEGIN CERTIFICATE-----
            MIIBYDCCAQegAwIBAgIBATAKBggqhkjOPQQDAjAYMRYwFAYDVQQDEw1jbHVzdGVy
            LmxvY2FsMB4XDTE5MDMwMzAxNTk1MloXDTI5MDIyODAyMDM1MlowGDEWMBQGA1UE
            AxMNY2x1c3Rlci5sb2NhbDBZMBMGByqGSM49AgEGCCqGSM49AwEHA0IABAChpAt0
            xtgO9qbVtEtDK80N6iCL2Htyf2kIv2m5QkJ1y0TFQi5hTVe3wtspJ8YpZF0pl364
            6TiYeXB8tOOhIACjQjBAMA4GA1UdDwEB/wQEAwIBBjAdBgNVHSUEFjAUBggrBgEF
            BQcDAQYIKwYBBQUHAwIwDwYDVR0TAQH/BAUwAwEB/zAKBggqhkjOPQQDAgNHADBE
            AiBQ/AAwF8kG8VOmRSUTPakSSa/N4mqK2HsZuhQXCmiZHwIgZEzI5DCkpU7w3SIv
            OLO4Zsk1XrGZHGsmyiEyvYF9lpY=
            -----END CERTIFICATE-----
        - name: LINKERD2_PROXY_IDENTITY_TOKEN_FILE
          value: /var/run/secrets/kubernetes.io/serviceaccount/token
        - name: LINKERD2_PROXY_IDENTITY_SVC_ADDR
          value: linkerd-identity.linkerd.svc.cluster.local:8080
        - name: _pod_sa
          valueFrom:
            fieldRef:
              fieldPath: spec.serviceAccountName
        - name: _l5d_ns
          value: linkerd
        - name: _l5d_trustdomain
          value: cluster.local
        - name: LINKERD2_PROXY_IDENTITY_LOCAL_NAME
          value: $(_pod_sa).$(_pod_ns).serviceaccount.identity.$(_l5d_ns).$(_l5d_trustdomain)
        - name: LINKERD2_PROXY_IDENTITY_SVC_NAME
          value: linkerd-identity.$(_l5d_ns).serviceaccount.identity.$(_l5d_ns).$(_l5d_trustdomain)
        - name: LINKERD2_PROXY_DESTINATION_SVC_NAME
          value: linkerd-destination.$(_l5d_ns).serviceaccount.identity.$(_l5d_ns).$(_l5d_trustdomain)
        - name: LINKERD2_PROXY_TAP_SVC_NAME
          value: linkerd-tap.$(_l5d_ns).serviceaccount.identity.$(_l5d_ns).$(_l5d_trustdomain)
        image: gcr.io/linkerd-io/proxy:install-proxy-version
        imagePullPolicy: IfNotPresent
        livenessProbe:
          httpGet:
            path: /live
            port: 4191
          initialDelaySeconds: 10
        name: linkerd-proxy
        ports:
        - containerPort: 4143
          name: linkerd-proxy
        - containerPort: 4191
          name: linkerd-admin
        readinessProbe:
          httpGet:
            path: /ready
            port: 4191
          initialDelaySeconds: 2
        resources:
        securityContext:
          allowPrivilegeEscalation: false
          readOnlyRootFilesystem: true
          runAsUser: 2102
        terminationMessagePolicy: FallbackToLogsOnError
        volumeMounts:
        - mountPath: /var/run/linkerd/identity/end-entity
          name: linkerd-identity-end-entity
      initContainers:
      - args:
        - --incoming-proxy-port
        - "4143"
        - --outgoing-proxy-port
        - "4140"
        - --proxy-uid
        - "2102"
        - --inbound-ports-to-ignore
        - 4190,4191
        - --outbound-ports-to-ignore
        - "443"
        image: gcr.io/linkerd-io/proxy-init:v1.3.3
        imagePullPolicy: IfNotPresent
        name: linkerd-init
        resources:
          limits:
            cpu: "100m"
            memory: "50Mi"
          requests:
            cpu: "10m"
            memory: "10Mi"
        securityContext:
          allowPrivilegeEscalation: false
          capabilities:
            add:
            - NET_ADMIN
            - NET_RAW
          privileged: false
          readOnlyRootFilesystem: true
          runAsNonRoot: false
          runAsUser: 0
        terminationMessagePolicy: FallbackToLogsOnError
        volumeMounts:
        - mountPath: /run
          name: linkerd-proxy-init-xtables-lock
      serviceAccountName: linkerd-destination
      volumes:
      - configMap:
          name: linkerd-config
        name: config
      - emptyDir: {}
        name: linkerd-proxy-init-xtables-lock
      - emptyDir:
          medium: Memory
        name: linkerd-identity-end-entity
---
###
### Heartbeat
###
---
apiVersion: batch/v1beta1
kind: CronJob
metadata:
  name: linkerd-heartbeat
  namespace: linkerd
  labels:
    app.kubernetes.io/name: heartbeat
    app.kubernetes.io/part-of: Linkerd
    app.kubernetes.io/version: install-control-plane-version
    linkerd.io/control-plane-component: heartbeat
    linkerd.io/control-plane-ns: linkerd
  annotations:
    linkerd.io/created-by: linkerd/cli dev-undefined
spec:
  schedule: "1 2 3 4 5"
  successfulJobsHistoryLimit: 0
  jobTemplate:
    spec:
      template:
        metadata:
          labels:
            linkerd.io/control-plane-component: heartbeat
            linkerd.io/workload-ns: linkerd
          annotations:
            linkerd.io/created-by: linkerd/cli dev-undefined
        spec:
          nodeSelector:
            beta.kubernetes.io/os: linux
          serviceAccountName: linkerd-heartbeat
          restartPolicy: Never
          containers:
          - name: heartbeat
            image: :install-control-plane-version
            imagePullPolicy: IfNotPresent
            args:
            - "heartbeat"
            - "-controller-namespace=linkerd"
            - "-log-level=info"
            - "-prometheus-url=http://linkerd-prometheus.linkerd.svc.cluster.local:9090"
            securityContext:
              runAsUser: 
---
###
### Web
###
---
kind: Service
apiVersion: v1
metadata:
  name: linkerd-web
  namespace: linkerd
  labels:
    linkerd.io/control-plane-component: web
    linkerd.io/control-plane-ns: linkerd
  annotations:
    linkerd.io/created-by: linkerd/cli dev-undefined
spec:
  type: ClusterIP
  selector:
    linkerd.io/control-plane-component: web
  ports:
  - name: http
    port: 8084
    targetPort: 8084
  - name: admin-http
    port: 9994
    targetPort: 9994
---
apiVersion: apps/v1
kind: Deployment
metadata:
  annotations:
    linkerd.io/created-by: linkerd/cli dev-undefined
  labels:
    app.kubernetes.io/name: web
    app.kubernetes.io/part-of: Linkerd
    app.kubernetes.io/version: install-control-plane-version
    linkerd.io/control-plane-component: web
    linkerd.io/control-plane-ns: linkerd
  name: linkerd-web
  namespace: linkerd
spec:
  replicas: 1
  selector:
    matchLabels:
      linkerd.io/control-plane-component: web
      linkerd.io/control-plane-ns: linkerd
      linkerd.io/proxy-deployment: linkerd-web
  template:
    metadata:
      annotations:
        linkerd.io/created-by: linkerd/cli dev-undefined
        linkerd.io/identity-mode: default
        linkerd.io/proxy-version: install-proxy-version
      labels:
        linkerd.io/control-plane-component: web
        linkerd.io/control-plane-ns: linkerd
        linkerd.io/workload-ns: linkerd
        linkerd.io/proxy-deployment: linkerd-web
    spec:
      nodeSelector:
        beta.kubernetes.io/os: linux
      containers:
      - args:
        - -api-addr=linkerd-controller-api.linkerd.svc.cluster.local:8085
        - -grafana-addr=linkerd-grafana.linkerd.svc.cluster.local:3000
        - -jaeger-addr=linkerd-jaeger.linkerd.svc.cluster.local:16686
        - -controller-namespace=linkerd
        - -log-level=info
        - -enforced-host=^(localhost|127\.0\.0\.1|linkerd-web\.linkerd\.svc\.cluster\.local|linkerd-web\.linkerd\.svc|\[::1\])(:\d+)?$
        image: gcr.io/linkerd-io/web:install-control-plane-version
        imagePullPolicy: IfNotPresent
        livenessProbe:
          httpGet:
            path: /ping
            port: 9994
          initialDelaySeconds: 10
        name: web
        ports:
        - containerPort: 8084
          name: http
        - containerPort: 9994
          name: admin-http
        readinessProbe:
          failureThreshold: 7
          httpGet:
            path: /ready
            port: 9994
        securityContext:
          runAsUser: 
        volumeMounts:
        - mountPath: /var/run/linkerd/config
          name: config
      - env:
        - name: LINKERD2_PROXY_LOG
          value: warn,linkerd=info
        - name: LINKERD2_PROXY_LOG_FORMAT
          value: plain
        - name: LINKERD2_PROXY_DESTINATION_SVC_ADDR
          value: linkerd-dst.linkerd.svc.cluster.local:8086
        - name: LINKERD2_PROXY_DESTINATION_GET_NETWORKS
          value: "10.0.0.0/8,172.16.0.0/12,192.168.0.0/16"
        - name: LINKERD2_PROXY_INBOUND_CONNECT_TIMEOUT
          value: "100ms"
        - name: LINKERD2_PROXY_OUTBOUND_CONNECT_TIMEOUT
          value: "1000ms"
        - name: LINKERD2_PROXY_CONTROL_LISTEN_ADDR
          value: 0.0.0.0:4190
        - name: LINKERD2_PROXY_ADMIN_LISTEN_ADDR
          value: 0.0.0.0:4191
        - name: LINKERD2_PROXY_OUTBOUND_LISTEN_ADDR
          value: 127.0.0.1:4140
        - name: LINKERD2_PROXY_INBOUND_LISTEN_ADDR
          value: 0.0.0.0:4143
        - name: LINKERD2_PROXY_DESTINATION_GET_SUFFIXES
          value: svc.cluster.local.
        - name: LINKERD2_PROXY_DESTINATION_PROFILE_SUFFIXES
          value: svc.cluster.local.
        - name: LINKERD2_PROXY_INBOUND_ACCEPT_KEEPALIVE
          value: 10000ms
        - name: LINKERD2_PROXY_OUTBOUND_CONNECT_KEEPALIVE
          value: 10000ms
        - name: _pod_ns
          valueFrom:
            fieldRef:
              fieldPath: metadata.namespace
        - name: _pod_nodeName
          valueFrom:
             fieldRef:
              fieldPath: spec.nodeName
        - name: LINKERD2_PROXY_DESTINATION_CONTEXT
          value: |
            {"ns":"$(_pod_ns)", "nodeName":"$(_pod_nodeName)"}
        - name: LINKERD2_PROXY_IDENTITY_DIR
          value: /var/run/linkerd/identity/end-entity
        - name: LINKERD2_PROXY_IDENTITY_TRUST_ANCHORS
          value: |
            -----BEGIN CERTIFICATE-----
            MIIBYDCCAQegAwIBAgIBATAKBggqhkjOPQQDAjAYMRYwFAYDVQQDEw1jbHVzdGVy
            LmxvY2FsMB4XDTE5MDMwMzAxNTk1MloXDTI5MDIyODAyMDM1MlowGDEWMBQGA1UE
            AxMNY2x1c3Rlci5sb2NhbDBZMBMGByqGSM49AgEGCCqGSM49AwEHA0IABAChpAt0
            xtgO9qbVtEtDK80N6iCL2Htyf2kIv2m5QkJ1y0TFQi5hTVe3wtspJ8YpZF0pl364
            6TiYeXB8tOOhIACjQjBAMA4GA1UdDwEB/wQEAwIBBjAdBgNVHSUEFjAUBggrBgEF
            BQcDAQYIKwYBBQUHAwIwDwYDVR0TAQH/BAUwAwEB/zAKBggqhkjOPQQDAgNHADBE
            AiBQ/AAwF8kG8VOmRSUTPakSSa/N4mqK2HsZuhQXCmiZHwIgZEzI5DCkpU7w3SIv
            OLO4Zsk1XrGZHGsmyiEyvYF9lpY=
            -----END CERTIFICATE-----
        - name: LINKERD2_PROXY_IDENTITY_TOKEN_FILE
          value: /var/run/secrets/kubernetes.io/serviceaccount/token
        - name: LINKERD2_PROXY_IDENTITY_SVC_ADDR
          value: linkerd-identity.linkerd.svc.cluster.local:8080
        - name: _pod_sa
          valueFrom:
            fieldRef:
              fieldPath: spec.serviceAccountName
        - name: _l5d_ns
          value: linkerd
        - name: _l5d_trustdomain
          value: cluster.local
        - name: LINKERD2_PROXY_IDENTITY_LOCAL_NAME
          value: $(_pod_sa).$(_pod_ns).serviceaccount.identity.$(_l5d_ns).$(_l5d_trustdomain)
        - name: LINKERD2_PROXY_IDENTITY_SVC_NAME
          value: linkerd-identity.$(_l5d_ns).serviceaccount.identity.$(_l5d_ns).$(_l5d_trustdomain)
        - name: LINKERD2_PROXY_DESTINATION_SVC_NAME
          value: linkerd-destination.$(_l5d_ns).serviceaccount.identity.$(_l5d_ns).$(_l5d_trustdomain)
        - name: LINKERD2_PROXY_TAP_SVC_NAME
          value: linkerd-tap.$(_l5d_ns).serviceaccount.identity.$(_l5d_ns).$(_l5d_trustdomain)
        image: gcr.io/linkerd-io/proxy:install-proxy-version
        imagePullPolicy: IfNotPresent
        livenessProbe:
          httpGet:
            path: /live
            port: 4191
          initialDelaySeconds: 10
        name: linkerd-proxy
        ports:
        - containerPort: 4143
          name: linkerd-proxy
        - containerPort: 4191
          name: linkerd-admin
        readinessProbe:
          httpGet:
            path: /ready
            port: 4191
          initialDelaySeconds: 2
        resources:
        securityContext:
          allowPrivilegeEscalation: false
          readOnlyRootFilesystem: true
          runAsUser: 2102
        terminationMessagePolicy: FallbackToLogsOnError
        volumeMounts:
        - mountPath: /var/run/linkerd/identity/end-entity
          name: linkerd-identity-end-entity
      initContainers:
      - args:
        - --incoming-proxy-port
        - "4143"
        - --outgoing-proxy-port
        - "4140"
        - --proxy-uid
        - "2102"
        - --inbound-ports-to-ignore
        - 4190,4191
        - --outbound-ports-to-ignore
        - "443"
        image: gcr.io/linkerd-io/proxy-init:v1.3.3
        imagePullPolicy: IfNotPresent
        name: linkerd-init
        resources:
          limits:
            cpu: "100m"
            memory: "50Mi"
          requests:
            cpu: "10m"
            memory: "10Mi"
        securityContext:
          allowPrivilegeEscalation: false
          capabilities:
            add:
            - NET_ADMIN
            - NET_RAW
          privileged: false
          readOnlyRootFilesystem: true
          runAsNonRoot: false
          runAsUser: 0
        terminationMessagePolicy: FallbackToLogsOnError
        volumeMounts:
        - mountPath: /run
          name: linkerd-proxy-init-xtables-lock
      serviceAccountName: linkerd-web
      volumes:
      - configMap:
          name: linkerd-config
        name: config
      - emptyDir: {}
        name: linkerd-proxy-init-xtables-lock
      - emptyDir:
          medium: Memory
        name: linkerd-identity-end-entity
---
###
### Proxy Injector
###
---
apiVersion: apps/v1
kind: Deployment
metadata:
  annotations:
    linkerd.io/created-by: linkerd/cli dev-undefined
  labels:
    app.kubernetes.io/name: proxy-injector
    app.kubernetes.io/part-of: Linkerd
    app.kubernetes.io/version: install-control-plane-version
    linkerd.io/control-plane-component: proxy-injector
    linkerd.io/control-plane-ns: linkerd
  name: linkerd-proxy-injector
  namespace: linkerd
spec:
  replicas: 
  selector:
    matchLabels:
      linkerd.io/control-plane-component: proxy-injector
  template:
    metadata:
      annotations:
        linkerd.io/created-by: linkerd/cli dev-undefined
        linkerd.io/identity-mode: default
        linkerd.io/proxy-version: install-proxy-version
      labels:
        linkerd.io/control-plane-component: proxy-injector
        linkerd.io/control-plane-ns: linkerd
        linkerd.io/workload-ns: linkerd
        linkerd.io/proxy-deployment: linkerd-proxy-injector
    spec:
      nodeSelector:
        beta.kubernetes.io/os: linux
      containers:
      - args:
        - proxy-injector
        - -log-level=info
        image: :install-control-plane-version
        imagePullPolicy: IfNotPresent
        livenessProbe:
          httpGet:
            path: /ping
            port: 9995
          initialDelaySeconds: 10
        name: proxy-injector
        ports:
        - containerPort: 8443
          name: proxy-injector
        - containerPort: 9995
          name: admin-http
        readinessProbe:
          failureThreshold: 7
          httpGet:
            path: /ready
            port: 9995
        securityContext:
          runAsUser: 
        volumeMounts:
        - mountPath: /var/run/linkerd/config
          name: config
        - mountPath: /var/run/linkerd/tls
          name: tls
          readOnly: true
      - env:
        - name: LINKERD2_PROXY_LOG
          value: warn,linkerd=info
        - name: LINKERD2_PROXY_LOG_FORMAT
          value: plain
        - name: LINKERD2_PROXY_DESTINATION_SVC_ADDR
          value: linkerd-dst.linkerd.svc.cluster.local:8086
        - name: LINKERD2_PROXY_DESTINATION_GET_NETWORKS
          value: "10.0.0.0/8,172.16.0.0/12,192.168.0.0/16"
        - name: LINKERD2_PROXY_INBOUND_CONNECT_TIMEOUT
          value: "100ms"
        - name: LINKERD2_PROXY_OUTBOUND_CONNECT_TIMEOUT
          value: "1000ms"
        - name: LINKERD2_PROXY_CONTROL_LISTEN_ADDR
          value: 0.0.0.0:4190
        - name: LINKERD2_PROXY_ADMIN_LISTEN_ADDR
          value: 0.0.0.0:4191
        - name: LINKERD2_PROXY_OUTBOUND_LISTEN_ADDR
          value: 127.0.0.1:4140
        - name: LINKERD2_PROXY_INBOUND_LISTEN_ADDR
          value: 0.0.0.0:4143
        - name: LINKERD2_PROXY_DESTINATION_GET_SUFFIXES
          value: svc.cluster.local.
        - name: LINKERD2_PROXY_DESTINATION_PROFILE_SUFFIXES
          value: svc.cluster.local.
        - name: LINKERD2_PROXY_INBOUND_ACCEPT_KEEPALIVE
          value: 10000ms
        - name: LINKERD2_PROXY_OUTBOUND_CONNECT_KEEPALIVE
          value: 10000ms
        - name: _pod_ns
          valueFrom:
            fieldRef:
              fieldPath: metadata.namespace
        - name: _pod_nodeName
          valueFrom:
             fieldRef:
              fieldPath: spec.nodeName
        - name: LINKERD2_PROXY_DESTINATION_CONTEXT
          value: |
            {"ns":"$(_pod_ns)", "nodeName":"$(_pod_nodeName)"}
        - name: LINKERD2_PROXY_IDENTITY_DIR
          value: /var/run/linkerd/identity/end-entity
        - name: LINKERD2_PROXY_IDENTITY_TRUST_ANCHORS
          value: |
            -----BEGIN CERTIFICATE-----
            MIIBYDCCAQegAwIBAgIBATAKBggqhkjOPQQDAjAYMRYwFAYDVQQDEw1jbHVzdGVy
            LmxvY2FsMB4XDTE5MDMwMzAxNTk1MloXDTI5MDIyODAyMDM1MlowGDEWMBQGA1UE
            AxMNY2x1c3Rlci5sb2NhbDBZMBMGByqGSM49AgEGCCqGSM49AwEHA0IABAChpAt0
            xtgO9qbVtEtDK80N6iCL2Htyf2kIv2m5QkJ1y0TFQi5hTVe3wtspJ8YpZF0pl364
            6TiYeXB8tOOhIACjQjBAMA4GA1UdDwEB/wQEAwIBBjAdBgNVHSUEFjAUBggrBgEF
            BQcDAQYIKwYBBQUHAwIwDwYDVR0TAQH/BAUwAwEB/zAKBggqhkjOPQQDAgNHADBE
            AiBQ/AAwF8kG8VOmRSUTPakSSa/N4mqK2HsZuhQXCmiZHwIgZEzI5DCkpU7w3SIv
            OLO4Zsk1XrGZHGsmyiEyvYF9lpY=
            -----END CERTIFICATE-----
        - name: LINKERD2_PROXY_IDENTITY_TOKEN_FILE
          value: /var/run/secrets/kubernetes.io/serviceaccount/token
        - name: LINKERD2_PROXY_IDENTITY_SVC_ADDR
          value: linkerd-identity.linkerd.svc.cluster.local:8080
        - name: _pod_sa
          valueFrom:
            fieldRef:
              fieldPath: spec.serviceAccountName
        - name: _l5d_ns
          value: linkerd
        - name: _l5d_trustdomain
          value: cluster.local
        - name: LINKERD2_PROXY_IDENTITY_LOCAL_NAME
          value: $(_pod_sa).$(_pod_ns).serviceaccount.identity.$(_l5d_ns).$(_l5d_trustdomain)
        - name: LINKERD2_PROXY_IDENTITY_SVC_NAME
          value: linkerd-identity.$(_l5d_ns).serviceaccount.identity.$(_l5d_ns).$(_l5d_trustdomain)
        - name: LINKERD2_PROXY_DESTINATION_SVC_NAME
          value: linkerd-destination.$(_l5d_ns).serviceaccount.identity.$(_l5d_ns).$(_l5d_trustdomain)
        - name: LINKERD2_PROXY_TAP_SVC_NAME
          value: linkerd-tap.$(_l5d_ns).serviceaccount.identity.$(_l5d_ns).$(_l5d_trustdomain)
        image: gcr.io/linkerd-io/proxy:install-proxy-version
        imagePullPolicy: IfNotPresent
        livenessProbe:
          httpGet:
            path: /live
            port: 4191
          initialDelaySeconds: 10
        name: linkerd-proxy
        ports:
        - containerPort: 4143
          name: linkerd-proxy
        - containerPort: 4191
          name: linkerd-admin
        readinessProbe:
          httpGet:
            path: /ready
            port: 4191
          initialDelaySeconds: 2
        resources:
        securityContext:
          allowPrivilegeEscalation: false
          readOnlyRootFilesystem: true
          runAsUser: 2102
        terminationMessagePolicy: FallbackToLogsOnError
        volumeMounts:
        - mountPath: /var/run/linkerd/identity/end-entity
          name: linkerd-identity-end-entity
      initContainers:
      - args:
        - --incoming-proxy-port
        - "4143"
        - --outgoing-proxy-port
        - "4140"
        - --proxy-uid
        - "2102"
        - --inbound-ports-to-ignore
        - 4190,4191
        - --outbound-ports-to-ignore
        - "443"
        image: gcr.io/linkerd-io/proxy-init:v1.3.3
        imagePullPolicy: IfNotPresent
        name: linkerd-init
        resources:
          limits:
            cpu: "100m"
            memory: "50Mi"
          requests:
            cpu: "10m"
            memory: "10Mi"
        securityContext:
          allowPrivilegeEscalation: false
          capabilities:
            add:
            - NET_ADMIN
            - NET_RAW
          privileged: false
          readOnlyRootFilesystem: true
          runAsNonRoot: false
          runAsUser: 0
        terminationMessagePolicy: FallbackToLogsOnError
        volumeMounts:
        - mountPath: /run
          name: linkerd-proxy-init-xtables-lock
      serviceAccountName: linkerd-proxy-injector
      volumes:
      - configMap:
          name: linkerd-config
        name: config
      - name: tls
        secret:
          secretName: linkerd-proxy-injector-tls
      - emptyDir: {}
        name: linkerd-proxy-init-xtables-lock
      - emptyDir:
          medium: Memory
        name: linkerd-identity-end-entity
---
kind: Service
apiVersion: v1
metadata:
  name: linkerd-proxy-injector
  namespace: linkerd
  labels:
    linkerd.io/control-plane-component: proxy-injector
    linkerd.io/control-plane-ns: linkerd
  annotations:
    linkerd.io/created-by: linkerd/cli dev-undefined
spec:
  type: ClusterIP
  selector:
    linkerd.io/control-plane-component: proxy-injector
  ports:
  - name: proxy-injector
    port: 443
    targetPort: proxy-injector
---
###
### Service Profile Validator
###
---
kind: Service
apiVersion: v1
metadata:
  name: linkerd-sp-validator
  namespace: linkerd
  labels:
    linkerd.io/control-plane-component: sp-validator
    linkerd.io/control-plane-ns: linkerd
  annotations:
    linkerd.io/created-by: linkerd/cli dev-undefined
spec:
  type: ClusterIP
  selector:
    linkerd.io/control-plane-component: sp-validator
  ports:
  - name: sp-validator
    port: 443
    targetPort: sp-validator
---
apiVersion: apps/v1
kind: Deployment
metadata:
  annotations:
    linkerd.io/created-by: linkerd/cli dev-undefined
  labels:
    app.kubernetes.io/name: sp-validator
    app.kubernetes.io/part-of: Linkerd
    app.kubernetes.io/version: install-control-plane-version
    linkerd.io/control-plane-component: sp-validator
    linkerd.io/control-plane-ns: linkerd
  name: linkerd-sp-validator
  namespace: linkerd
spec:
  replicas: 
  selector:
    matchLabels:
      linkerd.io/control-plane-component: sp-validator
  template:
    metadata:
      annotations:
        linkerd.io/created-by: linkerd/cli dev-undefined
        linkerd.io/identity-mode: default
        linkerd.io/proxy-version: install-proxy-version
      labels:
        linkerd.io/control-plane-component: sp-validator
        linkerd.io/control-plane-ns: linkerd
        linkerd.io/workload-ns: linkerd
        linkerd.io/proxy-deployment: linkerd-sp-validator
    spec:
      nodeSelector:
        beta.kubernetes.io/os: linux
      containers:
      - args:
        - sp-validator
        - -log-level=info
        image: :install-control-plane-version
        imagePullPolicy: IfNotPresent
        livenessProbe:
          httpGet:
            path: /ping
            port: 9997
          initialDelaySeconds: 10
        name: sp-validator
        ports:
        - containerPort: 8443
          name: sp-validator
        - containerPort: 9997
          name: admin-http
        readinessProbe:
          failureThreshold: 7
          httpGet:
            path: /ready
            port: 9997
        securityContext:
          runAsUser: 
        volumeMounts:
        - mountPath: /var/run/linkerd/tls
          name: tls
          readOnly: true
      - env:
        - name: LINKERD2_PROXY_LOG
          value: warn,linkerd=info
        - name: LINKERD2_PROXY_LOG_FORMAT
          value: plain
        - name: LINKERD2_PROXY_DESTINATION_SVC_ADDR
          value: linkerd-dst.linkerd.svc.cluster.local:8086
        - name: LINKERD2_PROXY_DESTINATION_GET_NETWORKS
          value: "10.0.0.0/8,172.16.0.0/12,192.168.0.0/16"
        - name: LINKERD2_PROXY_INBOUND_CONNECT_TIMEOUT
          value: "100ms"
        - name: LINKERD2_PROXY_OUTBOUND_CONNECT_TIMEOUT
          value: "1000ms"
        - name: LINKERD2_PROXY_CONTROL_LISTEN_ADDR
          value: 0.0.0.0:4190
        - name: LINKERD2_PROXY_ADMIN_LISTEN_ADDR
          value: 0.0.0.0:4191
        - name: LINKERD2_PROXY_OUTBOUND_LISTEN_ADDR
          value: 127.0.0.1:4140
        - name: LINKERD2_PROXY_INBOUND_LISTEN_ADDR
          value: 0.0.0.0:4143
        - name: LINKERD2_PROXY_DESTINATION_GET_SUFFIXES
          value: svc.cluster.local.
        - name: LINKERD2_PROXY_DESTINATION_PROFILE_SUFFIXES
          value: svc.cluster.local.
        - name: LINKERD2_PROXY_INBOUND_ACCEPT_KEEPALIVE
          value: 10000ms
        - name: LINKERD2_PROXY_OUTBOUND_CONNECT_KEEPALIVE
          value: 10000ms
        - name: _pod_ns
          valueFrom:
            fieldRef:
              fieldPath: metadata.namespace
        - name: _pod_nodeName
          valueFrom:
             fieldRef:
              fieldPath: spec.nodeName
        - name: LINKERD2_PROXY_DESTINATION_CONTEXT
          value: |
            {"ns":"$(_pod_ns)", "nodeName":"$(_pod_nodeName)"}
        - name: LINKERD2_PROXY_IDENTITY_DIR
          value: /var/run/linkerd/identity/end-entity
        - name: LINKERD2_PROXY_IDENTITY_TRUST_ANCHORS
          value: |
            -----BEGIN CERTIFICATE-----
            MIIBYDCCAQegAwIBAgIBATAKBggqhkjOPQQDAjAYMRYwFAYDVQQDEw1jbHVzdGVy
            LmxvY2FsMB4XDTE5MDMwMzAxNTk1MloXDTI5MDIyODAyMDM1MlowGDEWMBQGA1UE
            AxMNY2x1c3Rlci5sb2NhbDBZMBMGByqGSM49AgEGCCqGSM49AwEHA0IABAChpAt0
            xtgO9qbVtEtDK80N6iCL2Htyf2kIv2m5QkJ1y0TFQi5hTVe3wtspJ8YpZF0pl364
            6TiYeXB8tOOhIACjQjBAMA4GA1UdDwEB/wQEAwIBBjAdBgNVHSUEFjAUBggrBgEF
            BQcDAQYIKwYBBQUHAwIwDwYDVR0TAQH/BAUwAwEB/zAKBggqhkjOPQQDAgNHADBE
            AiBQ/AAwF8kG8VOmRSUTPakSSa/N4mqK2HsZuhQXCmiZHwIgZEzI5DCkpU7w3SIv
            OLO4Zsk1XrGZHGsmyiEyvYF9lpY=
            -----END CERTIFICATE-----
        - name: LINKERD2_PROXY_IDENTITY_TOKEN_FILE
          value: /var/run/secrets/kubernetes.io/serviceaccount/token
        - name: LINKERD2_PROXY_IDENTITY_SVC_ADDR
          value: linkerd-identity.linkerd.svc.cluster.local:8080
        - name: _pod_sa
          valueFrom:
            fieldRef:
              fieldPath: spec.serviceAccountName
        - name: _l5d_ns
          value: linkerd
        - name: _l5d_trustdomain
          value: cluster.local
        - name: LINKERD2_PROXY_IDENTITY_LOCAL_NAME
          value: $(_pod_sa).$(_pod_ns).serviceaccount.identity.$(_l5d_ns).$(_l5d_trustdomain)
        - name: LINKERD2_PROXY_IDENTITY_SVC_NAME
          value: linkerd-identity.$(_l5d_ns).serviceaccount.identity.$(_l5d_ns).$(_l5d_trustdomain)
        - name: LINKERD2_PROXY_DESTINATION_SVC_NAME
          value: linkerd-destination.$(_l5d_ns).serviceaccount.identity.$(_l5d_ns).$(_l5d_trustdomain)
        - name: LINKERD2_PROXY_TAP_SVC_NAME
          value: linkerd-tap.$(_l5d_ns).serviceaccount.identity.$(_l5d_ns).$(_l5d_trustdomain)
        image: gcr.io/linkerd-io/proxy:install-proxy-version
        imagePullPolicy: IfNotPresent
        livenessProbe:
          httpGet:
            path: /live
            port: 4191
          initialDelaySeconds: 10
        name: linkerd-proxy
        ports:
        - containerPort: 4143
          name: linkerd-proxy
        - containerPort: 4191
          name: linkerd-admin
        readinessProbe:
          httpGet:
            path: /ready
            port: 4191
          initialDelaySeconds: 2
        resources:
        securityContext:
          allowPrivilegeEscalation: false
          readOnlyRootFilesystem: true
          runAsUser: 2102
        terminationMessagePolicy: FallbackToLogsOnError
        volumeMounts:
        - mountPath: /var/run/linkerd/identity/end-entity
          name: linkerd-identity-end-entity
      initContainers:
      - args:
        - --incoming-proxy-port
        - "4143"
        - --outgoing-proxy-port
        - "4140"
        - --proxy-uid
        - "2102"
        - --inbound-ports-to-ignore
        - 4190,4191
        - --outbound-ports-to-ignore
        - "443"
        image: gcr.io/linkerd-io/proxy-init:v1.3.3
        imagePullPolicy: IfNotPresent
        name: linkerd-init
        resources:
          limits:
            cpu: "100m"
            memory: "50Mi"
          requests:
            cpu: "10m"
            memory: "10Mi"
        securityContext:
          allowPrivilegeEscalation: false
          capabilities:
            add:
            - NET_ADMIN
            - NET_RAW
          privileged: false
          readOnlyRootFilesystem: true
          runAsNonRoot: false
          runAsUser: 0
        terminationMessagePolicy: FallbackToLogsOnError
        volumeMounts:
        - mountPath: /run
          name: linkerd-proxy-init-xtables-lock
      serviceAccountName: linkerd-sp-validator
      volumes:
      - name: tls
        secret:
          secretName: linkerd-sp-validator-tls
      - emptyDir: {}
        name: linkerd-proxy-init-xtables-lock
      - emptyDir:
          medium: Memory
        name: linkerd-identity-end-entity
---
###
### Tap
###
---
kind: Service
apiVersion: v1
metadata:
  name: linkerd-tap
  namespace: linkerd
  labels:
    linkerd.io/control-plane-component: tap
    linkerd.io/control-plane-ns: linkerd
  annotations:
    linkerd.io/created-by: linkerd/cli dev-undefined
spec:
  type: ClusterIP
  selector:
    linkerd.io/control-plane-component: tap
  ports:
  - name: grpc
    port: 8088
    targetPort: 8088
  - name: apiserver
    port: 443
    targetPort: apiserver
---
kind: Deployment
apiVersion: apps/v1
metadata:
  annotations:
    linkerd.io/created-by: linkerd/cli dev-undefined
  labels:
    app.kubernetes.io/name: tap
    app.kubernetes.io/part-of: Linkerd
    app.kubernetes.io/version: install-control-plane-version
    linkerd.io/control-plane-component: tap
    linkerd.io/control-plane-ns: linkerd
  name: linkerd-tap
  namespace: linkerd
spec:
  replicas: 
  selector:
    matchLabels:
      linkerd.io/control-plane-component: tap
      linkerd.io/control-plane-ns: linkerd
      linkerd.io/proxy-deployment: linkerd-tap
  template:
    metadata:
      annotations:
        linkerd.io/created-by: linkerd/cli dev-undefined
        linkerd.io/identity-mode: default
        linkerd.io/proxy-version: install-proxy-version
      labels:
        linkerd.io/control-plane-component: tap
        linkerd.io/control-plane-ns: linkerd
        linkerd.io/workload-ns: linkerd
        linkerd.io/proxy-deployment: linkerd-tap
    spec:
      nodeSelector:
        beta.kubernetes.io/os: linux
      containers:
      - args:
        - tap
        - -controller-namespace=linkerd
        - -log-level=info
        image: :install-control-plane-version
        imagePullPolicy: IfNotPresent
        livenessProbe:
          httpGet:
            path: /ping
            port: 9998
          initialDelaySeconds: 10
        name: tap
        ports:
        - containerPort: 8088
          name: grpc
        - containerPort: 8089
          name: apiserver
        - containerPort: 9998
          name: admin-http
        readinessProbe:
          failureThreshold: 7
          httpGet:
            path: /ready
            port: 9998
        securityContext:
          runAsUser: 
        volumeMounts:
        - mountPath: /var/run/linkerd/tls
          name: tls
          readOnly: true
        - mountPath: /var/run/linkerd/config
          name: config
      - env:
        - name: LINKERD2_PROXY_LOG
          value: warn,linkerd=info
        - name: LINKERD2_PROXY_LOG_FORMAT
          value: plain
        - name: LINKERD2_PROXY_DESTINATION_SVC_ADDR
          value: linkerd-dst.linkerd.svc.cluster.local:8086
        - name: LINKERD2_PROXY_DESTINATION_GET_NETWORKS
          value: "10.0.0.0/8,172.16.0.0/12,192.168.0.0/16"
        - name: LINKERD2_PROXY_INBOUND_CONNECT_TIMEOUT
          value: "100ms"
        - name: LINKERD2_PROXY_OUTBOUND_CONNECT_TIMEOUT
          value: "1000ms"
        - name: LINKERD2_PROXY_CONTROL_LISTEN_ADDR
          value: 0.0.0.0:4190
        - name: LINKERD2_PROXY_ADMIN_LISTEN_ADDR
          value: 0.0.0.0:4191
        - name: LINKERD2_PROXY_OUTBOUND_LISTEN_ADDR
          value: 127.0.0.1:4140
        - name: LINKERD2_PROXY_INBOUND_LISTEN_ADDR
          value: 0.0.0.0:4143
        - name: LINKERD2_PROXY_DESTINATION_GET_SUFFIXES
          value: svc.cluster.local.
        - name: LINKERD2_PROXY_DESTINATION_PROFILE_SUFFIXES
          value: svc.cluster.local.
        - name: LINKERD2_PROXY_INBOUND_ACCEPT_KEEPALIVE
          value: 10000ms
        - name: LINKERD2_PROXY_OUTBOUND_CONNECT_KEEPALIVE
          value: 10000ms
        - name: _pod_ns
          valueFrom:
            fieldRef:
              fieldPath: metadata.namespace
        - name: _pod_nodeName
          valueFrom:
             fieldRef:
              fieldPath: spec.nodeName
        - name: LINKERD2_PROXY_DESTINATION_CONTEXT
          value: |
            {"ns":"$(_pod_ns)", "nodeName":"$(_pod_nodeName)"}
        - name: LINKERD2_PROXY_IDENTITY_DIR
          value: /var/run/linkerd/identity/end-entity
        - name: LINKERD2_PROXY_IDENTITY_TRUST_ANCHORS
          value: |
            -----BEGIN CERTIFICATE-----
            MIIBYDCCAQegAwIBAgIBATAKBggqhkjOPQQDAjAYMRYwFAYDVQQDEw1jbHVzdGVy
            LmxvY2FsMB4XDTE5MDMwMzAxNTk1MloXDTI5MDIyODAyMDM1MlowGDEWMBQGA1UE
            AxMNY2x1c3Rlci5sb2NhbDBZMBMGByqGSM49AgEGCCqGSM49AwEHA0IABAChpAt0
            xtgO9qbVtEtDK80N6iCL2Htyf2kIv2m5QkJ1y0TFQi5hTVe3wtspJ8YpZF0pl364
            6TiYeXB8tOOhIACjQjBAMA4GA1UdDwEB/wQEAwIBBjAdBgNVHSUEFjAUBggrBgEF
            BQcDAQYIKwYBBQUHAwIwDwYDVR0TAQH/BAUwAwEB/zAKBggqhkjOPQQDAgNHADBE
            AiBQ/AAwF8kG8VOmRSUTPakSSa/N4mqK2HsZuhQXCmiZHwIgZEzI5DCkpU7w3SIv
            OLO4Zsk1XrGZHGsmyiEyvYF9lpY=
            -----END CERTIFICATE-----
        - name: LINKERD2_PROXY_IDENTITY_TOKEN_FILE
          value: /var/run/secrets/kubernetes.io/serviceaccount/token
        - name: LINKERD2_PROXY_IDENTITY_SVC_ADDR
          value: linkerd-identity.linkerd.svc.cluster.local:8080
        - name: _pod_sa
          valueFrom:
            fieldRef:
              fieldPath: spec.serviceAccountName
        - name: _l5d_ns
          value: linkerd
        - name: _l5d_trustdomain
          value: cluster.local
        - name: LINKERD2_PROXY_IDENTITY_LOCAL_NAME
          value: $(_pod_sa).$(_pod_ns).serviceaccount.identity.$(_l5d_ns).$(_l5d_trustdomain)
        - name: LINKERD2_PROXY_IDENTITY_SVC_NAME
          value: linkerd-identity.$(_l5d_ns).serviceaccount.identity.$(_l5d_ns).$(_l5d_trustdomain)
        - name: LINKERD2_PROXY_DESTINATION_SVC_NAME
          value: linkerd-destination.$(_l5d_ns).serviceaccount.identity.$(_l5d_ns).$(_l5d_trustdomain)
        - name: LINKERD2_PROXY_TAP_SVC_NAME
          value: linkerd-tap.$(_l5d_ns).serviceaccount.identity.$(_l5d_ns).$(_l5d_trustdomain)
        image: gcr.io/linkerd-io/proxy:install-proxy-version
        imagePullPolicy: IfNotPresent
        livenessProbe:
          httpGet:
            path: /live
            port: 4191
          initialDelaySeconds: 10
        name: linkerd-proxy
        ports:
        - containerPort: 4143
          name: linkerd-proxy
        - containerPort: 4191
          name: linkerd-admin
        readinessProbe:
          httpGet:
            path: /ready
            port: 4191
          initialDelaySeconds: 2
        resources:
        securityContext:
          allowPrivilegeEscalation: false
          readOnlyRootFilesystem: true
          runAsUser: 2102
        terminationMessagePolicy: FallbackToLogsOnError
        volumeMounts:
        - mountPath: /var/run/linkerd/identity/end-entity
          name: linkerd-identity-end-entity
      initContainers:
      - args:
        - --incoming-proxy-port
        - "4143"
        - --outgoing-proxy-port
        - "4140"
        - --proxy-uid
        - "2102"
        - --inbound-ports-to-ignore
        - 4190,4191
        - --outbound-ports-to-ignore
        - "443"
        image: gcr.io/linkerd-io/proxy-init:v1.3.3
        imagePullPolicy: IfNotPresent
        name: linkerd-init
        resources:
          limits:
            cpu: "100m"
            memory: "50Mi"
          requests:
            cpu: "10m"
            memory: "10Mi"
        securityContext:
          allowPrivilegeEscalation: false
          capabilities:
            add:
            - NET_ADMIN
            - NET_RAW
          privileged: false
          readOnlyRootFilesystem: true
          runAsNonRoot: false
          runAsUser: 0
        terminationMessagePolicy: FallbackToLogsOnError
        volumeMounts:
        - mountPath: /run
          name: linkerd-proxy-init-xtables-lock
      serviceAccountName: linkerd-tap
      volumes:
      - configMap:
          name: linkerd-config
        name: config
      - emptyDir: {}
        name: linkerd-proxy-init-xtables-lock
      - emptyDir:
          medium: Memory
        name: linkerd-identity-end-entity
      - name: tls
        secret:
          secretName: linkerd-tap-tls

---
###
### linkerd add-ons configuration
###
---
<<<<<<< HEAD
=======
kind: Service
apiVersion: v1
metadata:
  name: linkerd-tap
  namespace: linkerd
  labels:
    linkerd.io/control-plane-component: tap
    linkerd.io/control-plane-ns: linkerd
  annotations:
    linkerd.io/created-by: linkerd/cli dev-undefined
spec:
  type: ClusterIP
  selector:
    linkerd.io/control-plane-component: tap
  ports:
  - name: grpc
    port: 8088
    targetPort: 8088
  - name: apiserver
    port: 443
    targetPort: apiserver
---
kind: Deployment
apiVersion: apps/v1
metadata:
  annotations:
    linkerd.io/created-by: linkerd/cli dev-undefined
  labels:
    app.kubernetes.io/name: tap
    app.kubernetes.io/part-of: Linkerd
    app.kubernetes.io/version: install-control-plane-version
    linkerd.io/control-plane-component: tap
    linkerd.io/control-plane-ns: linkerd
  name: linkerd-tap
  namespace: linkerd
spec:
  replicas: 1
  selector:
    matchLabels:
      linkerd.io/control-plane-component: tap
      linkerd.io/control-plane-ns: linkerd
      linkerd.io/proxy-deployment: linkerd-tap
  template:
    metadata:
      annotations:
        linkerd.io/created-by: linkerd/cli dev-undefined
        linkerd.io/identity-mode: default
        linkerd.io/proxy-version: install-proxy-version
      labels:
        linkerd.io/control-plane-component: tap
        linkerd.io/control-plane-ns: linkerd
        linkerd.io/workload-ns: linkerd
        linkerd.io/proxy-deployment: linkerd-tap
    spec:
      nodeSelector:
        beta.kubernetes.io/os: linux
      containers:
      - args:
        - tap
        - -controller-namespace=linkerd
        - -log-level=info
        image: gcr.io/linkerd-io/controller:install-control-plane-version
        imagePullPolicy: IfNotPresent
        livenessProbe:
          httpGet:
            path: /ping
            port: 9998
          initialDelaySeconds: 10
        name: tap
        ports:
        - containerPort: 8088
          name: grpc
        - containerPort: 8089
          name: apiserver
        - containerPort: 9998
          name: admin-http
        readinessProbe:
          failureThreshold: 7
          httpGet:
            path: /ready
            port: 9998
        securityContext:
          runAsUser: 2103
        volumeMounts:
        - mountPath: /var/run/linkerd/tls
          name: tls
          readOnly: true
        - mountPath: /var/run/linkerd/config
          name: config
      - env:
        - name: LINKERD2_PROXY_LOG
          value: warn,linkerd=info
        - name: LINKERD2_PROXY_LOG_FORMAT
          value: plain
        - name: LINKERD2_PROXY_DESTINATION_SVC_ADDR
          value: linkerd-dst.linkerd.svc.cluster.local:8086
        - name: LINKERD2_PROXY_DESTINATION_GET_NETWORKS
          value: "10.0.0.0/8,172.16.0.0/12,192.168.0.0/16"
        - name: LINKERD2_PROXY_INBOUND_CONNECT_TIMEOUT
          value: "100ms"
        - name: LINKERD2_PROXY_OUTBOUND_CONNECT_TIMEOUT
          value: "1000ms"
        - name: LINKERD2_PROXY_CONTROL_LISTEN_ADDR
          value: 0.0.0.0:4190
        - name: LINKERD2_PROXY_ADMIN_LISTEN_ADDR
          value: 0.0.0.0:4191
        - name: LINKERD2_PROXY_OUTBOUND_LISTEN_ADDR
          value: 127.0.0.1:4140
        - name: LINKERD2_PROXY_INBOUND_LISTEN_ADDR
          value: 0.0.0.0:4143
        - name: LINKERD2_PROXY_DESTINATION_GET_SUFFIXES
          value: svc.cluster.local.
        - name: LINKERD2_PROXY_DESTINATION_PROFILE_SUFFIXES
          value: svc.cluster.local.
        - name: LINKERD2_PROXY_INBOUND_ACCEPT_KEEPALIVE
          value: 10000ms
        - name: LINKERD2_PROXY_OUTBOUND_CONNECT_KEEPALIVE
          value: 10000ms
        - name: _pod_ns
          valueFrom:
            fieldRef:
              fieldPath: metadata.namespace
        - name: _pod_nodeName
          valueFrom:
             fieldRef:
              fieldPath: spec.nodeName
        - name: LINKERD2_PROXY_DESTINATION_CONTEXT
          value: |
            {"ns":"$(_pod_ns)", "nodeName":"$(_pod_nodeName)"}
        - name: LINKERD2_PROXY_IDENTITY_DIR
          value: /var/run/linkerd/identity/end-entity
        - name: LINKERD2_PROXY_IDENTITY_TRUST_ANCHORS
          value: |
            -----BEGIN CERTIFICATE-----
            MIIBYDCCAQegAwIBAgIBATAKBggqhkjOPQQDAjAYMRYwFAYDVQQDEw1jbHVzdGVy
            LmxvY2FsMB4XDTE5MDMwMzAxNTk1MloXDTI5MDIyODAyMDM1MlowGDEWMBQGA1UE
            AxMNY2x1c3Rlci5sb2NhbDBZMBMGByqGSM49AgEGCCqGSM49AwEHA0IABAChpAt0
            xtgO9qbVtEtDK80N6iCL2Htyf2kIv2m5QkJ1y0TFQi5hTVe3wtspJ8YpZF0pl364
            6TiYeXB8tOOhIACjQjBAMA4GA1UdDwEB/wQEAwIBBjAdBgNVHSUEFjAUBggrBgEF
            BQcDAQYIKwYBBQUHAwIwDwYDVR0TAQH/BAUwAwEB/zAKBggqhkjOPQQDAgNHADBE
            AiBQ/AAwF8kG8VOmRSUTPakSSa/N4mqK2HsZuhQXCmiZHwIgZEzI5DCkpU7w3SIv
            OLO4Zsk1XrGZHGsmyiEyvYF9lpY=
            -----END CERTIFICATE-----
        - name: LINKERD2_PROXY_IDENTITY_TOKEN_FILE
          value: /var/run/secrets/kubernetes.io/serviceaccount/token
        - name: LINKERD2_PROXY_IDENTITY_SVC_ADDR
          value: linkerd-identity.linkerd.svc.cluster.local:8080
        - name: _pod_sa
          valueFrom:
            fieldRef:
              fieldPath: spec.serviceAccountName
        - name: _l5d_ns
          value: linkerd
        - name: _l5d_trustdomain
          value: cluster.local
        - name: LINKERD2_PROXY_IDENTITY_LOCAL_NAME
          value: $(_pod_sa).$(_pod_ns).serviceaccount.identity.$(_l5d_ns).$(_l5d_trustdomain)
        - name: LINKERD2_PROXY_IDENTITY_SVC_NAME
          value: linkerd-identity.$(_l5d_ns).serviceaccount.identity.$(_l5d_ns).$(_l5d_trustdomain)
        - name: LINKERD2_PROXY_DESTINATION_SVC_NAME
          value: linkerd-destination.$(_l5d_ns).serviceaccount.identity.$(_l5d_ns).$(_l5d_trustdomain)
        - name: LINKERD2_PROXY_TAP_SVC_NAME
          value: linkerd-tap.$(_l5d_ns).serviceaccount.identity.$(_l5d_ns).$(_l5d_trustdomain)
        image: gcr.io/linkerd-io/proxy:install-proxy-version
        imagePullPolicy: IfNotPresent
        livenessProbe:
          httpGet:
            path: /live
            port: 4191
          initialDelaySeconds: 10
        name: linkerd-proxy
        ports:
        - containerPort: 4143
          name: linkerd-proxy
        - containerPort: 4191
          name: linkerd-admin
        readinessProbe:
          httpGet:
            path: /ready
            port: 4191
          initialDelaySeconds: 2
        resources:
        securityContext:
          allowPrivilegeEscalation: false
          readOnlyRootFilesystem: true
          runAsUser: 2102
        terminationMessagePolicy: FallbackToLogsOnError
        volumeMounts:
        - mountPath: /var/run/linkerd/identity/end-entity
          name: linkerd-identity-end-entity
      initContainers:
      - args:
        - --incoming-proxy-port
        - "4143"
        - --outgoing-proxy-port
        - "4140"
        - --proxy-uid
        - "2102"
        - --inbound-ports-to-ignore
        - 4190,4191
        - --outbound-ports-to-ignore
        - "443"
        image: gcr.io/linkerd-io/proxy-init:v1.3.3
        imagePullPolicy: IfNotPresent
        name: linkerd-init
        resources:
          limits:
            cpu: "100m"
            memory: "50Mi"
          requests:
            cpu: "10m"
            memory: "10Mi"
        securityContext:
          allowPrivilegeEscalation: false
          capabilities:
            add:
            - NET_ADMIN
            - NET_RAW
          privileged: false
          readOnlyRootFilesystem: true
          runAsNonRoot: false
          runAsUser: 0
        terminationMessagePolicy: FallbackToLogsOnError
        volumeMounts:
        - mountPath: /run
          name: linkerd-proxy-init-xtables-lock
      serviceAccountName: linkerd-tap
      volumes:
      - configMap:
          name: linkerd-config
        name: config
      - emptyDir: {}
        name: linkerd-proxy-init-xtables-lock
      - emptyDir:
          medium: Memory
        name: linkerd-identity-end-entity
      - name: tls
        secret:
          secretName: linkerd-tap-tls

---
###
### linkerd add-ons configuration
###
---
>>>>>>> c68ab23a
kind: ConfigMap
apiVersion: v1
metadata:
  name: linkerd-config-addons
  namespace: linkerd
  labels:
    linkerd.io/control-plane-ns: linkerd
  annotations:
    linkerd.io/created-by: linkerd/cli dev-undefined
data:
  values: |-
    global:
      prometheusUrl: ""
      grafanaUrl: ""
    grafana:
      enabled: true
      image:
        name: gcr.io/linkerd-io/grafana
      name: linkerd-grafana
    prometheus:
      enabled: true
    publicApi:
      UID: 0
      enabled: true
      image: gcr.io/linkerd-io/controller
      replicas: 0
    tracing:
      collector:
        image: overwrite-collector-image
        name: overwrite-collector
      enabled: true
      jaeger:
        image: jaegertracing/all-in-one:1.17.1
        name: linkerd-jaeger
---
###
### Grafana RBAC
###
---
kind: ServiceAccount
apiVersion: v1
metadata:
  name: linkerd-grafana
  namespace: linkerd
  labels:
    linkerd.io/control-plane-component: grafana
    linkerd.io/control-plane-ns: linkerd
---
###
### Grafana
###
---
kind: ConfigMap
apiVersion: v1
metadata:
  name: linkerd-grafana-config
  namespace: linkerd
  labels:
    linkerd.io/control-plane-component: grafana
    linkerd.io/control-plane-ns: linkerd
  annotations:
    linkerd.io/created-by: linkerd/cli dev-undefined
data:
  grafana.ini: |-
    instance_name = linkerd-grafana

    [server]
    root_url = %(protocol)s://%(domain)s:/grafana/

    [auth]
    disable_login_form = true

    [auth.anonymous]
    enabled = true
    org_role = Editor

    [auth.basic]
    enabled = false

    [analytics]
    check_for_updates = false

    [panels]
    disable_sanitize_html = true

  datasources.yaml: |-
    apiVersion: 1
    datasources:
    - name: prometheus
      type: prometheus
      access: proxy
      orgId: 1
      url: http://linkerd-prometheus.linkerd.svc.cluster.local:9090
      isDefault: true
      jsonData:
        timeInterval: "5s"
      version: 1
      editable: true

  dashboards.yaml: |-
    apiVersion: 1
    providers:
    - name: 'default'
      orgId: 1
      folder: ''
      type: file
      disableDeletion: true
      editable: true
      options:
        path: /var/lib/grafana/dashboards
        homeDashboardId: linkerd-top-line
---
kind: Service
apiVersion: v1
metadata:
  name: linkerd-grafana
  namespace: linkerd
  labels:
    linkerd.io/control-plane-component: grafana
    linkerd.io/control-plane-ns: linkerd
  annotations:
    linkerd.io/created-by: linkerd/cli dev-undefined
spec:
  type: ClusterIP
  selector:
    linkerd.io/control-plane-component: grafana
  ports:
  - name: http
    port: 3000
    targetPort: 3000
---
apiVersion: apps/v1
kind: Deployment
metadata:
  annotations:
    linkerd.io/created-by: linkerd/cli dev-undefined
  labels:
    app.kubernetes.io/name: grafana
    app.kubernetes.io/part-of: Linkerd
    app.kubernetes.io/version: install-control-plane-version
    linkerd.io/control-plane-component: grafana
    linkerd.io/control-plane-ns: linkerd
  name: linkerd-grafana
  namespace: linkerd
spec:
  replicas: 1
  selector:
    matchLabels:
      linkerd.io/control-plane-component: grafana
      linkerd.io/control-plane-ns: linkerd
      linkerd.io/proxy-deployment: linkerd-grafana
  template:
    metadata:
      annotations:
        linkerd.io/created-by: linkerd/cli dev-undefined
        linkerd.io/identity-mode: default
        linkerd.io/proxy-version: install-proxy-version
      labels:
        linkerd.io/control-plane-component: grafana
        linkerd.io/control-plane-ns: linkerd
        linkerd.io/workload-ns: linkerd
        linkerd.io/proxy-deployment: linkerd-grafana
    spec:
      nodeSelector:
        beta.kubernetes.io/os: linux
      containers:
      - env:
        - name: GF_PATHS_DATA
          value: /data
        # Force using the go-based DNS resolver instead of the OS' to avoid failures in some environments
        # see https://github.com/grafana/grafana/issues/20096
        - name: GODEBUG
          value: netdns=go
        image: gcr.io/linkerd-io/grafana:install-control-plane-version
        imagePullPolicy: IfNotPresent
        livenessProbe:
          httpGet:
            path: /api/health
            port: 3000
          initialDelaySeconds: 30
        name: grafana
        ports:
        - containerPort: 3000
          name: http
        readinessProbe:
          httpGet:
            path: /api/health
            port: 3000
        securityContext:
          runAsUser: 472
        volumeMounts:
        - mountPath: /data
          name: data
        - mountPath: /etc/grafana
          name: grafana-config
          readOnly: true
      - env:
        - name: LINKERD2_PROXY_LOG
          value: warn,linkerd=info
        - name: LINKERD2_PROXY_LOG_FORMAT
          value: plain
        - name: LINKERD2_PROXY_DESTINATION_SVC_ADDR
          value: linkerd-dst.linkerd.svc.cluster.local:8086
        - name: LINKERD2_PROXY_DESTINATION_GET_NETWORKS
          value: "10.0.0.0/8,172.16.0.0/12,192.168.0.0/16"
        - name: LINKERD2_PROXY_INBOUND_CONNECT_TIMEOUT
          value: "100ms"
        - name: LINKERD2_PROXY_OUTBOUND_CONNECT_TIMEOUT
          value: "1000ms"
        - name: LINKERD2_PROXY_CONTROL_LISTEN_ADDR
          value: 0.0.0.0:4190
        - name: LINKERD2_PROXY_ADMIN_LISTEN_ADDR
          value: 0.0.0.0:4191
        - name: LINKERD2_PROXY_OUTBOUND_LISTEN_ADDR
          value: 127.0.0.1:4140
        - name: LINKERD2_PROXY_INBOUND_LISTEN_ADDR
          value: 0.0.0.0:4143
        - name: LINKERD2_PROXY_DESTINATION_GET_SUFFIXES
          value: svc.cluster.local.
        - name: LINKERD2_PROXY_DESTINATION_PROFILE_SUFFIXES
          value: svc.cluster.local.
        - name: LINKERD2_PROXY_INBOUND_ACCEPT_KEEPALIVE
          value: 10000ms
        - name: LINKERD2_PROXY_OUTBOUND_CONNECT_KEEPALIVE
          value: 10000ms
        - name: _pod_ns
          valueFrom:
            fieldRef:
              fieldPath: metadata.namespace
        - name: _pod_nodeName
          valueFrom:
             fieldRef:
              fieldPath: spec.nodeName
        - name: LINKERD2_PROXY_DESTINATION_CONTEXT
          value: |
            {"ns":"$(_pod_ns)", "nodeName":"$(_pod_nodeName)"}
        - name: LINKERD2_PROXY_IDENTITY_DIR
          value: /var/run/linkerd/identity/end-entity
        - name: LINKERD2_PROXY_IDENTITY_TRUST_ANCHORS
          value: |
            -----BEGIN CERTIFICATE-----
            MIIBYDCCAQegAwIBAgIBATAKBggqhkjOPQQDAjAYMRYwFAYDVQQDEw1jbHVzdGVy
            LmxvY2FsMB4XDTE5MDMwMzAxNTk1MloXDTI5MDIyODAyMDM1MlowGDEWMBQGA1UE
            AxMNY2x1c3Rlci5sb2NhbDBZMBMGByqGSM49AgEGCCqGSM49AwEHA0IABAChpAt0
            xtgO9qbVtEtDK80N6iCL2Htyf2kIv2m5QkJ1y0TFQi5hTVe3wtspJ8YpZF0pl364
            6TiYeXB8tOOhIACjQjBAMA4GA1UdDwEB/wQEAwIBBjAdBgNVHSUEFjAUBggrBgEF
            BQcDAQYIKwYBBQUHAwIwDwYDVR0TAQH/BAUwAwEB/zAKBggqhkjOPQQDAgNHADBE
            AiBQ/AAwF8kG8VOmRSUTPakSSa/N4mqK2HsZuhQXCmiZHwIgZEzI5DCkpU7w3SIv
            OLO4Zsk1XrGZHGsmyiEyvYF9lpY=
            -----END CERTIFICATE-----
        - name: LINKERD2_PROXY_IDENTITY_TOKEN_FILE
          value: /var/run/secrets/kubernetes.io/serviceaccount/token
        - name: LINKERD2_PROXY_IDENTITY_SVC_ADDR
          value: linkerd-identity.linkerd.svc.cluster.local:8080
        - name: _pod_sa
          valueFrom:
            fieldRef:
              fieldPath: spec.serviceAccountName
        - name: _l5d_ns
          value: linkerd
        - name: _l5d_trustdomain
          value: cluster.local
        - name: LINKERD2_PROXY_IDENTITY_LOCAL_NAME
          value: $(_pod_sa).$(_pod_ns).serviceaccount.identity.$(_l5d_ns).$(_l5d_trustdomain)
        - name: LINKERD2_PROXY_IDENTITY_SVC_NAME
          value: linkerd-identity.$(_l5d_ns).serviceaccount.identity.$(_l5d_ns).$(_l5d_trustdomain)
        - name: LINKERD2_PROXY_DESTINATION_SVC_NAME
          value: linkerd-destination.$(_l5d_ns).serviceaccount.identity.$(_l5d_ns).$(_l5d_trustdomain)
        - name: LINKERD2_PROXY_TAP_SVC_NAME
          value: linkerd-tap.$(_l5d_ns).serviceaccount.identity.$(_l5d_ns).$(_l5d_trustdomain)
        image: gcr.io/linkerd-io/proxy:install-proxy-version
        imagePullPolicy: IfNotPresent
        livenessProbe:
          httpGet:
            path: /live
            port: 4191
          initialDelaySeconds: 10
        name: linkerd-proxy
        ports:
        - containerPort: 4143
          name: linkerd-proxy
        - containerPort: 4191
          name: linkerd-admin
        readinessProbe:
          httpGet:
            path: /ready
            port: 4191
          initialDelaySeconds: 2
        resources:
        securityContext:
          allowPrivilegeEscalation: false
          readOnlyRootFilesystem: true
          runAsUser: 2102
        terminationMessagePolicy: FallbackToLogsOnError
        volumeMounts:
        - mountPath: /var/run/linkerd/identity/end-entity
          name: linkerd-identity-end-entity
      initContainers:
      - args:
        - --incoming-proxy-port
        - "4143"
        - --outgoing-proxy-port
        - "4140"
        - --proxy-uid
        - "2102"
        - --inbound-ports-to-ignore
        - 4190,4191
        - --outbound-ports-to-ignore
        - "443"
        image: gcr.io/linkerd-io/proxy-init:v1.3.3
        imagePullPolicy: IfNotPresent
        name: linkerd-init
        resources:
          limits:
            cpu: "100m"
            memory: "50Mi"
          requests:
            cpu: "10m"
            memory: "10Mi"
        securityContext:
          allowPrivilegeEscalation: false
          capabilities:
            add:
            - NET_ADMIN
            - NET_RAW
          privileged: false
          readOnlyRootFilesystem: true
          runAsNonRoot: false
          runAsUser: 0
        terminationMessagePolicy: FallbackToLogsOnError
        volumeMounts:
        - mountPath: /run
          name: linkerd-proxy-init-xtables-lock
      serviceAccountName: linkerd-grafana
      volumes:
      - emptyDir: {}
        name: data
      - configMap:
          items:
          - key: grafana.ini
            path: grafana.ini
          - key: datasources.yaml
            path: provisioning/datasources/datasources.yaml
          - key: dashboards.yaml
            path: provisioning/dashboards/dashboards.yaml
          name: linkerd-grafana-config
        name: grafana-config
      - emptyDir: {}
        name: linkerd-proxy-init-xtables-lock
      - emptyDir:
          medium: Memory
        name: linkerd-identity-end-entity
---
###
### Prometheus RBAC
###
---
kind: ClusterRole
apiVersion: rbac.authorization.k8s.io/v1
metadata:
  name: linkerd-linkerd-prometheus
  labels:
    linkerd.io/control-plane-component: prometheus
    linkerd.io/control-plane-ns: linkerd
rules:
- apiGroups: [""]
  resources: ["nodes", "nodes/proxy", "pods"]
  verbs: ["get", "list", "watch"]
---
kind: ClusterRoleBinding
apiVersion: rbac.authorization.k8s.io/v1
metadata:
  name: linkerd-linkerd-prometheus
  labels:
    linkerd.io/control-plane-component: prometheus
    linkerd.io/control-plane-ns: linkerd
roleRef:
  apiGroup: rbac.authorization.k8s.io
  kind: ClusterRole
  name: linkerd-linkerd-prometheus
subjects:
- kind: ServiceAccount
  name: linkerd-prometheus
  namespace: linkerd
---
kind: ServiceAccount
apiVersion: v1
metadata:
  name: linkerd-prometheus
  namespace: linkerd
  labels:
    linkerd.io/control-plane-component: prometheus
    linkerd.io/control-plane-ns: linkerd
---
###
### Prometheus
###
---
kind: ConfigMap
apiVersion: v1
metadata:
  name: linkerd-prometheus-config
  namespace: linkerd
  labels:
    linkerd.io/control-plane-component: prometheus
    linkerd.io/control-plane-ns: linkerd
  annotations:
    linkerd.io/created-by: linkerd/cli dev-undefined
data:
  prometheus.yml: |-
    global:
      evaluation_interval: 10s
      scrape_interval: 10s
      scrape_timeout: 10s

    rule_files:
    - /etc/prometheus/*_rules.yml
    - /etc/prometheus/*_rules.yaml

    scrape_configs:
    - job_name: 'prometheus'
      static_configs:
      - targets: ['localhost:9090']

    - job_name: 'grafana'
      kubernetes_sd_configs:
      - role: pod
        namespaces:
          names: ['linkerd']
      relabel_configs:
      - source_labels:
        - __meta_kubernetes_pod_container_name
        action: keep
        regex: ^grafana$

    #  Required for: https://grafana.com/grafana/dashboards/315
    - job_name: 'kubernetes-nodes-cadvisor'
      scheme: https
      tls_config:
        ca_file: /var/run/secrets/kubernetes.io/serviceaccount/ca.crt
        insecure_skip_verify: true
      bearer_token_file: /var/run/secrets/kubernetes.io/serviceaccount/token
      kubernetes_sd_configs:
      - role: node
      relabel_configs:
      - action: labelmap
        regex: __meta_kubernetes_node_label_(.+)
      - target_label: __address__
        replacement: kubernetes.default.svc:443
      - source_labels: [__meta_kubernetes_node_name]
        regex: (.+)
        target_label: __metrics_path__
        replacement: /api/v1/nodes/$1/proxy/metrics/cadvisor
      metric_relabel_configs:
      - source_labels: [__name__]
        regex: '(container|machine)_(cpu|memory|network|fs)_(.+)'
        action: keep
      - source_labels: [__name__]
        regex: 'container_memory_failures_total' # unneeded large metric
        action: drop

    - job_name: 'linkerd-controller'
      kubernetes_sd_configs:
      - role: pod
        namespaces:
          names: ['linkerd']
      relabel_configs:
      - source_labels:
        - __meta_kubernetes_pod_label_linkerd_io_control_plane_component
        - __meta_kubernetes_pod_container_port_name
        action: keep
        regex: (.*);admin-http$
      - source_labels: [__meta_kubernetes_pod_container_name]
        action: replace
        target_label: component

    - job_name: 'linkerd-service-mirror'
      kubernetes_sd_configs:
      - role: pod
      relabel_configs:
      - source_labels:
        - __meta_kubernetes_pod_label_linkerd_io_control_plane_component
        - __meta_kubernetes_pod_container_port_name
        action: keep
        regex: linkerd-service-mirror;admin-http$
      - source_labels: [__meta_kubernetes_pod_container_name]
        action: replace
        target_label: component

    - job_name: 'linkerd-proxy'
      kubernetes_sd_configs:
      - role: pod
      relabel_configs:
      - source_labels:
        - __meta_kubernetes_pod_container_name
        - __meta_kubernetes_pod_container_port_name
        - __meta_kubernetes_pod_label_linkerd_io_control_plane_ns
        action: keep
        regex: ^linkerd-proxy;linkerd-admin;linkerd$
      - source_labels: [__meta_kubernetes_namespace]
        action: replace
        target_label: namespace
      - source_labels: [__meta_kubernetes_pod_name]
        action: replace
        target_label: pod
      # special case k8s' "job" label, to not interfere with prometheus' "job"
      # label
      # __meta_kubernetes_pod_label_linkerd_io_proxy_job=foo =>
      # k8s_job=foo
      - source_labels: [__meta_kubernetes_pod_label_linkerd_io_proxy_job]
        action: replace
        target_label: k8s_job
      # drop __meta_kubernetes_pod_label_linkerd_io_proxy_job
      - action: labeldrop
        regex: __meta_kubernetes_pod_label_linkerd_io_proxy_job
      # __meta_kubernetes_pod_label_linkerd_io_proxy_deployment=foo =>
      # deployment=foo
      - action: labelmap
        regex: __meta_kubernetes_pod_label_linkerd_io_proxy_(.+)
      # drop all labels that we just made copies of in the previous labelmap
      - action: labeldrop
        regex: __meta_kubernetes_pod_label_linkerd_io_proxy_(.+)
      # __meta_kubernetes_pod_label_linkerd_io_foo=bar =>
      # foo=bar
      - action: labelmap
        regex: __meta_kubernetes_pod_label_linkerd_io_(.+)
      # Copy all pod labels to tmp labels
      - action: labelmap
        regex: __meta_kubernetes_pod_label_(.+)
        replacement: __tmp_pod_label_$1
      # Take `linkerd_io_` prefixed labels and copy them without the prefix
      - action: labelmap
        regex: __tmp_pod_label_linkerd_io_(.+)
        replacement:  __tmp_pod_label_$1
      # Drop the `linkerd_io_` originals
      - action: labeldrop
        regex: __tmp_pod_label_linkerd_io_(.+)
      # Copy tmp labels into real labels
      - action: labelmap
        regex: __tmp_pod_label_(.+)
---
kind: Service
apiVersion: v1
metadata:
  name: linkerd-prometheus
  namespace: linkerd
  labels:
    linkerd.io/control-plane-component: prometheus
    linkerd.io/control-plane-ns: linkerd
  annotations:
    linkerd.io/created-by: linkerd/cli dev-undefined
spec:
  type: ClusterIP
  selector:
    linkerd.io/control-plane-component: prometheus
  ports:
  - name: admin-http
    port: 9090
    targetPort: 9090
---
apiVersion: apps/v1
kind: Deployment
metadata:
  annotations:
    linkerd.io/created-by: linkerd/cli dev-undefined
  labels:
    app.kubernetes.io/name: prometheus
    app.kubernetes.io/part-of: Linkerd
    app.kubernetes.io/version: install-control-plane-version
    linkerd.io/control-plane-component: prometheus
    linkerd.io/control-plane-ns: linkerd
  name: linkerd-prometheus
  namespace: linkerd
spec:
  replicas: 1
  selector:
    matchLabels:
      linkerd.io/control-plane-component: prometheus
      linkerd.io/control-plane-ns: linkerd
      linkerd.io/proxy-deployment: linkerd-prometheus
  template:
    metadata:
      annotations:
        linkerd.io/created-by: linkerd/cli dev-undefined
        linkerd.io/identity-mode: default
        linkerd.io/proxy-version: install-proxy-version
      labels:
        linkerd.io/control-plane-component: prometheus
        linkerd.io/control-plane-ns: linkerd
        linkerd.io/workload-ns: linkerd
        linkerd.io/proxy-deployment: linkerd-prometheus
    spec:
      nodeSelector:
        beta.kubernetes.io/os: linux
      securityContext:
        fsGroup: 65534
      containers:
      - args:
        - --config.file=/etc/prometheus/prometheus.yml
        - --log.level=info
        - --storage.tsdb.path=/data
        - --storage.tsdb.retention.time=6h
        image: prom/prometheus:v2.15.2
        imagePullPolicy: IfNotPresent
        livenessProbe:
          httpGet:
            path: /-/healthy
            port: 9090
          initialDelaySeconds: 30
          timeoutSeconds: 30
        name: prometheus
        ports:
        - containerPort: 9090
          name: admin-http
        readinessProbe:
          httpGet:
            path: /-/ready
            port: 9090
          initialDelaySeconds: 30
          timeoutSeconds: 30
        securityContext:
          runAsNonRoot: true
          runAsUser: 65534
          runAsGroup: 65534
        volumeMounts:
        - mountPath: /data
          name: data
        - mountPath: /etc/prometheus/prometheus.yml
          name: prometheus-config
          subPath: prometheus.yml
          readOnly: true
      - env:
        - name: LINKERD2_PROXY_LOG
          value: warn,linkerd=info
        - name: LINKERD2_PROXY_LOG_FORMAT
          value: plain
        - name: LINKERD2_PROXY_DESTINATION_SVC_ADDR
          value: linkerd-dst.linkerd.svc.cluster.local:8086
        - name: LINKERD2_PROXY_DESTINATION_GET_NETWORKS
          value: "10.0.0.0/8,172.16.0.0/12,192.168.0.0/16"
        - name: LINKERD2_PROXY_INBOUND_CONNECT_TIMEOUT
          value: "100ms"
        - name: LINKERD2_PROXY_OUTBOUND_CONNECT_TIMEOUT
          value: "1000ms"
        - name: LINKERD2_PROXY_CONTROL_LISTEN_ADDR
          value: 0.0.0.0:4190
        - name: LINKERD2_PROXY_ADMIN_LISTEN_ADDR
          value: 0.0.0.0:4191
        - name: LINKERD2_PROXY_OUTBOUND_LISTEN_ADDR
          value: 127.0.0.1:4140
        - name: LINKERD2_PROXY_INBOUND_LISTEN_ADDR
          value: 0.0.0.0:4143
        - name: LINKERD2_PROXY_DESTINATION_GET_SUFFIXES
          value: svc.cluster.local.
        - name: LINKERD2_PROXY_DESTINATION_PROFILE_SUFFIXES
          value: svc.cluster.local.
        - name: LINKERD2_PROXY_INBOUND_ACCEPT_KEEPALIVE
          value: 10000ms
        - name: LINKERD2_PROXY_OUTBOUND_CONNECT_KEEPALIVE
          value: 10000ms
        - name: _pod_ns
          valueFrom:
            fieldRef:
              fieldPath: metadata.namespace
        - name: _pod_nodeName
          valueFrom:
             fieldRef:
              fieldPath: spec.nodeName
        - name: LINKERD2_PROXY_DESTINATION_CONTEXT
          value: |
            {"ns":"$(_pod_ns)", "nodeName":"$(_pod_nodeName)"}
        - name: LINKERD2_PROXY_OUTBOUND_ROUTER_CAPACITY
          value: "10000"
        - name: LINKERD2_PROXY_IDENTITY_DIR
          value: /var/run/linkerd/identity/end-entity
        - name: LINKERD2_PROXY_IDENTITY_TRUST_ANCHORS
          value: |
            -----BEGIN CERTIFICATE-----
            MIIBYDCCAQegAwIBAgIBATAKBggqhkjOPQQDAjAYMRYwFAYDVQQDEw1jbHVzdGVy
            LmxvY2FsMB4XDTE5MDMwMzAxNTk1MloXDTI5MDIyODAyMDM1MlowGDEWMBQGA1UE
            AxMNY2x1c3Rlci5sb2NhbDBZMBMGByqGSM49AgEGCCqGSM49AwEHA0IABAChpAt0
            xtgO9qbVtEtDK80N6iCL2Htyf2kIv2m5QkJ1y0TFQi5hTVe3wtspJ8YpZF0pl364
            6TiYeXB8tOOhIACjQjBAMA4GA1UdDwEB/wQEAwIBBjAdBgNVHSUEFjAUBggrBgEF
            BQcDAQYIKwYBBQUHAwIwDwYDVR0TAQH/BAUwAwEB/zAKBggqhkjOPQQDAgNHADBE
            AiBQ/AAwF8kG8VOmRSUTPakSSa/N4mqK2HsZuhQXCmiZHwIgZEzI5DCkpU7w3SIv
            OLO4Zsk1XrGZHGsmyiEyvYF9lpY=
            -----END CERTIFICATE-----
        - name: LINKERD2_PROXY_IDENTITY_TOKEN_FILE
          value: /var/run/secrets/kubernetes.io/serviceaccount/token
        - name: LINKERD2_PROXY_IDENTITY_SVC_ADDR
          value: linkerd-identity.linkerd.svc.cluster.local:8080
        - name: _pod_sa
          valueFrom:
            fieldRef:
              fieldPath: spec.serviceAccountName
        - name: _l5d_ns
          value: linkerd
        - name: _l5d_trustdomain
          value: cluster.local
        - name: LINKERD2_PROXY_IDENTITY_LOCAL_NAME
          value: $(_pod_sa).$(_pod_ns).serviceaccount.identity.$(_l5d_ns).$(_l5d_trustdomain)
        - name: LINKERD2_PROXY_IDENTITY_SVC_NAME
          value: linkerd-identity.$(_l5d_ns).serviceaccount.identity.$(_l5d_ns).$(_l5d_trustdomain)
        - name: LINKERD2_PROXY_DESTINATION_SVC_NAME
          value: linkerd-destination.$(_l5d_ns).serviceaccount.identity.$(_l5d_ns).$(_l5d_trustdomain)
        - name: LINKERD2_PROXY_TAP_SVC_NAME
          value: linkerd-tap.$(_l5d_ns).serviceaccount.identity.$(_l5d_ns).$(_l5d_trustdomain)
        image: gcr.io/linkerd-io/proxy:install-proxy-version
        imagePullPolicy: IfNotPresent
        livenessProbe:
          httpGet:
            path: /live
            port: 4191
          initialDelaySeconds: 10
        name: linkerd-proxy
        ports:
        - containerPort: 4143
          name: linkerd-proxy
        - containerPort: 4191
          name: linkerd-admin
        readinessProbe:
          httpGet:
            path: /ready
            port: 4191
          initialDelaySeconds: 2
        resources:
        securityContext:
          allowPrivilegeEscalation: false
          readOnlyRootFilesystem: true
          runAsUser: 2102
        terminationMessagePolicy: FallbackToLogsOnError
        volumeMounts:
        - mountPath: /var/run/linkerd/identity/end-entity
          name: linkerd-identity-end-entity
      initContainers:
      - args:
        - --incoming-proxy-port
        - "4143"
        - --outgoing-proxy-port
        - "4140"
        - --proxy-uid
        - "2102"
        - --inbound-ports-to-ignore
        - 4190,4191
        - --outbound-ports-to-ignore
        - "443"
        image: gcr.io/linkerd-io/proxy-init:v1.3.3
        imagePullPolicy: IfNotPresent
        name: linkerd-init
        resources:
          limits:
            cpu: "100m"
            memory: "50Mi"
          requests:
            cpu: "10m"
            memory: "10Mi"
        securityContext:
          allowPrivilegeEscalation: false
          capabilities:
            add:
            - NET_ADMIN
            - NET_RAW
          privileged: false
          readOnlyRootFilesystem: true
          runAsNonRoot: false
          runAsUser: 0
        terminationMessagePolicy: FallbackToLogsOnError
        volumeMounts:
        - mountPath: /run
          name: linkerd-proxy-init-xtables-lock
      serviceAccountName: linkerd-prometheus
      volumes:
      - name: data
        emptyDir: {}
      - configMap:
          name: linkerd-prometheus-config
        name: prometheus-config
      - emptyDir: {}
        name: linkerd-proxy-init-xtables-lock
      - emptyDir:
          medium: Memory
        name: linkerd-identity-end-entity
---
###
### linkerd-collector RBAC
###
---
kind: ServiceAccount
apiVersion: v1
metadata:
  name: overwrite-collector
  namespace: linkerd
  labels:
    linkerd.io/control-plane-component: overwrite-collector
    linkerd.io/control-plane-ns: linkerd
---
###
### linkerd-jaeger RBAC
###
---
kind: ServiceAccount
apiVersion: v1
metadata:
  name: linkerd-jaeger
  namespace: linkerd
  labels:
    linkerd.io/control-plane-component: linkerd-jaeger
    linkerd.io/control-plane-ns: linkerd
---
###
### Tracing Collector Service
###
---
apiVersion: v1
kind: ConfigMap
metadata:
  name: overwrite-collector-config
  namespace: linkerd
  labels:
    linkerd.io/control-plane-component: overwrite-collector
    linkerd.io/control-plane-ns: linkerd
  annotations:
    linkerd.io/created-by: linkerd/cli dev-undefined
data:
  linkerd-collector-config: |
    receivers:
      opencensus:
        port: 55678
      zipkin:
        port: 9411
    queued-exporters:
      jaeger-all-in-one:
        num-workers: 4
        queue-size: 100
        retry-on-failure: true
        sender-type: jaeger-thrift-http
        jaeger-thrift-http:
          collector-endpoint: http://linkerd-jaeger.linkerd:14268/api/traces
          timeout: 5s
---
apiVersion: v1
kind: Service
metadata:
  name: overwrite-collector
  namespace: linkerd
  labels:
    linkerd.io/control-plane-component: overwrite-collector
    linkerd.io/control-plane-ns: linkerd
  annotations:
    linkerd.io/created-by: linkerd/cli dev-undefined
spec:
  type: ClusterIP
  ports:
  - name: opencensus
    port: 55678
    protocol: TCP
    targetPort: 55678
  - name: zipkin
    port: 9411
    protocol: TCP
    targetPort: 9411
  selector:
    linkerd.io/control-plane-component: overwrite-collector
---
apiVersion: apps/v1
kind: Deployment
metadata:
  annotations:
    linkerd.io/created-by: linkerd/cli dev-undefined
  labels:
    app.kubernetes.io/name: overwrite-collector
    app.kubernetes.io/part-of: Linkerd
    app.kubernetes.io/version: install-control-plane-version
    linkerd.io/control-plane-component: overwrite-collector
    linkerd.io/control-plane-ns: linkerd
  name: overwrite-collector
  namespace: linkerd
spec:
  replicas: 1
  selector:
    matchLabels:
      linkerd.io/control-plane-component: overwrite-collector
      linkerd.io/control-plane-ns: linkerd
      linkerd.io/proxy-deployment: overwrite-collector
  minReadySeconds: 5
  progressDeadlineSeconds: 120
  template:
    metadata:
      annotations:
        linkerd.io/created-by: linkerd/cli dev-undefined
        linkerd.io/identity-mode: default
        linkerd.io/proxy-version: install-proxy-version
        prometheus.io/path: /metrics
        prometheus.io/port: "8888"
        prometheus.io/scrape: "true"
      labels:
        linkerd.io/control-plane-component: overwrite-collector
        linkerd.io/control-plane-ns: linkerd
        linkerd.io/workload-ns: linkerd
        linkerd.io/proxy-deployment: overwrite-collector
    spec:
      containers:
      - command:
        - /occollector_linux
        - --config=/conf/linkerd-collector-config.yaml
        env:
        - name: GOGC
          value: "80"
        image: overwrite-collector-image
        imagePullPolicy: IfNotPresent
        livenessProbe:
          httpGet:
            path: /
            port: 13133
        name: oc-collector
        ports:
        - containerPort: 55678
        - containerPort: 9411
        readinessProbe:
          httpGet:
            path: /
            port: 13133
        volumeMounts:
        - mountPath: /conf
          name: overwrite-collector-config-val
      - env:
        - name: LINKERD2_PROXY_LOG
          value: warn,linkerd=info
        - name: LINKERD2_PROXY_LOG_FORMAT
          value: plain
        - name: LINKERD2_PROXY_DESTINATION_SVC_ADDR
          value: linkerd-dst.linkerd.svc.cluster.local:8086
        - name: LINKERD2_PROXY_DESTINATION_GET_NETWORKS
          value: "10.0.0.0/8,172.16.0.0/12,192.168.0.0/16"
        - name: LINKERD2_PROXY_INBOUND_CONNECT_TIMEOUT
          value: "100ms"
        - name: LINKERD2_PROXY_OUTBOUND_CONNECT_TIMEOUT
          value: "1000ms"
        - name: LINKERD2_PROXY_CONTROL_LISTEN_ADDR
          value: 0.0.0.0:4190
        - name: LINKERD2_PROXY_ADMIN_LISTEN_ADDR
          value: 0.0.0.0:4191
        - name: LINKERD2_PROXY_OUTBOUND_LISTEN_ADDR
          value: 127.0.0.1:4140
        - name: LINKERD2_PROXY_INBOUND_LISTEN_ADDR
          value: 0.0.0.0:4143
        - name: LINKERD2_PROXY_DESTINATION_GET_SUFFIXES
          value: svc.cluster.local.
        - name: LINKERD2_PROXY_DESTINATION_PROFILE_SUFFIXES
          value: svc.cluster.local.
        - name: LINKERD2_PROXY_INBOUND_ACCEPT_KEEPALIVE
          value: 10000ms
        - name: LINKERD2_PROXY_OUTBOUND_CONNECT_KEEPALIVE
          value: 10000ms
        - name: _pod_ns
          valueFrom:
            fieldRef:
              fieldPath: metadata.namespace
        - name: _pod_nodeName
          valueFrom:
             fieldRef:
              fieldPath: spec.nodeName
        - name: LINKERD2_PROXY_DESTINATION_CONTEXT
          value: |
            {"ns":"$(_pod_ns)", "nodeName":"$(_pod_nodeName)"}
        - name: LINKERD2_PROXY_IDENTITY_DIR
          value: /var/run/linkerd/identity/end-entity
        - name: LINKERD2_PROXY_IDENTITY_TRUST_ANCHORS
          value: |
            -----BEGIN CERTIFICATE-----
            MIIBYDCCAQegAwIBAgIBATAKBggqhkjOPQQDAjAYMRYwFAYDVQQDEw1jbHVzdGVy
            LmxvY2FsMB4XDTE5MDMwMzAxNTk1MloXDTI5MDIyODAyMDM1MlowGDEWMBQGA1UE
            AxMNY2x1c3Rlci5sb2NhbDBZMBMGByqGSM49AgEGCCqGSM49AwEHA0IABAChpAt0
            xtgO9qbVtEtDK80N6iCL2Htyf2kIv2m5QkJ1y0TFQi5hTVe3wtspJ8YpZF0pl364
            6TiYeXB8tOOhIACjQjBAMA4GA1UdDwEB/wQEAwIBBjAdBgNVHSUEFjAUBggrBgEF
            BQcDAQYIKwYBBQUHAwIwDwYDVR0TAQH/BAUwAwEB/zAKBggqhkjOPQQDAgNHADBE
            AiBQ/AAwF8kG8VOmRSUTPakSSa/N4mqK2HsZuhQXCmiZHwIgZEzI5DCkpU7w3SIv
            OLO4Zsk1XrGZHGsmyiEyvYF9lpY=
            -----END CERTIFICATE-----
        - name: LINKERD2_PROXY_IDENTITY_TOKEN_FILE
          value: /var/run/secrets/kubernetes.io/serviceaccount/token
        - name: LINKERD2_PROXY_IDENTITY_SVC_ADDR
          value: linkerd-identity.linkerd.svc.cluster.local:8080
        - name: _pod_sa
          valueFrom:
            fieldRef:
              fieldPath: spec.serviceAccountName
        - name: _l5d_ns
          value: linkerd
        - name: _l5d_trustdomain
          value: cluster.local
        - name: LINKERD2_PROXY_IDENTITY_LOCAL_NAME
          value: $(_pod_sa).$(_pod_ns).serviceaccount.identity.$(_l5d_ns).$(_l5d_trustdomain)
        - name: LINKERD2_PROXY_IDENTITY_SVC_NAME
          value: linkerd-identity.$(_l5d_ns).serviceaccount.identity.$(_l5d_ns).$(_l5d_trustdomain)
        - name: LINKERD2_PROXY_DESTINATION_SVC_NAME
          value: linkerd-destination.$(_l5d_ns).serviceaccount.identity.$(_l5d_ns).$(_l5d_trustdomain)
        - name: LINKERD2_PROXY_TAP_SVC_NAME
          value: linkerd-tap.$(_l5d_ns).serviceaccount.identity.$(_l5d_ns).$(_l5d_trustdomain)
        image: gcr.io/linkerd-io/proxy:install-proxy-version
        imagePullPolicy: IfNotPresent
        livenessProbe:
          httpGet:
            path: /live
            port: 4191
          initialDelaySeconds: 10
        name: linkerd-proxy
        ports:
        - containerPort: 4143
          name: linkerd-proxy
        - containerPort: 4191
          name: linkerd-admin
        readinessProbe:
          httpGet:
            path: /ready
            port: 4191
          initialDelaySeconds: 2
        resources:
        securityContext:
          allowPrivilegeEscalation: false
          readOnlyRootFilesystem: true
          runAsUser: 2102
        terminationMessagePolicy: FallbackToLogsOnError
        volumeMounts:
        - mountPath: /var/run/linkerd/identity/end-entity
          name: linkerd-identity-end-entity
      initContainers:
      - args:
        - --incoming-proxy-port
        - "4143"
        - --outgoing-proxy-port
        - "4140"
        - --proxy-uid
        - "2102"
        - --inbound-ports-to-ignore
        - 4190,4191
        image: gcr.io/linkerd-io/proxy-init:v1.3.3
        imagePullPolicy: IfNotPresent
        name: linkerd-init
        resources:
          limits:
            cpu: "100m"
            memory: "50Mi"
          requests:
            cpu: "10m"
            memory: "10Mi"
        securityContext:
          allowPrivilegeEscalation: false
          capabilities:
            add:
            - NET_ADMIN
            - NET_RAW
          privileged: false
          readOnlyRootFilesystem: true
          runAsNonRoot: false
          runAsUser: 0
        terminationMessagePolicy: FallbackToLogsOnError
        volumeMounts:
        - mountPath: /run
          name: linkerd-proxy-init-xtables-lock
      serviceAccountName: overwrite-collector
      volumes:
      - configMap:
          items:
          - key: linkerd-collector-config
            path: linkerd-collector-config.yaml
          name: overwrite-collector-config
        name: overwrite-collector-config-val
      - emptyDir: {}
        name: linkerd-proxy-init-xtables-lock
      - emptyDir:
          medium: Memory
        name: linkerd-identity-end-entity
---
###
### Tracing Jaeger Service
###
---
apiVersion: v1
kind: Service
metadata:
  name: linkerd-jaeger
  namespace: linkerd
  labels:
    linkerd.io/control-plane-component: linkerd-jaeger
    linkerd.io/control-plane-ns: linkerd
  annotations:
    linkerd.io/created-by: linkerd/cli dev-undefined
spec:
  type: ClusterIP
  selector:
    linkerd.io/control-plane-component: linkerd-jaeger
  ports:
    - name: collection
      port: 14268
    - name: ui
      port: 16686
---
apiVersion: apps/v1
kind: Deployment
metadata:
  annotations:
    linkerd.io/created-by: linkerd/cli dev-undefined
  labels:
    app.kubernetes.io/name: linkerd-jaeger
    app.kubernetes.io/part-of: Linkerd
    app.kubernetes.io/version: install-control-plane-version
    linkerd.io/control-plane-component: linkerd-jaeger
    linkerd.io/control-plane-ns: linkerd
  name: linkerd-jaeger
  namespace: linkerd
spec:
  replicas: 1
  selector:
    matchLabels:
      linkerd.io/control-plane-component: linkerd-jaeger
      linkerd.io/control-plane-ns: linkerd
      linkerd.io/proxy-deployment: linkerd-jaeger
  template:
    metadata:
      annotations:
        linkerd.io/created-by: linkerd/cli dev-undefined
        linkerd.io/identity-mode: default
        linkerd.io/proxy-version: install-proxy-version
        prometheus.io/path: /metrics
        prometheus.io/port: "8888"
        prometheus.io/scrape: "true"
      labels:
        linkerd.io/control-plane-component: linkerd-jaeger
        linkerd.io/control-plane-ns: linkerd
        linkerd.io/workload-ns: linkerd
        linkerd.io/proxy-deployment: linkerd-jaeger
    spec:
      containers:
      - args:
        - --query.base-path=/jaeger
        image: jaegertracing/all-in-one:1.17.1
        imagePullPolicy: IfNotPresent
        name: jaeger
        ports:
        - containerPort: 14268
          name: collection
        - containerPort: 16686
          name: ui
      - env:
        - name: LINKERD2_PROXY_LOG
          value: warn,linkerd=info
        - name: LINKERD2_PROXY_LOG_FORMAT
          value: plain
        - name: LINKERD2_PROXY_DESTINATION_SVC_ADDR
          value: linkerd-dst.linkerd.svc.cluster.local:8086
        - name: LINKERD2_PROXY_DESTINATION_GET_NETWORKS
          value: "10.0.0.0/8,172.16.0.0/12,192.168.0.0/16"
        - name: LINKERD2_PROXY_INBOUND_CONNECT_TIMEOUT
          value: "100ms"
        - name: LINKERD2_PROXY_OUTBOUND_CONNECT_TIMEOUT
          value: "1000ms"
        - name: LINKERD2_PROXY_CONTROL_LISTEN_ADDR
          value: 0.0.0.0:4190
        - name: LINKERD2_PROXY_ADMIN_LISTEN_ADDR
          value: 0.0.0.0:4191
        - name: LINKERD2_PROXY_OUTBOUND_LISTEN_ADDR
          value: 127.0.0.1:4140
        - name: LINKERD2_PROXY_INBOUND_LISTEN_ADDR
          value: 0.0.0.0:4143
        - name: LINKERD2_PROXY_DESTINATION_GET_SUFFIXES
          value: svc.cluster.local.
        - name: LINKERD2_PROXY_DESTINATION_PROFILE_SUFFIXES
          value: svc.cluster.local.
        - name: LINKERD2_PROXY_INBOUND_ACCEPT_KEEPALIVE
          value: 10000ms
        - name: LINKERD2_PROXY_OUTBOUND_CONNECT_KEEPALIVE
          value: 10000ms
        - name: _pod_ns
          valueFrom:
            fieldRef:
              fieldPath: metadata.namespace
        - name: _pod_nodeName
          valueFrom:
             fieldRef:
              fieldPath: spec.nodeName
        - name: LINKERD2_PROXY_DESTINATION_CONTEXT
          value: |
            {"ns":"$(_pod_ns)", "nodeName":"$(_pod_nodeName)"}
        - name: LINKERD2_PROXY_IDENTITY_DIR
          value: /var/run/linkerd/identity/end-entity
        - name: LINKERD2_PROXY_IDENTITY_TRUST_ANCHORS
          value: |
            -----BEGIN CERTIFICATE-----
            MIIBYDCCAQegAwIBAgIBATAKBggqhkjOPQQDAjAYMRYwFAYDVQQDEw1jbHVzdGVy
            LmxvY2FsMB4XDTE5MDMwMzAxNTk1MloXDTI5MDIyODAyMDM1MlowGDEWMBQGA1UE
            AxMNY2x1c3Rlci5sb2NhbDBZMBMGByqGSM49AgEGCCqGSM49AwEHA0IABAChpAt0
            xtgO9qbVtEtDK80N6iCL2Htyf2kIv2m5QkJ1y0TFQi5hTVe3wtspJ8YpZF0pl364
            6TiYeXB8tOOhIACjQjBAMA4GA1UdDwEB/wQEAwIBBjAdBgNVHSUEFjAUBggrBgEF
            BQcDAQYIKwYBBQUHAwIwDwYDVR0TAQH/BAUwAwEB/zAKBggqhkjOPQQDAgNHADBE
            AiBQ/AAwF8kG8VOmRSUTPakSSa/N4mqK2HsZuhQXCmiZHwIgZEzI5DCkpU7w3SIv
            OLO4Zsk1XrGZHGsmyiEyvYF9lpY=
            -----END CERTIFICATE-----
        - name: LINKERD2_PROXY_IDENTITY_TOKEN_FILE
          value: /var/run/secrets/kubernetes.io/serviceaccount/token
        - name: LINKERD2_PROXY_IDENTITY_SVC_ADDR
          value: linkerd-identity.linkerd.svc.cluster.local:8080
        - name: _pod_sa
          valueFrom:
            fieldRef:
              fieldPath: spec.serviceAccountName
        - name: _l5d_ns
          value: linkerd
        - name: _l5d_trustdomain
          value: cluster.local
        - name: LINKERD2_PROXY_IDENTITY_LOCAL_NAME
          value: $(_pod_sa).$(_pod_ns).serviceaccount.identity.$(_l5d_ns).$(_l5d_trustdomain)
        - name: LINKERD2_PROXY_IDENTITY_SVC_NAME
          value: linkerd-identity.$(_l5d_ns).serviceaccount.identity.$(_l5d_ns).$(_l5d_trustdomain)
        - name: LINKERD2_PROXY_DESTINATION_SVC_NAME
          value: linkerd-destination.$(_l5d_ns).serviceaccount.identity.$(_l5d_ns).$(_l5d_trustdomain)
        - name: LINKERD2_PROXY_TAP_SVC_NAME
          value: linkerd-tap.$(_l5d_ns).serviceaccount.identity.$(_l5d_ns).$(_l5d_trustdomain)
        image: gcr.io/linkerd-io/proxy:install-proxy-version
        imagePullPolicy: IfNotPresent
        livenessProbe:
          httpGet:
            path: /live
            port: 4191
          initialDelaySeconds: 10
        name: linkerd-proxy
        ports:
        - containerPort: 4143
          name: linkerd-proxy
        - containerPort: 4191
          name: linkerd-admin
        readinessProbe:
          httpGet:
            path: /ready
            port: 4191
          initialDelaySeconds: 2
        resources:
        securityContext:
          allowPrivilegeEscalation: false
          readOnlyRootFilesystem: true
          runAsUser: 2102
        terminationMessagePolicy: FallbackToLogsOnError
        volumeMounts:
        - mountPath: /var/run/linkerd/identity/end-entity
          name: linkerd-identity-end-entity
      initContainers:
      - args:
        - --incoming-proxy-port
        - "4143"
        - --outgoing-proxy-port
        - "4140"
        - --proxy-uid
        - "2102"
        - --inbound-ports-to-ignore
        - 4190,4191
        - --outbound-ports-to-ignore
        - "443"
        image: gcr.io/linkerd-io/proxy-init:v1.3.3
        imagePullPolicy: IfNotPresent
        name: linkerd-init
        resources:
          limits:
            cpu: "100m"
            memory: "50Mi"
          requests:
            cpu: "10m"
            memory: "10Mi"
        securityContext:
          allowPrivilegeEscalation: false
          capabilities:
            add:
            - NET_ADMIN
            - NET_RAW
          privileged: false
          readOnlyRootFilesystem: true
          runAsNonRoot: false
          runAsUser: 0
        terminationMessagePolicy: FallbackToLogsOnError
        volumeMounts:
        - mountPath: /run
          name: linkerd-proxy-init-xtables-lock
      dnsPolicy: ClusterFirst
      serviceAccountName: linkerd-jaeger
      volumes:
      - emptyDir: {}
        name: linkerd-proxy-init-xtables-lock
      - emptyDir:
          medium: Memory
        name: linkerd-identity-end-entity
---
###
### Controller RBAC
###
---
kind: ClusterRole
apiVersion: rbac.authorization.k8s.io/v1
metadata:
  name: linkerd-linkerd-controller
  labels:
    linkerd.io/control-plane-component: controller
    linkerd.io/control-plane-ns: linkerd
rules:
- apiGroups: ["extensions", "apps"]
  resources: ["daemonsets", "deployments", "replicasets", "statefulsets"]
  verbs: ["list", "get", "watch"]
- apiGroups: ["extensions", "batch"]
  resources: ["cronjobs", "jobs"]
  verbs: ["list" , "get", "watch"]
- apiGroups: [""]
  resources: ["pods", "endpoints", "services", "replicationcontrollers", "namespaces"]
  verbs: ["list", "get", "watch"]
- apiGroups: ["linkerd.io"]
  resources: ["serviceprofiles"]
  verbs: ["list", "get", "watch"]
- apiGroups: ["split.smi-spec.io"]
  resources: ["trafficsplits"]
  verbs: ["list", "get", "watch"]
---
kind: ClusterRoleBinding
apiVersion: rbac.authorization.k8s.io/v1
metadata:
  name: linkerd-linkerd-controller
  labels:
    linkerd.io/control-plane-component: controller
    linkerd.io/control-plane-ns: linkerd
roleRef:
  apiGroup: rbac.authorization.k8s.io
  kind: ClusterRole
  name: linkerd-linkerd-controller
subjects:
- kind: ServiceAccount
  name: linkerd-controller
  namespace: linkerd
---
kind: ServiceAccount
apiVersion: v1
metadata:
  name: linkerd-controller
  namespace: linkerd
  labels:
    linkerd.io/control-plane-component: controller
    linkerd.io/control-plane-ns: linkerd
---
###
### Controller
###
---
kind: Service
apiVersion: v1
metadata:
  name: linkerd-controller-api
  namespace: linkerd
  labels:
    linkerd.io/control-plane-component: controller
    linkerd.io/control-plane-ns: linkerd
  annotations:
    linkerd.io/created-by: linkerd/cli dev-undefined
spec:
  type: ClusterIP
  selector:
    linkerd.io/control-plane-component: controller
  ports:
  - name: http
    port: 8085
    targetPort: 8085
---
apiVersion: apps/v1
kind: Deployment
metadata:
  annotations:
    linkerd.io/created-by: linkerd/cli dev-undefined
  labels:
    app.kubernetes.io/name: controller
    app.kubernetes.io/part-of: Linkerd
    app.kubernetes.io/version: install-control-plane-version
    linkerd.io/control-plane-component: controller
    linkerd.io/control-plane-ns: linkerd
  name: linkerd-controller
  namespace: linkerd
spec:
  replicas: 0
  selector:
    matchLabels:
      linkerd.io/control-plane-component: controller
      linkerd.io/control-plane-ns: linkerd
      linkerd.io/proxy-deployment: linkerd-controller
  template:
    metadata:
      annotations:
        linkerd.io/created-by: linkerd/cli dev-undefined
        linkerd.io/identity-mode: default
        linkerd.io/proxy-version: install-proxy-version
      labels:
        linkerd.io/control-plane-component: controller
        linkerd.io/control-plane-ns: linkerd
        linkerd.io/workload-ns: linkerd
        linkerd.io/proxy-deployment: linkerd-controller
    spec:
      nodeSelector:
        beta.kubernetes.io/os: linux
      containers:
      - args:
        - public-api
        - -destination-addr=linkerd-dst.linkerd.svc.cluster.local:8086
        - -controller-namespace=linkerd
        - -log-level=info
        - -prometheus-url=http://linkerd-prometheus.linkerd.svc.cluster.local:9090
        image: gcr.io/linkerd-io/controller:install-control-plane-version
        imagePullPolicy: IfNotPresent
        livenessProbe:
          httpGet:
            path: /ping
            port: 9995
          initialDelaySeconds: 10
        name: public-api
        ports:
        - containerPort: 8085
          name: http
        - containerPort: 9995
          name: admin-http
        readinessProbe:
          failureThreshold: 7
          httpGet:
            path: /ready
            port: 9995
        securityContext:
          runAsUser: 0
        volumeMounts:
        - mountPath: /var/run/linkerd/config
          name: config
      - env:
        - name: LINKERD2_PROXY_LOG
          value: warn,linkerd=info
        - name: LINKERD2_PROXY_LOG_FORMAT
          value: plain
        - name: LINKERD2_PROXY_DESTINATION_SVC_ADDR
          value: linkerd-dst.linkerd.svc.cluster.local:8086
        - name: LINKERD2_PROXY_DESTINATION_GET_NETWORKS
          value: "10.0.0.0/8,172.16.0.0/12,192.168.0.0/16"
        - name: LINKERD2_PROXY_CONTROL_LISTEN_ADDR
          value: 0.0.0.0:4190
        - name: LINKERD2_PROXY_ADMIN_LISTEN_ADDR
          value: 0.0.0.0:4191
        - name: LINKERD2_PROXY_OUTBOUND_LISTEN_ADDR
          value: 127.0.0.1:4140
        - name: LINKERD2_PROXY_INBOUND_LISTEN_ADDR
          value: 0.0.0.0:4143
        - name: LINKERD2_PROXY_DESTINATION_GET_SUFFIXES
          value: svc.cluster.local.
        - name: LINKERD2_PROXY_DESTINATION_PROFILE_SUFFIXES
          value: svc.cluster.local.
        - name: LINKERD2_PROXY_INBOUND_ACCEPT_KEEPALIVE
          value: 10000ms
        - name: LINKERD2_PROXY_OUTBOUND_CONNECT_KEEPALIVE
          value: 10000ms
        - name: _pod_ns
          valueFrom:
            fieldRef:
              fieldPath: metadata.namespace
        - name: LINKERD2_PROXY_DESTINATION_CONTEXT
          value: ns:$(_pod_ns)
        - name: LINKERD2_PROXY_IDENTITY_DIR
          value: /var/run/linkerd/identity/end-entity
        - name: LINKERD2_PROXY_IDENTITY_TRUST_ANCHORS
          value: |
            -----BEGIN CERTIFICATE-----
            MIIBYDCCAQegAwIBAgIBATAKBggqhkjOPQQDAjAYMRYwFAYDVQQDEw1jbHVzdGVy
            LmxvY2FsMB4XDTE5MDMwMzAxNTk1MloXDTI5MDIyODAyMDM1MlowGDEWMBQGA1UE
            AxMNY2x1c3Rlci5sb2NhbDBZMBMGByqGSM49AgEGCCqGSM49AwEHA0IABAChpAt0
            xtgO9qbVtEtDK80N6iCL2Htyf2kIv2m5QkJ1y0TFQi5hTVe3wtspJ8YpZF0pl364
            6TiYeXB8tOOhIACjQjBAMA4GA1UdDwEB/wQEAwIBBjAdBgNVHSUEFjAUBggrBgEF
            BQcDAQYIKwYBBQUHAwIwDwYDVR0TAQH/BAUwAwEB/zAKBggqhkjOPQQDAgNHADBE
            AiBQ/AAwF8kG8VOmRSUTPakSSa/N4mqK2HsZuhQXCmiZHwIgZEzI5DCkpU7w3SIv
            OLO4Zsk1XrGZHGsmyiEyvYF9lpY=
            -----END CERTIFICATE-----
        - name: LINKERD2_PROXY_IDENTITY_TOKEN_FILE
          value: /var/run/secrets/kubernetes.io/serviceaccount/token
        - name: LINKERD2_PROXY_IDENTITY_SVC_ADDR
          value: linkerd-identity.linkerd.svc.cluster.local:8080
        - name: _pod_sa
          valueFrom:
            fieldRef:
              fieldPath: spec.serviceAccountName
        - name: _l5d_ns
          value: linkerd
        - name: _l5d_trustdomain
          value: cluster.local
        - name: LINKERD2_PROXY_IDENTITY_LOCAL_NAME
          value: $(_pod_sa).$(_pod_ns).serviceaccount.identity.$(_l5d_ns).$(_l5d_trustdomain)
        - name: LINKERD2_PROXY_IDENTITY_SVC_NAME
          value: linkerd-identity.$(_l5d_ns).serviceaccount.identity.$(_l5d_ns).$(_l5d_trustdomain)
        - name: LINKERD2_PROXY_DESTINATION_SVC_NAME
          value: linkerd-destination.$(_l5d_ns).serviceaccount.identity.$(_l5d_ns).$(_l5d_trustdomain)
        - name: LINKERD2_PROXY_TAP_SVC_NAME
          value: linkerd-tap.$(_l5d_ns).serviceaccount.identity.$(_l5d_ns).$(_l5d_trustdomain)
        image: gcr.io/linkerd-io/proxy:install-proxy-version
        imagePullPolicy: IfNotPresent
        livenessProbe:
          httpGet:
            path: /live
            port: 4191
          initialDelaySeconds: 10
        name: linkerd-proxy
        ports:
        - containerPort: 4143
          name: linkerd-proxy
        - containerPort: 4191
          name: linkerd-admin
        readinessProbe:
          httpGet:
            path: /ready
            port: 4191
          initialDelaySeconds: 2
        resources:
        securityContext:
          allowPrivilegeEscalation: false
          readOnlyRootFilesystem: true
          runAsUser: 2102
        terminationMessagePolicy: FallbackToLogsOnError
        volumeMounts:
        - mountPath: /var/run/linkerd/identity/end-entity
          name: linkerd-identity-end-entity
      initContainers:
      - args:
        - --incoming-proxy-port
        - "4143"
        - --outgoing-proxy-port
        - "4140"
        - --proxy-uid
        - "2102"
        - --inbound-ports-to-ignore
        - 4190,4191
        - --outbound-ports-to-ignore
        - "443"
        image: gcr.io/linkerd-io/proxy-init:v1.3.3
        imagePullPolicy: IfNotPresent
        name: linkerd-init
        resources:
          limits:
            cpu: "100m"
            memory: "50Mi"
          requests:
            cpu: "10m"
            memory: "10Mi"
        securityContext:
          allowPrivilegeEscalation: false
          capabilities:
            add:
            - NET_ADMIN
            - NET_RAW
          privileged: false
          readOnlyRootFilesystem: true
          runAsNonRoot: false
          runAsUser: 0
        terminationMessagePolicy: FallbackToLogsOnError
        volumeMounts:
        - mountPath: /run
          name: linkerd-proxy-init-xtables-lock
      serviceAccountName: linkerd-controller
      volumes:
      - configMap:
          name: linkerd-config
        name: config
      - emptyDir: {}
        name: linkerd-proxy-init-xtables-lock
      - emptyDir:
          medium: Memory
        name: linkerd-identity-end-entity<|MERGE_RESOLUTION|>--- conflicted
+++ resolved
@@ -2241,8 +2241,6 @@
 ### linkerd add-ons configuration
 ###
 ---
-<<<<<<< HEAD
-=======
 kind: Service
 apiVersion: v1
 metadata:
@@ -2488,7 +2486,6 @@
 ### linkerd add-ons configuration
 ###
 ---
->>>>>>> c68ab23a
 kind: ConfigMap
 apiVersion: v1
 metadata:
