---
###
### Linkerd Namespace
###
---
kind: Namespace
apiVersion: v1
metadata:
  name: linkerd
  annotations:
    linkerd.io/inject: disabled
  labels:
    linkerd.io/is-control-plane: "true"
    config.linkerd.io/admission-webhooks: disabled
    linkerd.io/control-plane-ns: linkerd
---
###
### Identity Controller Service RBAC
###
---
kind: ClusterRole
apiVersion: rbac.authorization.k8s.io/v1
metadata:
  name: linkerd-linkerd-identity
  labels:
    linkerd.io/control-plane-component: identity
    linkerd.io/control-plane-ns: linkerd
rules:
- apiGroups: ["authentication.k8s.io"]
  resources: ["tokenreviews"]
  verbs: ["create"]
- apiGroups: ["apps"]
  resources: ["deployments"]
  verbs: ["get"]
- apiGroups: [""]
  resources: ["events"]
  verbs: ["create", "patch"]
---
kind: ClusterRoleBinding
apiVersion: rbac.authorization.k8s.io/v1
metadata:
  name: linkerd-linkerd-identity
  labels:
    linkerd.io/control-plane-component: identity
    linkerd.io/control-plane-ns: linkerd
roleRef:
  apiGroup: rbac.authorization.k8s.io
  kind: ClusterRole
  name: linkerd-linkerd-identity
subjects:
- kind: ServiceAccount
  name: linkerd-identity
  namespace: linkerd
---
kind: ServiceAccount
apiVersion: v1
metadata:
  name: linkerd-identity
  namespace: linkerd
  labels:
    linkerd.io/control-plane-component: identity
    linkerd.io/control-plane-ns: linkerd
---
###
### Controller RBAC
###
---
kind: ClusterRole
apiVersion: rbac.authorization.k8s.io/v1
metadata:
  name: linkerd-linkerd-controller
  labels:
    linkerd.io/control-plane-component: controller
    linkerd.io/control-plane-ns: linkerd
rules:
- apiGroups: ["extensions", "apps"]
  resources: ["daemonsets", "deployments", "replicasets", "statefulsets"]
  verbs: ["list", "get", "watch"]
- apiGroups: ["extensions", "batch"]
  resources: ["cronjobs", "jobs"]
  verbs: ["list" , "get", "watch"]
- apiGroups: [""]
  resources: ["pods", "endpoints", "services", "replicationcontrollers", "namespaces"]
  verbs: ["list", "get", "watch"]
- apiGroups: ["linkerd.io"]
  resources: ["serviceprofiles"]
  verbs: ["list", "get", "watch"]
- apiGroups: ["split.smi-spec.io"]
  resources: ["trafficsplits"]
  verbs: ["list", "get", "watch"]
---
kind: ClusterRoleBinding
apiVersion: rbac.authorization.k8s.io/v1
metadata:
  name: linkerd-linkerd-controller
  labels:
    linkerd.io/control-plane-component: controller
    linkerd.io/control-plane-ns: linkerd
roleRef:
  apiGroup: rbac.authorization.k8s.io
  kind: ClusterRole
  name: linkerd-linkerd-controller
subjects:
- kind: ServiceAccount
  name: linkerd-controller
  namespace: linkerd
---
kind: ServiceAccount
apiVersion: v1
metadata:
  name: linkerd-controller
  namespace: linkerd
  labels:
    linkerd.io/control-plane-component: controller
    linkerd.io/control-plane-ns: linkerd
---
###
### Destination Controller Service
###
---
kind: ClusterRole
apiVersion: rbac.authorization.k8s.io/v1
metadata:
  name: linkerd-linkerd-destination
  labels:
    linkerd.io/control-plane-component: destination
    linkerd.io/control-plane-ns: linkerd
rules:
- apiGroups: ["apps"]
  resources: ["replicasets"]
  verbs: ["list", "get", "watch"]
- apiGroups: ["batch"]
  resources: ["jobs"]
  verbs: ["list", "get", "watch"]
- apiGroups: [""]
  resources: ["pods", "endpoints", "services"]
  verbs: ["list", "get", "watch"]
- apiGroups: ["linkerd.io"]
  resources: ["serviceprofiles"]
  verbs: ["list", "get", "watch"]
- apiGroups: ["split.smi-spec.io"]
  resources: ["trafficsplits"]
  verbs: ["list", "get", "watch"]
---
kind: ClusterRoleBinding
apiVersion: rbac.authorization.k8s.io/v1
metadata:
  name: linkerd-linkerd-destination
  labels:
    linkerd.io/control-plane-component: destination
    linkerd.io/control-plane-ns: linkerd
roleRef:
  apiGroup: rbac.authorization.k8s.io
  kind: ClusterRole
  name: linkerd-linkerd-destination
subjects:
- kind: ServiceAccount
  name: linkerd-destination
  namespace: linkerd
---
kind: ServiceAccount
apiVersion: v1
metadata:
  name: linkerd-destination
  namespace: linkerd
  labels:
    linkerd.io/control-plane-component: destination
    linkerd.io/control-plane-ns: linkerd
---
###
### Heartbeat RBAC
###
---
apiVersion: rbac.authorization.k8s.io/v1
kind: Role
metadata:
  name: linkerd-heartbeat
  namespace: linkerd
  labels:
    linkerd.io/control-plane-ns: linkerd
rules:
- apiGroups: [""]
  resources: ["configmaps"]
  verbs: ["get"]
  resourceNames: ["linkerd-config"]
---
apiVersion: rbac.authorization.k8s.io/v1
kind: RoleBinding
metadata:
  name: linkerd-heartbeat
  namespace: linkerd
  labels:
    linkerd.io/control-plane-ns: linkerd
roleRef:
  kind: Role
  name: linkerd-heartbeat
  apiGroup: rbac.authorization.k8s.io
subjects:
- kind: ServiceAccount
  name: linkerd-heartbeat
  namespace: linkerd
---
kind: ServiceAccount
apiVersion: v1
metadata:
  name: linkerd-heartbeat
  namespace: linkerd
  labels:
    linkerd.io/control-plane-component: heartbeat
    linkerd.io/control-plane-ns: linkerd
---
###
### Web RBAC
###
---
apiVersion: rbac.authorization.k8s.io/v1
kind: Role
metadata:
  name: linkerd-web
  namespace: linkerd
  labels:
    linkerd.io/control-plane-component: web
    linkerd.io/control-plane-ns: linkerd
rules:
- apiGroups: [""]
  resources: ["configmaps"]
  verbs: ["get"]
  resourceNames: ["linkerd-config"]
- apiGroups: [""]
  resources: ["namespaces", "configmaps"]
  verbs: ["get"]
- apiGroups: [""]
  resources: ["serviceaccounts", "pods"]
  verbs: ["list"]
- apiGroups: ["apps"]
  resources: ["replicasets"]
  verbs: ["list"]
---
apiVersion: rbac.authorization.k8s.io/v1
kind: RoleBinding
metadata:
  name: linkerd-web
  namespace: linkerd
  labels:
    linkerd.io/control-plane-component: web
    linkerd.io/control-plane-ns: linkerd
roleRef:
  kind: Role
  name: linkerd-web
  apiGroup: rbac.authorization.k8s.io
subjects:
- kind: ServiceAccount
  name: linkerd-web
  namespace: linkerd
---
apiVersion: rbac.authorization.k8s.io/v1
kind: ClusterRole
metadata:
  name: linkerd-linkerd-web-check
  labels:
    linkerd.io/control-plane-component: web
    linkerd.io/control-plane-ns: linkerd
rules:
- apiGroups: ["rbac.authorization.k8s.io"]
  resources: ["clusterroles", "clusterrolebindings"]
  verbs: ["list"]
- apiGroups: ["apiextensions.k8s.io"]
  resources: ["customresourcedefinitions"]
  verbs: ["list"]
- apiGroups: ["admissionregistration.k8s.io"]
  resources: ["mutatingwebhookconfigurations", "validatingwebhookconfigurations"]
  verbs: ["list"]
- apiGroups: ["policy"]
  resources: ["podsecuritypolicies"]
  verbs: ["list"]
- apiGroups: ["linkerd.io"]
  resources: ["serviceprofiles"]
  verbs: ["list"]
---
apiVersion: rbac.authorization.k8s.io/v1
kind: ClusterRoleBinding
metadata:
  name: linkerd-linkerd-web-check
  labels:
    linkerd.io/control-plane-component: web
    linkerd.io/control-plane-ns: linkerd
roleRef:
  kind: ClusterRole
  name: linkerd-linkerd-web-check
  apiGroup: rbac.authorization.k8s.io
subjects:
- kind: ServiceAccount
  name: linkerd-web
  namespace: linkerd
---
kind: ClusterRoleBinding
apiVersion: rbac.authorization.k8s.io/v1
metadata:
  name: linkerd-linkerd-web-admin
  labels:
    linkerd.io/control-plane-component: web
    linkerd.io/control-plane-ns: linkerd
roleRef:
  apiGroup: rbac.authorization.k8s.io
  kind: ClusterRole
  name: linkerd-linkerd-tap-admin
subjects:
- kind: ServiceAccount
  name: linkerd-web
  namespace: linkerd
---
kind: ServiceAccount
apiVersion: v1
metadata:
  name: linkerd-web
  namespace: linkerd
  labels:
    linkerd.io/control-plane-component: web
    linkerd.io/control-plane-ns: linkerd
---
###
### Service Profile CRD
###
---
apiVersion: apiextensions.k8s.io/v1beta1
kind: CustomResourceDefinition
metadata:
  name: serviceprofiles.linkerd.io
  annotations:
    linkerd.io/created-by: linkerd/cli dev-undefined
  labels:
    linkerd.io/control-plane-ns: linkerd
spec:
  group: linkerd.io
  versions:
  - name: v1alpha1
    served: true
    storage: false
  - name: v1alpha2
    served: true
    storage: true
  scope: Namespaced
  names:
    plural: serviceprofiles
    singular: serviceprofile
    kind: ServiceProfile
    shortNames:
    - sp
---
###
### TrafficSplit CRD
### Copied from https://github.com/deislabs/smi-sdk-go/blob/cea7e1e9372304bbb6c74a3f6ca788d9eaa9cc58/crds/split.yaml
###
---
apiVersion: apiextensions.k8s.io/v1beta1
kind: CustomResourceDefinition
metadata:
  name: trafficsplits.split.smi-spec.io
  annotations:
    linkerd.io/created-by: linkerd/cli dev-undefined
  labels:
    linkerd.io/control-plane-ns: linkerd
spec:
  group: split.smi-spec.io
  version: v1alpha1
  scope: Namespaced
  names:
    kind: TrafficSplit
    shortNames:
      - ts
    plural: trafficsplits
    singular: trafficsplit
  additionalPrinterColumns:
  - name: Service
    type: string
    description: The apex service of this split.
    JSONPath: .spec.service
---
###
### Prometheus RBAC
###
---
kind: ClusterRole
apiVersion: rbac.authorization.k8s.io/v1
metadata:
  name: linkerd-linkerd-prometheus
  labels:
    linkerd.io/control-plane-component: prometheus
    linkerd.io/control-plane-ns: linkerd
rules:
- apiGroups: [""]
  resources: ["nodes", "nodes/proxy", "pods"]
  verbs: ["get", "list", "watch"]
---
kind: ClusterRoleBinding
apiVersion: rbac.authorization.k8s.io/v1
metadata:
  name: linkerd-linkerd-prometheus
  labels:
    linkerd.io/control-plane-component: prometheus
    linkerd.io/control-plane-ns: linkerd
roleRef:
  apiGroup: rbac.authorization.k8s.io
  kind: ClusterRole
  name: linkerd-linkerd-prometheus
subjects:
- kind: ServiceAccount
  name: linkerd-prometheus
  namespace: linkerd
---
kind: ServiceAccount
apiVersion: v1
metadata:
  name: linkerd-prometheus
  namespace: linkerd
  labels:
    linkerd.io/control-plane-component: prometheus
    linkerd.io/control-plane-ns: linkerd
---
###
### Proxy Injector RBAC
###
---
kind: ClusterRole
apiVersion: rbac.authorization.k8s.io/v1
metadata:
  name: linkerd-linkerd-proxy-injector
  labels:
    linkerd.io/control-plane-component: proxy-injector
    linkerd.io/control-plane-ns: linkerd
rules:
- apiGroups: [""]
  resources: ["events"]
  verbs: ["create", "patch"]
- apiGroups: [""]
  resources: ["namespaces", "replicationcontrollers"]
  verbs: ["list", "get", "watch"]
- apiGroups: [""]
  resources: ["pods"]
  verbs: ["list", "watch"]
- apiGroups: ["extensions", "apps"]
  resources: ["deployments", "replicasets", "daemonsets", "statefulsets"]
  verbs: ["list", "get", "watch"]
- apiGroups: ["extensions", "batch"]
  resources: ["cronjobs", "jobs"]
  verbs: ["list", "get", "watch"]
---
kind: ClusterRoleBinding
apiVersion: rbac.authorization.k8s.io/v1
metadata:
  name: linkerd-linkerd-proxy-injector
  labels:
    linkerd.io/control-plane-component: proxy-injector
    linkerd.io/control-plane-ns: linkerd
subjects:
- kind: ServiceAccount
  name: linkerd-proxy-injector
  namespace: linkerd
  apiGroup: ""
roleRef:
  kind: ClusterRole
  name: linkerd-linkerd-proxy-injector
  apiGroup: rbac.authorization.k8s.io
---
kind: ServiceAccount
apiVersion: v1
metadata:
  name: linkerd-proxy-injector
  namespace: linkerd
  labels:
    linkerd.io/control-plane-component: proxy-injector
    linkerd.io/control-plane-ns: linkerd
---
kind: Secret
apiVersion: v1
metadata:
  name: linkerd-proxy-injector-tls
  namespace: linkerd
  labels:
    linkerd.io/control-plane-component: proxy-injector
    linkerd.io/control-plane-ns: linkerd
  annotations:
    linkerd.io/created-by: linkerd/cli dev-undefined
type: Opaque
data:
  crt.pem: LS0tLS1CRUdJTiBDRVJUSUZJQ0FURS0tLS0tCk1JSURKakNDQWc2Z0F3SUJBZ0lRVjFrSXJhRG1sdzNTVzY5UXNRWjNQREFOQmdrcWhraUc5dzBCQVFzRkFEQXQKTVNzd0tRWURWUVFERXlKc2FXNXJaWEprTFhCeWIzaDVMV2x1YW1WamRHOXlMbXhwYm10bGNtUXVjM1pqTUI0WApEVEU1TURnd056SXhNelkwTUZvWERUSXdNRGd3TmpJeE16WTBNRm93TFRFck1Da0dBMVVFQXhNaWJHbHVhMlZ5ClpDMXdjbTk0ZVMxcGJtcGxZM1J2Y2k1c2FXNXJaWEprTG5OMll6Q0NBU0l3RFFZSktvWklodmNOQVFFQkJRQUQKZ2dFUEFEQ0NBUW9DZ2dFQkFOek5iMmd0VVU2SmsxVDV4Smx3dTNlSmViSml4T01Vc3QyMzVkSWJXU1F2OUlNagpXRTR1Z3dlbk1ZSDh5V1ppV1F5NCsya0h3c1JkdWNxM3lqZUIrMmFsUll6enBLcFUvdHVxVi9XT2U3VVpxcGRaCkNsNTUzNXlmUzMzNndadjFrWlRlU3g1dHc0d3YwaU9vVG9jVGlsSm1tOGVsWDJUN0toajJVam5oSDNWUXFxbjEKcERRUGIvalRMOVcySlZYL2luOXdvTEptc294aFNkR2MxTDRsVnlvWEFOSVdSWENwQVYzVlo5MXV6SHFqaWYyZgpyWnBaRTQ0QWtaM1hWRnVlaldtcTZURWxHL1M1YnBkaExDcy8zWE41T1lZUXVYbXlTdHEyb055ZzFUOEx6RmxECmJ6eXZBSldmSXV6d3hZa051NTljbkhaUjBRY2liUDF5NTQ0QlV2c0NBd0VBQWFOQ01FQXdEZ1lEVlIwUEFRSC8KQkFRREFnS2tNQjBHQTFVZEpRUVdNQlFHQ0NzR0FRVUZCd01CQmdnckJnRUZCUWNEQWpBUEJnTlZIUk1CQWY4RQpCVEFEQVFIL01BMEdDU3FHU0liM0RRRUJDd1VBQTRJQkFRQjBNZERONWRuaUgxYS96UGI5QWFBT2JqaFBEUC9FCngreVlRU3VDYXpyeFZCUlpPeGdpUkUyN1JjZ05BRGZmOVRkRU9ER1BrUVY4aTRnVVVOdi9VanljODYxdW55SG0KR3FacEp0OFROZ0pWN2VHR00wUWlrNkFYZTdLT1N0aFdzVVZDSHlGMUFyam01U2dRUHRsREttVGk1bDBCZ1pyKwpBblVzOVllNHhUSFFFYSswSFN3NXNjdnFsVDhYS0ZCanoza2hJbHFVd3IvSy9seVZITDcwQTMyUi9UODh5Z1YzClQ4MitwS1R5T3lZU1IrZG1ZUWdxcW00ajVhVVp5aURPZVFHR1kycEZNQnJMY0tGZjFqcmJHWXlVQVNrdlh6NXoKaHZIOUtJWXFOckdhMDloTFBjb00rMW9CNHNnY2RKdFpCV2pCRWdiTHdwWEJJdUVFVXY5cno0dDAKLS0tLS1FTkQgQ0VSVElGSUNBVEUtLS0tLQ==
  key.pem: LS0tLS1CRUdJTiBSU0EgUFJJVkFURSBLRVktLS0tLQpNSUlFcEFJQkFBS0NBUUVBM00xdmFDMVJUb21UVlBuRW1YQzdkNGw1c21MRTR4U3kzYmZsMGh0WkpDLzBneU5ZClRpNkRCNmN4Z2Z6SlptSlpETGo3YVFmQ3hGMjV5cmZLTjRIN1pxVkZqUE9rcWxUKzI2cFg5WTU3dFJtcWwxa0sKWG5uZm5KOUxmZnJCbS9XUmxONUxIbTNEakMvU0k2aE9oeE9LVW1hYng2VmZaUHNxR1BaU09lRWZkVkNxcWZXawpOQTl2K05NdjFiWWxWZitLZjNDZ3NtYXlqR0ZKMFp6VXZpVlhLaGNBMGhaRmNLa0JYZFZuM1c3TWVxT0ovWit0Cm1sa1RqZ0NSbmRkVVc1Nk5hYXJwTVNVYjlMbHVsMkVzS3ovZGMzazVoaEM1ZWJKSzJyYWczS0RWUHd2TVdVTnYKUEs4QWxaOGk3UERGaVEyN24xeWNkbEhSQnlKcy9YTG5qZ0ZTK3dJREFRQUJBb0lCQVFDd1BGVEFyUE1wb1l0MApGc3VCd1VZUU9pMWxZWXBPeVpXZWZJcTJNZGZybDA4dFlJZTZGMHZFVHdHb0EvRm9nL1VadjRnRHBBc2tHcjhSCmU3S3VyVlBROFBkYmNwaXF6NTZBREMyYXRIZ3U2MmFLMktuN0VJR1hqRm1BR3ladmFna2g3bSs4d05XRXppS0gKRFc1b1NBTnVrN0doSDNETnM5ODgvMVpRRmt5Nm9BVThzWEhaTEpsNGJoV05UU3FSS0VnT3pIRDRwYWRITzUrMwp3cFVHamg1VklaS1BlMzRqYmMwTVZDOUwwNjhJY3Fibmp6d3g3NnYrQnh6MXFyRFNNMDR2TytGWUZUTVVmWEtyClBZRU5qMEN6UEhUanlwT2FBdFNwZFJTY2x1YzVGMTVmcXpKRnE5dVVLM2VpWFY3amNjTW1Sb0l0bkxMS3Z5VkgKVWJOZ1pnZmhBb0dCQVBpOU40MjRwK1ZxWnJRRTZ3K21kTTh2S2JIb0NPWUNlVDZrYXExMzhLVFJ2Z0MzZGJQNgpRcFpSNXlYNlhQeW1YMnNkZkxQTDk2NE1DeGJlS1ovWmw5UC9zRkxhRDVOc0RXMXZ2djJkYXBhQ1d0U0hwNHFFClJIN2tWWTZmcHZUYmZWN2FWL1JQZlhGbWVrbEJZd05pNTNkNFRYZEhJWC9ONHM0aFgwVzNtMk1yQW9HQkFPTS8KYzk0anJDbGtESUN4YWhUYlp4UHdST1hqVEZvdEpxaGRhandZOXcxdEVIelNnNUY1QVFSaWR4WGxFa0lENVdCRApYeG1JZWF2TDgyRkpUeWFXWlBzUnRkOXNJV3BIM084VDh2TnZLN1Z0SXY2RzZYSy9XUjhHMjhodTl6bVNlMk5HCjVUN2FkL0dMSlZ3Mm9GcTEzNGFIbHdvY00xMUFPa2YwYU9SWGJTZHhBb0dCQU0vT1JQdEJxZ01nUVcxa0xuMkUKczFIa05SRk1xU0tBTG9zSEVaaWErNUMzS2VXdlg4WmM3Z1JucUpVeDlUMmVRVmxiNlRMTTFMK3prQkFxeXR1aApEaGN2SmtBUnJiR2NOQnVab0JhQnpPcXhQUEVSNUFiMU9jUkpQckZJOEZMZ2pIMFNMU2tPdjk1ZG53eFVkRVAvCi9TRHlnTVdGeDViZWl2MXJKQTA2dDdiQkFvR0FVSkg2dnRQZkFuM2FnUFptS2lid0VQMnJMK2E2OTIzeXV0Y0UKQjNMQ2hSd2FNR2RqQm56a2cyMTEwMmw0WTdlRjUrOTdGRTV5OVJwR25FT2xzSVM2SU5wU3BYaHRFSVdTSzZIagpEYlJveHRaL0JjZEhsY3VLQ1pvZzZwdU5RL2hQanc5ZjBEMGRNYUtvQ0YzRjFPT084Tis2Q1hlZUxuM0xMQi9YCjRMMnVrY0VDZ1lCeWxEY2haSHR3YjlxYWFoeVhiQUI2WHAvMTdLUEtZOFltbDBqN0cydm1VMXJUZDdTREhHek4Kc1B5LzErY3FraWkrVVQxc2I0d1RQaW9wTXZxa3hsY05tdzM4L2NRL05ET3JENlEvN1NJN0I3TkNod1BLNFBhWgpCVEo1MW84RktSRTczcDhVYkdDUlNtdjVzYk5aTUMyWlRBaVNWa0MzUHU4QmxGN1VoM3RCeEE9PQotLS0tLUVORCBSU0EgUFJJVkFURSBLRVktLS0tLQ==
---
apiVersion: admissionregistration.k8s.io/v1beta1
kind: MutatingWebhookConfiguration
metadata:
  name: linkerd-proxy-injector-webhook-config
  labels:
    linkerd.io/control-plane-component: proxy-injector
    linkerd.io/control-plane-ns: linkerd
webhooks:
- name: linkerd-proxy-injector.linkerd.io
  namespaceSelector:
    matchExpressions:
    - key: config.linkerd.io/admission-webhooks
      operator: NotIn
      values:
      - disabled
  clientConfig:
    service:
      name: linkerd-proxy-injector
      namespace: linkerd
      path: "/"
    caBundle: LS0tLS1CRUdJTiBDRVJUSUZJQ0FURS0tLS0tCk1JSURKakNDQWc2Z0F3SUJBZ0lRVjFrSXJhRG1sdzNTVzY5UXNRWjNQREFOQmdrcWhraUc5dzBCQVFzRkFEQXQKTVNzd0tRWURWUVFERXlKc2FXNXJaWEprTFhCeWIzaDVMV2x1YW1WamRHOXlMbXhwYm10bGNtUXVjM1pqTUI0WApEVEU1TURnd056SXhNelkwTUZvWERUSXdNRGd3TmpJeE16WTBNRm93TFRFck1Da0dBMVVFQXhNaWJHbHVhMlZ5ClpDMXdjbTk0ZVMxcGJtcGxZM1J2Y2k1c2FXNXJaWEprTG5OMll6Q0NBU0l3RFFZSktvWklodmNOQVFFQkJRQUQKZ2dFUEFEQ0NBUW9DZ2dFQkFOek5iMmd0VVU2SmsxVDV4Smx3dTNlSmViSml4T01Vc3QyMzVkSWJXU1F2OUlNagpXRTR1Z3dlbk1ZSDh5V1ppV1F5NCsya0h3c1JkdWNxM3lqZUIrMmFsUll6enBLcFUvdHVxVi9XT2U3VVpxcGRaCkNsNTUzNXlmUzMzNndadjFrWlRlU3g1dHc0d3YwaU9vVG9jVGlsSm1tOGVsWDJUN0toajJVam5oSDNWUXFxbjEKcERRUGIvalRMOVcySlZYL2luOXdvTEptc294aFNkR2MxTDRsVnlvWEFOSVdSWENwQVYzVlo5MXV6SHFqaWYyZgpyWnBaRTQ0QWtaM1hWRnVlaldtcTZURWxHL1M1YnBkaExDcy8zWE41T1lZUXVYbXlTdHEyb055ZzFUOEx6RmxECmJ6eXZBSldmSXV6d3hZa051NTljbkhaUjBRY2liUDF5NTQ0QlV2c0NBd0VBQWFOQ01FQXdEZ1lEVlIwUEFRSC8KQkFRREFnS2tNQjBHQTFVZEpRUVdNQlFHQ0NzR0FRVUZCd01CQmdnckJnRUZCUWNEQWpBUEJnTlZIUk1CQWY4RQpCVEFEQVFIL01BMEdDU3FHU0liM0RRRUJDd1VBQTRJQkFRQjBNZERONWRuaUgxYS96UGI5QWFBT2JqaFBEUC9FCngreVlRU3VDYXpyeFZCUlpPeGdpUkUyN1JjZ05BRGZmOVRkRU9ER1BrUVY4aTRnVVVOdi9VanljODYxdW55SG0KR3FacEp0OFROZ0pWN2VHR00wUWlrNkFYZTdLT1N0aFdzVVZDSHlGMUFyam01U2dRUHRsREttVGk1bDBCZ1pyKwpBblVzOVllNHhUSFFFYSswSFN3NXNjdnFsVDhYS0ZCanoza2hJbHFVd3IvSy9seVZITDcwQTMyUi9UODh5Z1YzClQ4MitwS1R5T3lZU1IrZG1ZUWdxcW00ajVhVVp5aURPZVFHR1kycEZNQnJMY0tGZjFqcmJHWXlVQVNrdlh6NXoKaHZIOUtJWXFOckdhMDloTFBjb00rMW9CNHNnY2RKdFpCV2pCRWdiTHdwWEJJdUVFVXY5cno0dDAKLS0tLS1FTkQgQ0VSVElGSUNBVEUtLS0tLQ==
  failurePolicy: Fail
  rules:
  - operations: [ "CREATE" ]
    apiGroups: [""]
    apiVersions: ["v1"]
    resources: ["pods"]
  sideEffects: None
---
###
### Service Profile Validator RBAC
###
---
kind: ClusterRole
apiVersion: rbac.authorization.k8s.io/v1
metadata:
  name: linkerd-linkerd-sp-validator
  labels:
    linkerd.io/control-plane-component: sp-validator
    linkerd.io/control-plane-ns: linkerd
rules:
- apiGroups: [""]
  resources: ["pods"]
  verbs: ["list"]
---
kind: ClusterRoleBinding
apiVersion: rbac.authorization.k8s.io/v1
metadata:
  name: linkerd-linkerd-sp-validator
  labels:
    linkerd.io/control-plane-component: sp-validator
    linkerd.io/control-plane-ns: linkerd
subjects:
- kind: ServiceAccount
  name: linkerd-sp-validator
  namespace: linkerd
  apiGroup: ""
roleRef:
  kind: ClusterRole
  name: linkerd-linkerd-sp-validator
  apiGroup: rbac.authorization.k8s.io
---
kind: ServiceAccount
apiVersion: v1
metadata:
  name: linkerd-sp-validator
  namespace: linkerd
  labels:
    linkerd.io/control-plane-component: sp-validator
    linkerd.io/control-plane-ns: linkerd
---
kind: Secret
apiVersion: v1
metadata:
  name: linkerd-sp-validator-tls
  namespace: linkerd
  labels:
    linkerd.io/control-plane-component: sp-validator
    linkerd.io/control-plane-ns: linkerd
  annotations:
    linkerd.io/created-by: linkerd/cli dev-undefined
type: Opaque
data:
  crt.pem: LS0tLS1CRUdJTiBDRVJUSUZJQ0FURS0tLS0tCk1JSURJakNDQWdxZ0F3SUJBZ0lRQkhsRWhOb3Y0Z1hHT0EzbGFOamErekFOQmdrcWhraUc5dzBCQVFzRkFEQXIKTVNrd0p3WURWUVFERXlCc2FXNXJaWEprTFhOd0xYWmhiR2xrWVhSdmNpNXNhVzVyWlhKa0xuTjJZekFlRncweApPVEE0TURjeU1UTTJOREJhRncweU1EQTRNRFl5TVRNMk5EQmFNQ3N4S1RBbkJnTlZCQU1USUd4cGJtdGxjbVF0CmMzQXRkbUZzYVdSaGRHOXlMbXhwYm10bGNtUXVjM1pqTUlJQklqQU5CZ2txaGtpRzl3MEJBUUVGQUFPQ0FROEEKTUlJQkNnS0NBUUVBdklFVW5YdlBkSDFra2lJM2JPc01wQ0Zpb3FoN0dCK1ZtSmE5Q2RoNEQ3bWhiMWhoMUNYdgpNblZtQVduUE9UYWRvUHRZNFNZZU9pUDBURVQ1enZ1MUlEUzVyZFhUcDlZaHZHWDRMM1NhVk5XdnlsbzNXT1FmCk5sSXZPWFU4bHZHaDAyeE9TK3RZeklSMVh0dmFhOUV6K1QyN0p4ei9meHhnK2tHRmRES3BBK0tQeitvZHRKL1YKYTYvc2N6UWhaczhtTWt3L0Y3MzJxS1JtWG83bm9pTjhYRjAxSFBiT1pVdFpGZjJ6L2hGMHhKaEVMNlRNWTNlNwpZNnZ4UFoyMGVobTR5cUk1Q2RqcWN1WFNwL0xhbFNJOTBsb0ZMMU5SZFRuREgzZ1BNUWM3VE9KenIzQUI0bmxjCmJIU0ZsNkFvN2J1U3EvOTJ4MmdwMjRRT2w0UURkdlVZaVFJREFRQUJvMEl3UURBT0JnTlZIUThCQWY4RUJBTUMKQXFRd0hRWURWUjBsQkJZd0ZBWUlLd1lCQlFVSEF3RUdDQ3NHQVFVRkJ3TUNNQThHQTFVZEV3RUIvd1FGTUFNQgpBZjh3RFFZSktvWklodmNOQVFFTEJRQURnZ0VCQUtJQUc5T2E4SndtSzBUaGVtc2RxdjhvdkhZUk5XTHBWOVBhCkJNejJhQklFQVlvMURxQmFaQWFkdWZKa0k1bmFoTC81K2NaQXp3M2s4RmpYN2plT1ErYmlPaS9TNlU4K0FNZEUKZnZvdVR5N05Kb0xXM1NUclhCcjJnYzY3RUtLQ2JGQmsxYzM3b21KSUhhZU15aWNkRHY0SHRYTExDcUtrYk54aAo0NGQ2YUpzL3lNZm9kZGFhZFN0L1RwMGZtaHNPMTR5OUp3RDFWL2s1M3ppUmxDcXNYVUtBK05vejhqRC8wVkI5CnFyd0dpWGk4S1ZsZS9LYjFDZktOM1VhczdBRHlxbVVEUGNKY2tQMGM5QnBRQzlLYTJqZHhzb0hvWi8vSG5SVGYKalc2dExlcjN1UHZpek5qM2swcWt2SVAydVVJNDg0MkJjQmUrbVB1NlJoeVozdWt4elNVPQotLS0tLUVORCBDRVJUSUZJQ0FURS0tLS0t
  key.pem: LS0tLS1CRUdJTiBSU0EgUFJJVkFURSBLRVktLS0tLQpNSUlFcEFJQkFBS0NBUUVBdklFVW5YdlBkSDFra2lJM2JPc01wQ0Zpb3FoN0dCK1ZtSmE5Q2RoNEQ3bWhiMWhoCjFDWHZNblZtQVduUE9UYWRvUHRZNFNZZU9pUDBURVQ1enZ1MUlEUzVyZFhUcDlZaHZHWDRMM1NhVk5XdnlsbzMKV09RZk5sSXZPWFU4bHZHaDAyeE9TK3RZeklSMVh0dmFhOUV6K1QyN0p4ei9meHhnK2tHRmRES3BBK0tQeitvZAp0Si9WYTYvc2N6UWhaczhtTWt3L0Y3MzJxS1JtWG83bm9pTjhYRjAxSFBiT1pVdFpGZjJ6L2hGMHhKaEVMNlRNClkzZTdZNnZ4UFoyMGVobTR5cUk1Q2RqcWN1WFNwL0xhbFNJOTBsb0ZMMU5SZFRuREgzZ1BNUWM3VE9KenIzQUIKNG5sY2JIU0ZsNkFvN2J1U3EvOTJ4MmdwMjRRT2w0UURkdlVZaVFJREFRQUJBb0lCQVFDU1hGTHFXQWhpdFQyUwpMVmtGaTVjY0ZRUGxzWlVwek5RMVRzem1TUm9uYzRWQjA4alpsTDZkV2dQaWt3b2ZyU1ZFcWdOL2hUNHcvRnVoCm9HaXA2a3ZlL3JFd3BQYWF1U3NtZ2JIcS9za1psM1RQVTY3bnFQQUhHRmFzY1RlakoyZnpwWU5CZFRGVVVvQmoKTDZidTBkZGQ3UzFVR0RMVXVlOGVRQ05qYmpaRzJadnhiclhHQ1hTcjZtankvUTI2UkhrM0JSZXZ6UlFEMXIzbgpsSUxGdm9ueHNoTnVvU2xGVmJlTXNoN0JQQlBkbmR0MGNwZDRLcW5oQ0NCZVk0YUlsNmQ2eVJ1K1h4akhmRWRUCjlFTXhjYjJidEIzWHUrNTBtSWJsd1NEK2ZkVkFJUmFYeFRNMlc2dys4ZEZNSjFidXBRbTRLKy9KMC9UMko5b0sKRWpzdno5WVZBb0dCQU9td2t0NXpMVW5GVkNCR1p1aWJhTGRhcUFncy9pNldDcnJzL2xKd0VMb0grWDA4ZFkyWApIMS95ay8xVzZlbFFWVUEwOWg0dEZXSm1JM3BiT0c4d25iVU53MGVIZmlodkU2N0QvdlpXTi83b2FOUDZrdXdhCmNoTWRvaE5JNmhpSXd0cGo2L3JrVEIvTENtaXFWUHlEWXc2U0tiKzh5TktMZE1VdkFDZUpCRXVqQW9HQkFNNkEKS2NsUHNGeStrUzZDQzh4YkUvMER1eTZxc1BPQ3BBdDVDZWNGMHhHZHhBOXp4ZUdBWkxBTk5vZ0dPRjRrVTQxSwo0V20rRFoyNFFIV2FtWEp4dkhOZlZSdVVwSkR6UFJHcGdWSXJJNEMwMWprN0xxYy9VNEtpK2lYVGxWZDE0cWtJClVzalJTOUVrSU4yN3VIQzRnYnpoRW9PbXlOS0Q0U1JTQ2xyellrM2pBb0dBZUV0MHp4M3JDamFSLzZzOS9pOUIKMEdEU2JxTDZsWENYUlhJSjJOWG5SbHdraWRzOWlBMXJFVEVHRFR0WVhjb0VtSENxNFEzRUhFc0hxRXljMkYvbQpUdlV1dVB0K2JjSUFGODY4eUlISmdXYVJ6ODBGSkpUWWRBNmxCOWhZNlJnOWRiNUtFM1RCMnZ2aDk4NzJ3S1hCCnNCWjlkejN2QXJMWEFVb1lna0Y5L0pFQ2dZQmRObzhtTnhtR0UrT1hHYzdYbFRsRm1ieVJ5UzBORHFpY0lTdnUKSTd2dUZNZ2VyWVRpVU1HaWtxUk43SGpmVGdpRkhBcjZYM2JuL2ZiaTMwRnEzcHBSZmZQOStpLzYya0Z6eW83OApsMHAwVzZ6anNxcFJobzFjeDlLZzVveGdLVytDRzZhNnpYY3ExZU1jRkJPaWxqYkNHdHJ2b0liQU9CV1YvbzU4CkZhY0hQd0tCZ1FERS9nb2sxZ3VEaGVXUmJEaTdpNVVqd0ZqcnRJZ1hVbTA5N29yOW5Mb2dibFdIK0EyWmgvaG8KQ0hmekdLMUtnZytTd1I2YlRhZ29wRGVCMkRnNTk2ODFwTTQ4ZjVYbzV6NkJUejhFMVFPREpIRlkyNlNJNTlIRwpwZFlWMno5QmdxaDZKQWprZWhQWDlYMWFCcTRrVkpCQzg5MDBOUk1pbG1EdlBISjNhU1EyT0E9PQotLS0tLUVORCBSU0EgUFJJVkFURSBLRVktLS0tLQ==
---
apiVersion: admissionregistration.k8s.io/v1beta1
kind: ValidatingWebhookConfiguration
metadata:
  name: linkerd-sp-validator-webhook-config
  labels:
    linkerd.io/control-plane-component: sp-validator
    linkerd.io/control-plane-ns: linkerd
webhooks:
- name: linkerd-sp-validator.linkerd.io
  namespaceSelector:
    matchExpressions:
    - key: config.linkerd.io/admission-webhooks
      operator: NotIn
      values:
      - disabled
  clientConfig:
    service:
      name: linkerd-sp-validator
      namespace: linkerd
      path: "/"
    caBundle: LS0tLS1CRUdJTiBDRVJUSUZJQ0FURS0tLS0tCk1JSURJakNDQWdxZ0F3SUJBZ0lRQkhsRWhOb3Y0Z1hHT0EzbGFOamErekFOQmdrcWhraUc5dzBCQVFzRkFEQXIKTVNrd0p3WURWUVFERXlCc2FXNXJaWEprTFhOd0xYWmhiR2xrWVhSdmNpNXNhVzVyWlhKa0xuTjJZekFlRncweApPVEE0TURjeU1UTTJOREJhRncweU1EQTRNRFl5TVRNMk5EQmFNQ3N4S1RBbkJnTlZCQU1USUd4cGJtdGxjbVF0CmMzQXRkbUZzYVdSaGRHOXlMbXhwYm10bGNtUXVjM1pqTUlJQklqQU5CZ2txaGtpRzl3MEJBUUVGQUFPQ0FROEEKTUlJQkNnS0NBUUVBdklFVW5YdlBkSDFra2lJM2JPc01wQ0Zpb3FoN0dCK1ZtSmE5Q2RoNEQ3bWhiMWhoMUNYdgpNblZtQVduUE9UYWRvUHRZNFNZZU9pUDBURVQ1enZ1MUlEUzVyZFhUcDlZaHZHWDRMM1NhVk5XdnlsbzNXT1FmCk5sSXZPWFU4bHZHaDAyeE9TK3RZeklSMVh0dmFhOUV6K1QyN0p4ei9meHhnK2tHRmRES3BBK0tQeitvZHRKL1YKYTYvc2N6UWhaczhtTWt3L0Y3MzJxS1JtWG83bm9pTjhYRjAxSFBiT1pVdFpGZjJ6L2hGMHhKaEVMNlRNWTNlNwpZNnZ4UFoyMGVobTR5cUk1Q2RqcWN1WFNwL0xhbFNJOTBsb0ZMMU5SZFRuREgzZ1BNUWM3VE9KenIzQUI0bmxjCmJIU0ZsNkFvN2J1U3EvOTJ4MmdwMjRRT2w0UURkdlVZaVFJREFRQUJvMEl3UURBT0JnTlZIUThCQWY4RUJBTUMKQXFRd0hRWURWUjBsQkJZd0ZBWUlLd1lCQlFVSEF3RUdDQ3NHQVFVRkJ3TUNNQThHQTFVZEV3RUIvd1FGTUFNQgpBZjh3RFFZSktvWklodmNOQVFFTEJRQURnZ0VCQUtJQUc5T2E4SndtSzBUaGVtc2RxdjhvdkhZUk5XTHBWOVBhCkJNejJhQklFQVlvMURxQmFaQWFkdWZKa0k1bmFoTC81K2NaQXp3M2s4RmpYN2plT1ErYmlPaS9TNlU4K0FNZEUKZnZvdVR5N05Kb0xXM1NUclhCcjJnYzY3RUtLQ2JGQmsxYzM3b21KSUhhZU15aWNkRHY0SHRYTExDcUtrYk54aAo0NGQ2YUpzL3lNZm9kZGFhZFN0L1RwMGZtaHNPMTR5OUp3RDFWL2s1M3ppUmxDcXNYVUtBK05vejhqRC8wVkI5CnFyd0dpWGk4S1ZsZS9LYjFDZktOM1VhczdBRHlxbVVEUGNKY2tQMGM5QnBRQzlLYTJqZHhzb0hvWi8vSG5SVGYKalc2dExlcjN1UHZpek5qM2swcWt2SVAydVVJNDg0MkJjQmUrbVB1NlJoeVozdWt4elNVPQotLS0tLUVORCBDRVJUSUZJQ0FURS0tLS0t
  failurePolicy: Fail
  rules:
  - operations: [ "CREATE" , "UPDATE" ]
    apiGroups: ["linkerd.io"]
    apiVersions: ["v1alpha1", "v1alpha2"]
    resources: ["serviceprofiles"]
  sideEffects: None
---
###
### Tap RBAC
###
---
kind: ClusterRole
apiVersion: rbac.authorization.k8s.io/v1
metadata:
  name: linkerd-linkerd-tap
  labels:
    linkerd.io/control-plane-component: tap
    linkerd.io/control-plane-ns: linkerd
rules:
- apiGroups: [""]
  resources: ["pods", "services", "replicationcontrollers", "namespaces", "nodes"]
  verbs: ["list", "get", "watch"]
- apiGroups: ["extensions", "apps"]
  resources: ["daemonsets", "deployments", "replicasets", "statefulsets"]
  verbs: ["list", "get", "watch"]
- apiGroups: ["extensions", "batch"]
  resources: ["cronjobs", "jobs"]
  verbs: ["list" , "get", "watch"]
---
kind: ClusterRole
apiVersion: rbac.authorization.k8s.io/v1
metadata:
  name: linkerd-linkerd-tap-admin
  labels:
    linkerd.io/control-plane-component: tap
    linkerd.io/control-plane-ns: linkerd
rules:
- apiGroups: ["tap.linkerd.io"]
  resources: ["*"]
  verbs: ["watch"]
---
kind: ClusterRoleBinding
apiVersion: rbac.authorization.k8s.io/v1
metadata:
  name: linkerd-linkerd-tap
  labels:
    linkerd.io/control-plane-component: tap
    linkerd.io/control-plane-ns: linkerd
roleRef:
  apiGroup: rbac.authorization.k8s.io
  kind: ClusterRole
  name: linkerd-linkerd-tap
subjects:
- kind: ServiceAccount
  name: linkerd-tap
  namespace: linkerd
---
apiVersion: rbac.authorization.k8s.io/v1
kind: ClusterRoleBinding
metadata:
  name: linkerd-linkerd-tap-auth-delegator
  labels:
    linkerd.io/control-plane-component: tap
    linkerd.io/control-plane-ns: linkerd
roleRef:
  apiGroup: rbac.authorization.k8s.io
  kind: ClusterRole
  name: system:auth-delegator
subjects:
- kind: ServiceAccount
  name: linkerd-tap
  namespace: linkerd
---
kind: ServiceAccount
apiVersion: v1
metadata:
  name: linkerd-tap
  namespace: linkerd
  labels:
    linkerd.io/control-plane-component: tap
    linkerd.io/control-plane-ns: linkerd
---
apiVersion: rbac.authorization.k8s.io/v1
kind: RoleBinding
metadata:
  name: linkerd-linkerd-tap-auth-reader
  namespace: kube-system
  labels:
    linkerd.io/control-plane-component: tap
    linkerd.io/control-plane-ns: linkerd
roleRef:
  apiGroup: rbac.authorization.k8s.io
  kind: Role
  name: extension-apiserver-authentication-reader
subjects:
- kind: ServiceAccount
  name: linkerd-tap
  namespace: linkerd
---
kind: Secret
apiVersion: v1
metadata:
  name: linkerd-tap-tls
  namespace: linkerd
  labels:
    linkerd.io/control-plane-component: tap
    linkerd.io/control-plane-ns: linkerd
  annotations:
    linkerd.io/created-by: linkerd/cli dev-undefined
type: Opaque
data:
  crt.pem: LS0tLS1CRUdJTiBDRVJUSUZJQ0FURS0tLS0tCk1JSURFRENDQWZpZ0F3SUJBZ0lRRlNhSmJjd0ZrMHNvclpsUENLUmhuakFOQmdrcWhraUc5dzBCQVFzRkFEQWkKTVNBd0hnWURWUVFERXhkc2FXNXJaWEprTFhSaGNDNXNhVzVyWlhKa0xuTjJZekFlRncweE9UQTRNRGN5TVRNMgpOREJhRncweU1EQTRNRFl5TVRNMk5EQmFNQ0l4SURBZUJnTlZCQU1URjJ4cGJtdGxjbVF0ZEdGd0xteHBibXRsCmNtUXVjM1pqTUlJQklqQU5CZ2txaGtpRzl3MEJBUUVGQUFPQ0FROEFNSUlCQ2dLQ0FRRUF1UTRhb3hLSWVnUncKZW5FWHY0QVBjWTc0SnNqNUJXSEhwMUJzY1d1Y24weEwrcEo5UnJDRXphOURXcklad2JTazhpNnlHYnpQWTZCaQpHdlIxK0NMRkZNR1VraERuS1lINk9hNzlvTXN3WGZEc1lmKzVFNU12WlZGay9XeW03ck5GWWhqWXNmengzdTY3CldWbFgyRTBGaHBrU1pMUGN6bHNCQzFzN0hxVzV4TnBYUmc2WDJqYlFWZ0xMdUNsL3FjZE05MzRsay81ODNtT3kKeVIwSkQvV3RMc3VxdVIrOWJZSjlVYXUrbGpqZUc3U1h0UVYrdkR5VDNscEZ2SFpraG5sSm53am9XN0RIN3dPNwplK0ZQc3FmOG9nQk8xUlBmUEhNakRZRERoVlJUTWRKVFpZK2VlcFc5VjVGbGJvRFZvOUtOMlhTSVRkbVJsWmF0CjJuRng3TU83YndJREFRQUJvMEl3UURBT0JnTlZIUThCQWY4RUJBTUNBcVF3SFFZRFZSMGxCQll3RkFZSUt3WUIKQlFVSEF3RUdDQ3NHQVFVRkJ3TUNNQThHQTFVZEV3RUIvd1FGTUFNQkFmOHdEUVlKS29aSWh2Y05BUUVMQlFBRApnZ0VCQUZNd3hXVnV1NFMzMi9LSVhsdURsR3dpQjh0YzFCTEVRQzUyY3hhNERodnBGNFkwZmRSOXRwMDN3S1VYClRlRWp6OUMyYzBFTW1EcVpheDVsQmxaaDBtWUFpNFowSUZkbXg4Q0FLYWowUVV1MEdQL1Jmd0taYWFuTjhBbEUKbCtRQjRLWG1ZNjRnOFZUUXR0VXhNL2FZdjkrU0FrMlcvbkZiZTFjUXpHbGFCSVh2WW9Da1N3TDFiTEpDV0N2WQowaEtteFhYdGpHZmpqZXJGTk9CTUdRZkJmQ0czZUJTZE45aS8rOEs3NS9FM21EV01iTGMwVHU2OEFsdWRxVUJRCmZsbngrNXlUaUtlaExhaW9BY0psTldrOVRCSEcySSswLy9tNTM4VGhYbnZ2ZC9uTXdTWitJbEZiVUpvbEo3Rk4KNXVUNG91Vm8xUU9BTlh3Nk5LWU1PT0VURXo0PQotLS0tLUVORCBDRVJUSUZJQ0FURS0tLS0t
  key.pem: LS0tLS1CRUdJTiBSU0EgUFJJVkFURSBLRVktLS0tLQpNSUlFb3dJQkFBS0NBUUVBdVE0YW94S0llZ1J3ZW5FWHY0QVBjWTc0SnNqNUJXSEhwMUJzY1d1Y24weEwrcEo5ClJyQ0V6YTlEV3JJWndiU2s4aTZ5R2J6UFk2QmlHdlIxK0NMRkZNR1VraERuS1lINk9hNzlvTXN3WGZEc1lmKzUKRTVNdlpWRmsvV3ltN3JORlloallzZnp4M3U2N1dWbFgyRTBGaHBrU1pMUGN6bHNCQzFzN0hxVzV4TnBYUmc2WAoyamJRVmdMTHVDbC9xY2RNOTM0bGsvNTgzbU95eVIwSkQvV3RMc3VxdVIrOWJZSjlVYXUrbGpqZUc3U1h0UVYrCnZEeVQzbHBGdkhaa2hubEpud2pvVzdESDd3TzdlK0ZQc3FmOG9nQk8xUlBmUEhNakRZRERoVlJUTWRKVFpZK2UKZXBXOVY1Rmxib0RWbzlLTjJYU0lUZG1SbFphdDJuRng3TU83YndJREFRQUJBb0lCQVFDdUtVNzZjS1BQS2tSdApoK2hReTRZOVdzL0RPTnZjcTlUS2E4OVR3M0tKSGJaWUlld1RUbWYrYUZkY2tVZmFYVmZyc2ZUZWNpdEEyUjNiCnZuMFVSaXp6UnVpN3UzckRQdGV2MkRoTlQwMjY2OWFjdUo2SGhMdFRnSklxVEVxalZrY1Rkc3ppWG11SVkyZ2gKUkF0L3Y2VldzdE56d1M4cmFzeUYwcHZHVVRTUHhVK29Vcm9BYm54TmRnMzRzbzBrR1lDRDJUbGk3ZmRvTWRuQQpRZWovUVp5aFFDTkorUWxJUGEyN2VkN3R5TWNVN3NpdXQ2aGVBRUJqT3AzVXJLS1BwUnc4VHhZNTltZ05oamt2CjVnT3FhZmV2U0ZPZS96TzNnNFpheXVoU3c5N1ZXR3NwZ0NvbmZETy8vNlZabG44cVlkdmQrNWdTTVBtanBKVlIKZCtRcE9BVmhBb0dCQU9VZmUyVkxXR1JlQVlidXhwdWt5OUFtRlkxSGN2eWN3SXlVZmphWEVUNDQvc0hXODdtMwo0MkVaK3BiYUd2ZE5VOVZtNytCblJ2WFBLVzlCaVNDT0dSSVppSDFWTnQ0d0ZMaTI1ZGNIamlZYitxbVNyUGpkCmI3MThHMTN3SU90L1ZsSDFOQW4zUU9qcmdMZm5udFgrUjlLMEtqVzRYbU4yVmpxUGd3MUZBSWdmQW9HQkFNN0QKUmExR29JSnduaHhuTXd0T08zVCtLUnVKc0Y1aUlYTW40Q1JhWUFwanN1cTUwYmdHQjV5MmdCazR6Y2ZOajVVbgpVQ0hXb2JFNFphcFhveHgvWXFkYkJRdTJaK2gxbnpCdTJJQTVoUEFJRmo1dTJ0SXI5d3FMczFLR1pTUjJScUM0Ck9nL2NFbnFEUUtHcStmUEtBeSs1NWRlbm1BYm8xM2FNOXhQZWZxS3hBb0dBR2JJOExwSVNxYjc1UU43S20yNFMKQlpnZjFxWnF1UFlEaWtDbEh3NDJPdG85aUJQSlpjeS96WVlTV3BTL2JYallyQmhOVXNlQ1o5TUIvSjVHK01XMgovaGFxL2hOdWdlQzJrampBOGlyQXdIbG0xVm5EMkcxTk9OMFFYS3F2cG5temZxR1hZbjYrWXVEMm9LbHpZT0NSCndZbS9LaU14UXNwa3hWQ1BEQS92RFZVQ2dZQUtUQzlzTWRoTXBzODVHdXF2NVhXUW5oZnVCeTJCaGVHa21wZlAKTjdFUTAyWlZ5bXRuZnVWaUtMUzRqTnV5MThvTzQ2WmFDUmFFZlFxVE1Vb3VZU25JcS8vVVZZRlhVb1JiSlNvagpPTG9tT2tEaFd5UUswNlc2SUxzTm9TUG9iUHVYaFpWZXROYzJ3dEsxT282NFZaZFRDUzhwVG0rRDZKVFNrcks3CmlwbEVBUUtCZ0VWb2hsNkpMNWhxcDc3dGg1RVp1VFpqUFZDUkJrU3VUeHZuY1pPUGZHemJjQUp2d05pYVZnblAKbVpnMXdKZDVMczZtbkV3QVJLOXhIRmpFbVpkdEpwSkIwY1ZhVzFvZFY4bWFQamFwRGFiNHJwR3NrL2tuRFZ5TAphWTl3M2FlakFiNlZhaVJ3bUZDZDlzOVhPYmFnQkJ4UU05bVBoTXh2WWdiQzdrSUZJUXVaCi0tLS0tRU5EIFJTQSBQUklWQVRFIEtFWS0tLS0t
---
apiVersion: apiregistration.k8s.io/v1
kind: APIService
metadata:
  name: v1alpha1.tap.linkerd.io
  labels:
    linkerd.io/control-plane-component: tap
    linkerd.io/control-plane-ns: linkerd
spec:
  group: tap.linkerd.io
  version: v1alpha1
  groupPriorityMinimum: 1000
  versionPriority: 100
  service:
    name: linkerd-tap
    namespace: linkerd
  caBundle: LS0tLS1CRUdJTiBDRVJUSUZJQ0FURS0tLS0tCk1JSURFRENDQWZpZ0F3SUJBZ0lRRlNhSmJjd0ZrMHNvclpsUENLUmhuakFOQmdrcWhraUc5dzBCQVFzRkFEQWkKTVNBd0hnWURWUVFERXhkc2FXNXJaWEprTFhSaGNDNXNhVzVyWlhKa0xuTjJZekFlRncweE9UQTRNRGN5TVRNMgpOREJhRncweU1EQTRNRFl5TVRNMk5EQmFNQ0l4SURBZUJnTlZCQU1URjJ4cGJtdGxjbVF0ZEdGd0xteHBibXRsCmNtUXVjM1pqTUlJQklqQU5CZ2txaGtpRzl3MEJBUUVGQUFPQ0FROEFNSUlCQ2dLQ0FRRUF1UTRhb3hLSWVnUncKZW5FWHY0QVBjWTc0SnNqNUJXSEhwMUJzY1d1Y24weEwrcEo5UnJDRXphOURXcklad2JTazhpNnlHYnpQWTZCaQpHdlIxK0NMRkZNR1VraERuS1lINk9hNzlvTXN3WGZEc1lmKzVFNU12WlZGay9XeW03ck5GWWhqWXNmengzdTY3CldWbFgyRTBGaHBrU1pMUGN6bHNCQzFzN0hxVzV4TnBYUmc2WDJqYlFWZ0xMdUNsL3FjZE05MzRsay81ODNtT3kKeVIwSkQvV3RMc3VxdVIrOWJZSjlVYXUrbGpqZUc3U1h0UVYrdkR5VDNscEZ2SFpraG5sSm53am9XN0RIN3dPNwplK0ZQc3FmOG9nQk8xUlBmUEhNakRZRERoVlJUTWRKVFpZK2VlcFc5VjVGbGJvRFZvOUtOMlhTSVRkbVJsWmF0CjJuRng3TU83YndJREFRQUJvMEl3UURBT0JnTlZIUThCQWY4RUJBTUNBcVF3SFFZRFZSMGxCQll3RkFZSUt3WUIKQlFVSEF3RUdDQ3NHQVFVRkJ3TUNNQThHQTFVZEV3RUIvd1FGTUFNQkFmOHdEUVlKS29aSWh2Y05BUUVMQlFBRApnZ0VCQUZNd3hXVnV1NFMzMi9LSVhsdURsR3dpQjh0YzFCTEVRQzUyY3hhNERodnBGNFkwZmRSOXRwMDN3S1VYClRlRWp6OUMyYzBFTW1EcVpheDVsQmxaaDBtWUFpNFowSUZkbXg4Q0FLYWowUVV1MEdQL1Jmd0taYWFuTjhBbEUKbCtRQjRLWG1ZNjRnOFZUUXR0VXhNL2FZdjkrU0FrMlcvbkZiZTFjUXpHbGFCSVh2WW9Da1N3TDFiTEpDV0N2WQowaEtteFhYdGpHZmpqZXJGTk9CTUdRZkJmQ0czZUJTZE45aS8rOEs3NS9FM21EV01iTGMwVHU2OEFsdWRxVUJRCmZsbngrNXlUaUtlaExhaW9BY0psTldrOVRCSEcySSswLy9tNTM4VGhYbnZ2ZC9uTXdTWitJbEZiVUpvbEo3Rk4KNXVUNG91Vm8xUU9BTlh3Nk5LWU1PT0VURXo0PQotLS0tLUVORCBDRVJUSUZJQ0FURS0tLS0t
---
###
### Control Plane PSP
###
---
apiVersion: policy/v1beta1
kind: PodSecurityPolicy
metadata:
  name: linkerd-linkerd-control-plane
  labels:
    linkerd.io/control-plane-ns: linkerd
spec:
  allowPrivilegeEscalation: false
  readOnlyRootFilesystem: true
  allowedCapabilities:
  - NET_ADMIN
  - NET_RAW
  requiredDropCapabilities:
  - ALL
  hostNetwork: false
  hostIPC: false
  hostPID: false
  seLinux:
    rule: RunAsAny
  runAsUser:
    rule: RunAsAny
  supplementalGroups:
    rule: MustRunAs
    ranges:
    - min: 1
      max: 65535
  fsGroup:
    rule: MustRunAs
    ranges:
    - min: 1
      max: 65535
  volumes:
  - configMap
  - emptyDir
  - secret
  - projected
  - downwardAPI
  - persistentVolumeClaim
---
apiVersion: rbac.authorization.k8s.io/v1
kind: Role
metadata:
  name: linkerd-psp
  namespace: linkerd
  labels:
    linkerd.io/control-plane-ns: linkerd
rules:
- apiGroups: ['policy', 'extensions']
  resources: ['podsecuritypolicies']
  verbs: ['use']
  resourceNames:
  - linkerd-linkerd-control-plane
---
apiVersion: rbac.authorization.k8s.io/v1
kind: RoleBinding
metadata:
  name: linkerd-psp
  namespace: linkerd
  labels:
    linkerd.io/control-plane-ns: linkerd
roleRef:
  kind: Role
  name: linkerd-psp
  apiGroup: rbac.authorization.k8s.io
subjects:
- kind: ServiceAccount
  name: linkerd-controller
  namespace: linkerd
- kind: ServiceAccount
  name: linkerd-destination
  namespace: linkerd
- kind: ServiceAccount
  name: linkerd-grafana
  namespace: linkerd
- kind: ServiceAccount
  name: linkerd-heartbeat
  namespace: linkerd
- kind: ServiceAccount
  name: linkerd-identity
  namespace: linkerd
- kind: ServiceAccount
  name: linkerd-prometheus
  namespace: linkerd
- kind: ServiceAccount
  name: linkerd-proxy-injector
  namespace: linkerd
- kind: ServiceAccount
  name: linkerd-sp-validator
  namespace: linkerd
- kind: ServiceAccount
  name: linkerd-tap
  namespace: linkerd
- kind: ServiceAccount
  name: linkerd-web
  namespace: linkerd
---
###
### SMI-Metrics RBAC
###
---
apiVersion: v1
kind: ServiceAccount
metadata:
  labels:
    linkerd.io/control-plane-component: smi-metrics
    linkerd.io/control-plane-ns: linkerd
  name: linkerd-smi-metrics
  namespace: linkerd
---
apiVersion: rbac.authorization.k8s.io/v1
kind: RoleBinding
metadata:
  name: linkerd-smi-metrics
  labels:
    linkerd.io/control-plane-component: smi-metrics
    linkerd.io/control-plane-ns: linkerd
  namespace: kube-system
roleRef:
  apiGroup: rbac.authorization.k8s.io
  kind: Role
  name: extension-apiserver-authentication-reader
subjects:
- kind: ServiceAccount
  name: linkerd-smi-metrics
  namespace: linkerd
---
kind: Secret
apiVersion: v1
metadata:
  name: linkerd-smi-metrics-tls
  namespace: linkerd
  labels:
    linkerd.io/control-plane-component: smi-metrics
    linkerd.io/control-plane-ns: linkerd
  annotations:
    linkerd.io/created-by: linkerd/cli dev-undefined
type: kubernetes.io/tls
data:
  tls.crt: LS0tLS1CRUdJTiBDRVJUSUZJQ0FURS0tLS0tCk1JSURIakNDQWdhZ0F3SUJBZ0lSQVB0aFhwTUZ2ekZOSm50UGc5Y2xMVkV3RFFZSktvWklodmNOQVFFTEJRQXcKS2pFb01DWUdBMVVFQXhNZmJHbHVhMlZ5WkMxemJXa3RiV1YwY21samN5NXNhVzVyWlhKa0xuTjJZekFlRncweQpNREF5TWpVeU1qRXpNVEJhRncweU1UQXlNalF5TWpFek1UQmFNQ294S0RBbUJnTlZCQU1USDJ4cGJtdGxjbVF0CmMyMXBMVzFsZEhKcFkzTXViR2x1YTJWeVpDNXpkbU13Z2dFaU1BMEdDU3FHU0liM0RRRUJBUVVBQTRJQkR3QXcKZ2dFS0FvSUJBUUN0S2dnT3BEb2s2ejF5aExrcGFsVm5URHJvS1pUZUtkdkNta2hzVWt2bFdxWm9EYnBBa2wvbwpTbDNNMnkvRXVyRWZGTmh4bnl4Qk9nTFRwZngrT0pTKzlnclc0MGw1bDNEcXdBMWVrMkJ4c05rVDNvcGhuM3A5CjBpNWhrZzZmYjNVOVF3UGwvTmtBKzdpQk04TFFicFpZODQySGNzMysyUWhXa2RzMGJxZGpoVkVWcUVOOElzaDgKc2FPZjliWHBzSG0rVzVTZEVEbnZNYjNwWU15cDEwZ0NtVVRHL1RtTi9WMkdneVMzK1RMZWtmdHpQbkp1T2VadgpOaUdCdnNCb1lSMCtUdkpqM3FGbVBaYjNFREx2RDBid3B6d2o4Snc1Ylo3bnJLUWYxTVQweXkrbFdINVhLZVdoCkNjdURWVzVXT3VtZklRUGZ6Rmt3STRIMjkvb2k2STh2QWdNQkFBR2pQekE5TUE0R0ExVWREd0VCL3dRRUF3SUYKb0RBZEJnTlZIU1VFRmpBVUJnZ3JCZ0VGQlFjREFRWUlLd1lCQlFVSEF3SXdEQVlEVlIwVEFRSC9CQUl3QURBTgpCZ2txaGtpRzl3MEJBUXNGQUFPQ0FRRUFRYXU2NUxLV0NYVHhtVXhmV0hpM0ROQXhZMDliSkxXRkc1T3Y1Q0Q4CmxPNEYyRXRwcXNuZjFBeDZpUGw5LzhpOEZEMnI3UUd2Sm9oYlFNYiszaG9QelFwL0ZpNFdXWXllSDBqRVNOMlIKcy95WmRnbWJaWWliRWRjcHNEUUVGcjZEM1BYSzJPYStWb3VvRWFNaktXd1RJUEFXeDZNNzZmaVRyMXVVSmN3Sgo1VXVKSmZzM0tqVW9aQTBQVkxlU2tzaFZscVJOVGZwUWl5MGY4cGVraTNxbjMyS1R3UWhIaFlsZjRTSitLZlplCklSdWZMRkxuOTh3bEVPWnhZdUhNNjZyTWJZU0NMdjNJTW1JOGxyemtFa3lBc01uc1FkVHovRHdud2FDdXVCakQKcFl5NTVlZG5CQ1NGM3lSVlp6K3RPd0F6UXk5cUwzdHM3UHFWanJjUk45WUFhdz09Ci0tLS0tRU5EIENFUlRJRklDQVRFLS0tLS0=
  tls.key: LS0tLS1CRUdJTiBSU0EgUFJJVkFURSBLRVktLS0tLQpNSUlFcEFJQkFBS0NBUUVBclNvSURxUTZKT3M5Y29TNUtXcFZaMHc2NkNtVTNpbmJ3cHBJYkZKTDVWcW1hQTI2ClFKSmY2RXBkek5zdnhMcXhIeFRZY1o4c1FUb0MwNlg4ZmppVXZ2WUsxdU5KZVpkdzZzQU5YcE5nY2JEWkU5NksKWVo5NmZkSXVZWklPbjI5MVBVTUQ1ZnpaQVB1NGdUUEMwRzZXV1BPTmgzTE4vdGtJVnBIYk5HNm5ZNFZSRmFoRApmQ0xJZkxHam4vVzE2YkI1dmx1VW5SQTU3ekc5NldETXFkZElBcGxFeHYwNWpmMWRob01rdC9reTNwSDdjejV5CmJqbm1ielloZ2I3QWFHRWRQazd5WTk2aFpqMlc5eEF5N3c5RzhLYzhJL0NjT1cyZTU2eWtIOVRFOU1zdnBWaCsKVnlubG9RbkxnMVZ1VmpycG55RUQzOHhaTUNPQjl2ZjZJdWlQTHdJREFRQUJBb0lCQVFDbmdkVXhkS1BhT3NUQwpGcW1XNm9tYTF4N1VuZ1NudEE0bGZXRTVoNUpyVnZsS0JwMTVBUjlOY1VLemZBUUZaaU1ZVWUzZVczOVB5WElhCmtxSmc1eExjZHQyZGFWZ1dDdXpyNk1RR0RNSnF1QXdGTUd6a2FvVHZXWFlNWkdGSTBXU3owalBmTW13b2kxZTcKZy9xYjdaMzZoZjhPVzN2eFhyaTJKWG5LaW8vWnIvR2I3RUhRNllNQm8zSHJidHZNdWw4QWFhZG5jZFdySk95RgpuT1JXV0hjSVBNWmNpVjVEN3Bmd0p2MjFVTzJNellHVFBMdFVLT2o3bDlVRmxRcmRVcU9LZ2RRK041MEkyeGplCnJRb0p0RUtXcUlSSXh5ZTRXanB3bUtmektoc1JEMU10dkJSaFJMcEloWnlQMUZJdG9DNDVVdHJCUjQzUnNERTEKZ29mdm9IcWhBb0dCQU5LV0RIR3c1dFJvTFVFVGtYUWs5dllxeG9KU1lzNW1YcU9ReDliMUZoTFRJYm1qUkllUgpzOTR3WHJDL3l6QllzYTdJU2FxNjFyeU1zTG9ObXprK0VrQmxNb0VLM1h0aS9lUytxRHVubWVqR1NyeUJjTUxXClJGR0RvR2x4aW8ybXpRN2E2Um1MN012MFVBRGhhQWRNdHlqSXZsS21CSDVLRUtleTcyYklTbnJWQW9HQkFOS0MKQWdKTGdPQlFJRG00TmNYMk1ObHFXOC9SNnJLcWRhMjE3ODIzT1FtQm9weVFEcFVsN0xQQmw3M1pkcHAraDliUgpET3JvMFpPNjBLd0gvV2dMem1INHkvR3R1WC9SZjY5bkZEWndzOWdqREVIdFhrUW9MbEIvTUFFeDdJbitDMnVyClQvZjhVa3RLT29XbjRsQlZ5d2phNTJKZWRCdTZ4dWlGZ0JrSis1dnpBb0dBZkVuREhuYmlSZ3NXYW9vNkZ1cWEKTjhBWFdXTjJuWXNkNER2Yk5xdUFVNnY1QTYreENyS2NEazlPRTlPZkFQSFlMT2haVWtMajZuUysrWkIrUk5LMQp3dnYzU3VJMnhsUXV0WXN4ajhQanV0Y04xU1F3Z1U0bEZGY3puZ2c5VmsxVVNhZzZXN0dTR080aEtlUGZtaTlWCkN1VXdMMmQ4ejJ5M1Y4THNPU1dOaitFQ2dZRUFzY2lVMDhWYW1aZHlMKzB3bFBrZ05tNktEZEVXcTBBbFZNa2sKTnhQMyt0eGVMbVhIdXhVbGZJY1NsWWMwa0xRdUd6SEEvQ0FXNS9KTnpBeVBhckVWNDA1UlI5SlZxT3FSTU4wWQppQVhWRGNSRDFPWVl4KzA3ZUVhQ2oyL1BlcGR3bzhVeUs1a1JFMzhrUDc4UzlwQU9nbk1HR2VEMXBIbXhCYTNDCkN1T1FlUnNDZ1lBMVR0R3BQUTQ4QkJuUVBleU9DckZmUW1OeUZ0RXN4SjErMkZleFdJdjdTSGthZXVUWVVzajEKRDhGQytpbWlNZVFRcVJ1VjJjYVBjUXpxMEJaUVppd3YvcmhwRHlDcjkyYm5HQkx6d20zMG56UTJoMi9CNDRSSwprQzlkdWpNK2taZEJ5MFRWY1hrdzk4ZWlJeUFDaGd4RXVNWVFLb21rVW0xU2dxZkhpWmR6M1E9PQotLS0tLUVORCBSU0EgUFJJVkFURSBLRVktLS0tLQ==
---
apiVersion: apiregistration.k8s.io/v1
kind: APIService
metadata:
  name: v1alpha1.metrics.smi-spec.io
  labels:
    linkerd.io/control-plane-component: smi-metrics
    linkerd.io/control-plane-ns: linkerd
spec:
  group: metrics.smi-spec.io
  version: v1alpha1
  insecureSkipTLSVerify: false
  groupPriorityMinimum: 100
  versionPriority: 100
  service:
    name: linkerd-smi-metrics
    namespace: linkerd
  caBundle: LS0tLS1CRUdJTiBDRVJUSUZJQ0FURS0tLS0tCk1JSURIakNDQWdhZ0F3SUJBZ0lSQVB0aFhwTUZ2ekZOSm50UGc5Y2xMVkV3RFFZSktvWklodmNOQVFFTEJRQXcKS2pFb01DWUdBMVVFQXhNZmJHbHVhMlZ5WkMxemJXa3RiV1YwY21samN5NXNhVzVyWlhKa0xuTjJZekFlRncweQpNREF5TWpVeU1qRXpNVEJhRncweU1UQXlNalF5TWpFek1UQmFNQ294S0RBbUJnTlZCQU1USDJ4cGJtdGxjbVF0CmMyMXBMVzFsZEhKcFkzTXViR2x1YTJWeVpDNXpkbU13Z2dFaU1BMEdDU3FHU0liM0RRRUJBUVVBQTRJQkR3QXcKZ2dFS0FvSUJBUUN0S2dnT3BEb2s2ejF5aExrcGFsVm5URHJvS1pUZUtkdkNta2hzVWt2bFdxWm9EYnBBa2wvbwpTbDNNMnkvRXVyRWZGTmh4bnl4Qk9nTFRwZngrT0pTKzlnclc0MGw1bDNEcXdBMWVrMkJ4c05rVDNvcGhuM3A5CjBpNWhrZzZmYjNVOVF3UGwvTmtBKzdpQk04TFFicFpZODQySGNzMysyUWhXa2RzMGJxZGpoVkVWcUVOOElzaDgKc2FPZjliWHBzSG0rVzVTZEVEbnZNYjNwWU15cDEwZ0NtVVRHL1RtTi9WMkdneVMzK1RMZWtmdHpQbkp1T2VadgpOaUdCdnNCb1lSMCtUdkpqM3FGbVBaYjNFREx2RDBid3B6d2o4Snc1Ylo3bnJLUWYxTVQweXkrbFdINVhLZVdoCkNjdURWVzVXT3VtZklRUGZ6Rmt3STRIMjkvb2k2STh2QWdNQkFBR2pQekE5TUE0R0ExVWREd0VCL3dRRUF3SUYKb0RBZEJnTlZIU1VFRmpBVUJnZ3JCZ0VGQlFjREFRWUlLd1lCQlFVSEF3SXdEQVlEVlIwVEFRSC9CQUl3QURBTgpCZ2txaGtpRzl3MEJBUXNGQUFPQ0FRRUFRYXU2NUxLV0NYVHhtVXhmV0hpM0ROQXhZMDliSkxXRkc1T3Y1Q0Q4CmxPNEYyRXRwcXNuZjFBeDZpUGw5LzhpOEZEMnI3UUd2Sm9oYlFNYiszaG9QelFwL0ZpNFdXWXllSDBqRVNOMlIKcy95WmRnbWJaWWliRWRjcHNEUUVGcjZEM1BYSzJPYStWb3VvRWFNaktXd1RJUEFXeDZNNzZmaVRyMXVVSmN3Sgo1VXVKSmZzM0tqVW9aQTBQVkxlU2tzaFZscVJOVGZwUWl5MGY4cGVraTNxbjMyS1R3UWhIaFlsZjRTSitLZlplCklSdWZMRkxuOTh3bEVPWnhZdUhNNjZyTWJZU0NMdjNJTW1JOGxyemtFa3lBc01uc1FkVHovRHdud2FDdXVCakQKcFl5NTVlZG5CQ1NGM3lSVlp6K3RPd0F6UXk5cUwzdHM3UHFWanJjUk45WUFhdz09Ci0tLS0tRU5EIENFUlRJRklDQVRFLS0tLS0=
---
kind: ConfigMap
apiVersion: v1
metadata:
  name: linkerd-config
  namespace: linkerd
  labels:
    linkerd.io/control-plane-component: controller
    linkerd.io/control-plane-ns: linkerd
  annotations:
    linkerd.io/created-by: linkerd/cli dev-undefined
data:
  global: |
    {"linkerdNamespace":"linkerd","cniEnabled":false,"version":"UPGRADE-CONTROL-PLANE-VERSION","identityContext":{"trustDomain":"cluster.local","trustAnchorsPem":"-----BEGIN CERTIFICATE-----\nMIIBgzCCASmgAwIBAgIBATAKBggqhkjOPQQDAjApMScwJQYDVQQDEx5pZGVudGl0\neS5saW5rZXJkLmNsdXN0ZXIubG9jYWwwHhcNMTkwNDA0MjM1MzM3WhcNMjAwNDAz\nMjM1MzU3WjApMScwJQYDVQQDEx5pZGVudGl0eS5saW5rZXJkLmNsdXN0ZXIubG9j\nYWwwWTATBgcqhkjOPQIBBggqhkjOPQMBBwNCAAT+Sb5X4wi4XP0X3rJwMp23VBdg\nEMMU8EU+KG8UI2LmC5Vjg5RWLOW6BJjBmjXViKM+b+1/oKAeOg6FrJk8qyFlo0Iw\nQDAOBgNVHQ8BAf8EBAMCAQYwHQYDVR0lBBYwFAYIKwYBBQUHAwEGCCsGAQUFBwMC\nMA8GA1UdEwEB/wQFMAMBAf8wCgYIKoZIzj0EAwIDSAAwRQIhAKUFG3sYOS++bakW\nYmJZU45iCdTLtaelMDSFiHoC9eBKAiBDWzzo+/CYLLmn33bAEn8pQnogP4Fx06aj\n+U9K4WlbzA==\n-----END CERTIFICATE-----\n","issuanceLifetime":"86400s","clockSkewAllowance":"20s","scheme":"linkerd.io/tls"},"autoInjectContext":null,"omitWebhookSideEffects":false,"clusterDomain":"cluster.local"}
  proxy: |
    {"proxyImage":{"imageName":"gcr.io/linkerd-io/proxy","pullPolicy":"IfNotPresent"},"proxyInitImage":{"imageName":"gcr.io/linkerd-io/proxy-init","pullPolicy":"IfNotPresent"},"controlPort":{"port":4190},"ignoreInboundPorts":[],"ignoreOutboundPorts":[],"inboundPort":{"port":4143},"adminPort":{"port":4191},"outboundPort":{"port":4140},"resource":{"requestCpu":"100m","requestMemory":"20Mi","limitCpu":"1","limitMemory":"250Mi"},"proxyUid":"2102","logLevel":{"level":"warn,linkerd=info"},"disableExternalProfiles":true,"proxyVersion":"UPGRADE-PROXY-VERSION","proxyInitImageVersion":"v1.3.2","debugImage":{"imageName":"gcr.io/linkerd-io/debug","pullPolicy":"IfNotPresent"},"debugImageVersion":"UPGRADE-DEBUG-VERSION"}
  install: |
    {"cliVersion":"dev-undefined","flags":[{"name":"ha","value":"true"}]}
---
###
### Identity Controller Service
###
---
kind: Secret
apiVersion: v1
metadata:
  name: linkerd-identity-issuer
  namespace: linkerd
  labels:
    linkerd.io/control-plane-component: identity
    linkerd.io/control-plane-ns: linkerd
  annotations:
    linkerd.io/created-by: linkerd/cli dev-undefined
    linkerd.io/identity-issuer-expiry: 2020-04-03T23:53:57Z
data:
  crt.pem: LS0tLS1CRUdJTiBDRVJUSUZJQ0FURS0tLS0tCk1JSUJnekNDQVNtZ0F3SUJBZ0lCQVRBS0JnZ3Foa2pPUFFRREFqQXBNU2N3SlFZRFZRUURFeDVwWkdWdWRHbDAKZVM1c2FXNXJaWEprTG1Oc2RYTjBaWEl1Ykc5allXd3dIaGNOTVRrd05EQTBNak0xTXpNM1doY05NakF3TkRBegpNak0xTXpVM1dqQXBNU2N3SlFZRFZRUURFeDVwWkdWdWRHbDBlUzVzYVc1clpYSmtMbU5zZFhOMFpYSXViRzlqCllXd3dXVEFUQmdjcWhrak9QUUlCQmdncWhrak9QUU1CQndOQ0FBVCtTYjVYNHdpNFhQMFgzckp3TXAyM1ZCZGcKRU1NVThFVStLRzhVSTJMbUM1VmpnNVJXTE9XNkJKakJtalhWaUtNK2IrMS9vS0FlT2c2RnJKazhxeUZsbzBJdwpRREFPQmdOVkhROEJBZjhFQkFNQ0FRWXdIUVlEVlIwbEJCWXdGQVlJS3dZQkJRVUhBd0VHQ0NzR0FRVUZCd01DCk1BOEdBMVVkRXdFQi93UUZNQU1CQWY4d0NnWUlLb1pJemowRUF3SURTQUF3UlFJaEFLVUZHM3NZT1MrK2Jha1cKWW1KWlU0NWlDZFRMdGFlbE1EU0ZpSG9DOWVCS0FpQkRXenpvKy9DWUxMbW4zM2JBRW44cFFub2dQNEZ4MDZhagorVTlLNFdsYnpBPT0KLS0tLS1FTkQgQ0VSVElGSUNBVEUtLS0tLQ==
  key.pem: LS0tLS1CRUdJTiBFQyBQUklWQVRFIEtFWS0tLS0tCk1IY0NBUUVFSUhaaEFWTnNwSlRzMWZ4YmZ4VmptTTJvMTNTOFd4U2VVdTlrNFhZK0NPY3JvQW9HQ0NxR1NNNDkKQXdFSG9VUURRZ0FFL2ttK1YrTUl1Rno5Rjk2eWNES2R0MVFYWUJEREZQQkZQaWh2RkNOaTVndVZZNE9VVml6bAp1Z1NZd1pvMTFZaWpQbS90ZjZDZ0hqb09oYXlaUEtzaFpRPT0KLS0tLS1FTkQgRUMgUFJJVkFURSBLRVktLS0tLQ==
---
kind: Service
apiVersion: v1
metadata:
  name: linkerd-identity
  namespace: linkerd
  labels:
    linkerd.io/control-plane-component: identity
    linkerd.io/control-plane-ns: linkerd
  annotations:
    linkerd.io/created-by: linkerd/cli dev-undefined
spec:
  type: ClusterIP
  selector:
    linkerd.io/control-plane-component: identity
  ports:
  - name: grpc
    port: 8080
    targetPort: 8080
---
apiVersion: apps/v1
kind: Deployment
metadata:
  annotations:
    linkerd.io/created-by: linkerd/cli dev-undefined
  labels:
    app.kubernetes.io/name: identity
    app.kubernetes.io/part-of: Linkerd
    app.kubernetes.io/version: UPGRADE-CONTROL-PLANE-VERSION
    linkerd.io/control-plane-component: identity
    linkerd.io/control-plane-ns: linkerd
  name: linkerd-identity
  namespace: linkerd
spec:
  replicas: 3
  selector:
    matchLabels:
      linkerd.io/control-plane-component: identity
      linkerd.io/control-plane-ns: linkerd
      linkerd.io/proxy-deployment: linkerd-identity
  template:
    metadata:
      annotations:
        linkerd.io/created-by: linkerd/cli dev-undefined
        linkerd.io/identity-mode: default
        linkerd.io/proxy-version: UPGRADE-PROXY-VERSION
      labels:
        linkerd.io/control-plane-component: identity
        linkerd.io/control-plane-ns: linkerd
        linkerd.io/proxy-deployment: linkerd-identity
    spec:
      nodeSelector:
        beta.kubernetes.io/os: linux
      affinity:
        podAntiAffinity:
          preferredDuringSchedulingIgnoredDuringExecution:
          - podAffinityTerm:
              labelSelector:
                matchExpressions:
                - key: linkerd.io/control-plane-component
                  operator: In
                  values:
                  - identity
              topologyKey: failure-domain.beta.kubernetes.io/zone
            weight: 100
          requiredDuringSchedulingIgnoredDuringExecution:
          - labelSelector:
              matchExpressions:
              - key: linkerd.io/control-plane-component
                operator: In
                values:
                - identity
            topologyKey: kubernetes.io/hostname
      containers:
      - args:
        - identity
        - -log-level=info
        image: gcr.io/linkerd-io/controller:UPGRADE-CONTROL-PLANE-VERSION
        imagePullPolicy: IfNotPresent
        livenessProbe:
          httpGet:
            path: /ping
            port: 9990
          initialDelaySeconds: 10
        name: identity
        ports:
        - containerPort: 8080
          name: grpc
        - containerPort: 9990
          name: admin-http
        readinessProbe:
          failureThreshold: 7
          httpGet:
            path: /ready
            port: 9990
        resources:
          limits:
            cpu: "1"
            memory: "250Mi"
          requests:
            cpu: "100m"
            memory: "10Mi"
        securityContext:
          runAsUser: 2103
        volumeMounts:
        - mountPath: /var/run/linkerd/config
          name: config
        - mountPath: /var/run/linkerd/identity/issuer
          name: identity-issuer
      - env:
        - name: LINKERD2_PROXY_LOG
          value: warn,linkerd=info
        - name: LINKERD2_PROXY_DESTINATION_SVC_ADDR
          value: linkerd-dst.linkerd.svc.cluster.local:8086
        - name: LINKERD2_PROXY_CONTROL_LISTEN_ADDR
          value: 0.0.0.0:4190
        - name: LINKERD2_PROXY_ADMIN_LISTEN_ADDR
          value: 0.0.0.0:4191
        - name: LINKERD2_PROXY_OUTBOUND_LISTEN_ADDR
          value: 127.0.0.1:4140
        - name: LINKERD2_PROXY_INBOUND_LISTEN_ADDR
          value: 0.0.0.0:4143
        - name: LINKERD2_PROXY_DESTINATION_GET_SUFFIXES
          value: svc.cluster.local.
        - name: LINKERD2_PROXY_DESTINATION_PROFILE_SUFFIXES
          value: svc.cluster.local.
        - name: LINKERD2_PROXY_INBOUND_ACCEPT_KEEPALIVE
          value: 10000ms
        - name: LINKERD2_PROXY_OUTBOUND_CONNECT_KEEPALIVE
          value: 10000ms
        - name: _pod_ns
          valueFrom:
            fieldRef:
              fieldPath: metadata.namespace
        - name: LINKERD2_PROXY_DESTINATION_CONTEXT
          value: ns:$(_pod_ns)
        - name: LINKERD2_PROXY_IDENTITY_DIR
          value: /var/run/linkerd/identity/end-entity
        - name: LINKERD2_PROXY_IDENTITY_TRUST_ANCHORS
          value: |
            -----BEGIN CERTIFICATE-----
            MIIBgzCCASmgAwIBAgIBATAKBggqhkjOPQQDAjApMScwJQYDVQQDEx5pZGVudGl0
            eS5saW5rZXJkLmNsdXN0ZXIubG9jYWwwHhcNMTkwNDA0MjM1MzM3WhcNMjAwNDAz
            MjM1MzU3WjApMScwJQYDVQQDEx5pZGVudGl0eS5saW5rZXJkLmNsdXN0ZXIubG9j
            YWwwWTATBgcqhkjOPQIBBggqhkjOPQMBBwNCAAT+Sb5X4wi4XP0X3rJwMp23VBdg
            EMMU8EU+KG8UI2LmC5Vjg5RWLOW6BJjBmjXViKM+b+1/oKAeOg6FrJk8qyFlo0Iw
            QDAOBgNVHQ8BAf8EBAMCAQYwHQYDVR0lBBYwFAYIKwYBBQUHAwEGCCsGAQUFBwMC
            MA8GA1UdEwEB/wQFMAMBAf8wCgYIKoZIzj0EAwIDSAAwRQIhAKUFG3sYOS++bakW
            YmJZU45iCdTLtaelMDSFiHoC9eBKAiBDWzzo+/CYLLmn33bAEn8pQnogP4Fx06aj
            +U9K4WlbzA==
            -----END CERTIFICATE-----
        - name: LINKERD2_PROXY_IDENTITY_TOKEN_FILE
          value: /var/run/secrets/kubernetes.io/serviceaccount/token
        - name: LINKERD2_PROXY_IDENTITY_SVC_ADDR
          value: localhost.:8080
        - name: _pod_sa
          valueFrom:
            fieldRef:
              fieldPath: spec.serviceAccountName
        - name: _l5d_ns
          value: linkerd
        - name: _l5d_trustdomain
          value: cluster.local
        - name: LINKERD2_PROXY_IDENTITY_LOCAL_NAME
          value: $(_pod_sa).$(_pod_ns).serviceaccount.identity.$(_l5d_ns).$(_l5d_trustdomain)
        - name: LINKERD2_PROXY_IDENTITY_SVC_NAME
          value: linkerd-identity.$(_l5d_ns).serviceaccount.identity.$(_l5d_ns).$(_l5d_trustdomain)
        - name: LINKERD2_PROXY_DESTINATION_SVC_NAME
          value: linkerd-destination.$(_l5d_ns).serviceaccount.identity.$(_l5d_ns).$(_l5d_trustdomain)
        - name: LINKERD2_PROXY_TAP_SVC_NAME
          value: linkerd-tap.$(_l5d_ns).serviceaccount.identity.$(_l5d_ns).$(_l5d_trustdomain)
        image: gcr.io/linkerd-io/proxy:UPGRADE-PROXY-VERSION
        imagePullPolicy: IfNotPresent
        livenessProbe:
          httpGet:
            path: /metrics
            port: 4191
          initialDelaySeconds: 10
        name: linkerd-proxy
        ports:
        - containerPort: 4143
          name: linkerd-proxy
        - containerPort: 4191
          name: linkerd-admin
        readinessProbe:
          httpGet:
            path: /ready
            port: 4191
          initialDelaySeconds: 2
        resources:
          limits:
            cpu: "1"
            memory: "250Mi"
          requests:
            cpu: "100m"
            memory: "20Mi"
        securityContext:
          allowPrivilegeEscalation: false
          readOnlyRootFilesystem: true
          runAsUser: 2102
        terminationMessagePolicy: FallbackToLogsOnError
        volumeMounts:
        - mountPath: /var/run/linkerd/identity/end-entity
          name: linkerd-identity-end-entity
      initContainers:
      - args:
        - --incoming-proxy-port
        - "4143"
        - --outgoing-proxy-port
        - "4140"
        - --proxy-uid
        - "2102"
        - --inbound-ports-to-ignore
        - 4190,4191
        - --outbound-ports-to-ignore
        - "443"
        image: gcr.io/linkerd-io/proxy-init:v1.3.2
        imagePullPolicy: IfNotPresent
        name: linkerd-init
        resources:
          limits:
            cpu: "100m"
            memory: "50Mi"
          requests:
            cpu: "10m"
            memory: "10Mi"
        securityContext:
          allowPrivilegeEscalation: false
          capabilities:
            add:
            - NET_ADMIN
            - NET_RAW
          privileged: false
          readOnlyRootFilesystem: true
          runAsNonRoot: false
          runAsUser: 0
        terminationMessagePolicy: FallbackToLogsOnError
      serviceAccountName: linkerd-identity
      volumes:
      - configMap:
          name: linkerd-config
        name: config
      - name: identity-issuer
        secret:
          secretName: linkerd-identity-issuer
      - emptyDir:
          medium: Memory
        name: linkerd-identity-end-entity
---
###
### Controller
###
---
kind: Service
apiVersion: v1
metadata:
  name: linkerd-controller-api
  namespace: linkerd
  labels:
    linkerd.io/control-plane-component: controller
    linkerd.io/control-plane-ns: linkerd
  annotations:
    linkerd.io/created-by: linkerd/cli dev-undefined
spec:
  type: ClusterIP
  selector:
    linkerd.io/control-plane-component: controller
  ports:
  - name: http
    port: 8085
    targetPort: 8085
---
apiVersion: apps/v1
kind: Deployment
metadata:
  annotations:
    linkerd.io/created-by: linkerd/cli dev-undefined
  labels:
    app.kubernetes.io/name: controller
    app.kubernetes.io/part-of: Linkerd
    app.kubernetes.io/version: UPGRADE-CONTROL-PLANE-VERSION
    linkerd.io/control-plane-component: controller
    linkerd.io/control-plane-ns: linkerd
  name: linkerd-controller
  namespace: linkerd
spec:
  replicas: 3
  selector:
    matchLabels:
      linkerd.io/control-plane-component: controller
      linkerd.io/control-plane-ns: linkerd
      linkerd.io/proxy-deployment: linkerd-controller
  template:
    metadata:
      annotations:
        linkerd.io/created-by: linkerd/cli dev-undefined
        linkerd.io/identity-mode: default
        linkerd.io/proxy-version: UPGRADE-PROXY-VERSION
      labels:
        linkerd.io/control-plane-component: controller
        linkerd.io/control-plane-ns: linkerd
        linkerd.io/proxy-deployment: linkerd-controller
    spec:
      nodeSelector:
        beta.kubernetes.io/os: linux
      affinity:
        podAntiAffinity:
          preferredDuringSchedulingIgnoredDuringExecution:
          - podAffinityTerm:
              labelSelector:
                matchExpressions:
                - key: linkerd.io/control-plane-component
                  operator: In
                  values:
                  - controller
              topologyKey: failure-domain.beta.kubernetes.io/zone
            weight: 100
          requiredDuringSchedulingIgnoredDuringExecution:
          - labelSelector:
              matchExpressions:
              - key: linkerd.io/control-plane-component
                operator: In
                values:
                - controller
            topologyKey: kubernetes.io/hostname
      containers:
      - args:
        - public-api
        - -prometheus-url=http://linkerd-prometheus.linkerd.svc.cluster.local:9090
        - -destination-addr=linkerd-dst.linkerd.svc.cluster.local:8086
        - -controller-namespace=linkerd
        - -log-level=info
        image: gcr.io/linkerd-io/controller:UPGRADE-CONTROL-PLANE-VERSION
        imagePullPolicy: IfNotPresent
        livenessProbe:
          httpGet:
            path: /ping
            port: 9995
          initialDelaySeconds: 10
        name: public-api
        ports:
        - containerPort: 8085
          name: http
        - containerPort: 9995
          name: admin-http
        readinessProbe:
          failureThreshold: 7
          httpGet:
            path: /ready
            port: 9995
        resources:
          limits:
            cpu: "1"
            memory: "250Mi"
          requests:
            cpu: "100m"
            memory: "50Mi"
        securityContext:
          runAsUser: 2103
        volumeMounts:
        - mountPath: /var/run/linkerd/config
          name: config
      - env:
        - name: LINKERD2_PROXY_LOG
          value: warn,linkerd=info
        - name: LINKERD2_PROXY_DESTINATION_SVC_ADDR
          value: linkerd-dst.linkerd.svc.cluster.local:8086
        - name: LINKERD2_PROXY_CONTROL_LISTEN_ADDR
          value: 0.0.0.0:4190
        - name: LINKERD2_PROXY_ADMIN_LISTEN_ADDR
          value: 0.0.0.0:4191
        - name: LINKERD2_PROXY_OUTBOUND_LISTEN_ADDR
          value: 127.0.0.1:4140
        - name: LINKERD2_PROXY_INBOUND_LISTEN_ADDR
          value: 0.0.0.0:4143
        - name: LINKERD2_PROXY_DESTINATION_GET_SUFFIXES
          value: svc.cluster.local.
        - name: LINKERD2_PROXY_DESTINATION_PROFILE_SUFFIXES
          value: svc.cluster.local.
        - name: LINKERD2_PROXY_INBOUND_ACCEPT_KEEPALIVE
          value: 10000ms
        - name: LINKERD2_PROXY_OUTBOUND_CONNECT_KEEPALIVE
          value: 10000ms
        - name: _pod_ns
          valueFrom:
            fieldRef:
              fieldPath: metadata.namespace
        - name: LINKERD2_PROXY_DESTINATION_CONTEXT
          value: ns:$(_pod_ns)
        - name: LINKERD2_PROXY_IDENTITY_DIR
          value: /var/run/linkerd/identity/end-entity
        - name: LINKERD2_PROXY_IDENTITY_TRUST_ANCHORS
          value: |
            -----BEGIN CERTIFICATE-----
            MIIBgzCCASmgAwIBAgIBATAKBggqhkjOPQQDAjApMScwJQYDVQQDEx5pZGVudGl0
            eS5saW5rZXJkLmNsdXN0ZXIubG9jYWwwHhcNMTkwNDA0MjM1MzM3WhcNMjAwNDAz
            MjM1MzU3WjApMScwJQYDVQQDEx5pZGVudGl0eS5saW5rZXJkLmNsdXN0ZXIubG9j
            YWwwWTATBgcqhkjOPQIBBggqhkjOPQMBBwNCAAT+Sb5X4wi4XP0X3rJwMp23VBdg
            EMMU8EU+KG8UI2LmC5Vjg5RWLOW6BJjBmjXViKM+b+1/oKAeOg6FrJk8qyFlo0Iw
            QDAOBgNVHQ8BAf8EBAMCAQYwHQYDVR0lBBYwFAYIKwYBBQUHAwEGCCsGAQUFBwMC
            MA8GA1UdEwEB/wQFMAMBAf8wCgYIKoZIzj0EAwIDSAAwRQIhAKUFG3sYOS++bakW
            YmJZU45iCdTLtaelMDSFiHoC9eBKAiBDWzzo+/CYLLmn33bAEn8pQnogP4Fx06aj
            +U9K4WlbzA==
            -----END CERTIFICATE-----
        - name: LINKERD2_PROXY_IDENTITY_TOKEN_FILE
          value: /var/run/secrets/kubernetes.io/serviceaccount/token
        - name: LINKERD2_PROXY_IDENTITY_SVC_ADDR
          value: linkerd-identity.linkerd.svc.cluster.local:8080
        - name: _pod_sa
          valueFrom:
            fieldRef:
              fieldPath: spec.serviceAccountName
        - name: _l5d_ns
          value: linkerd
        - name: _l5d_trustdomain
          value: cluster.local
        - name: LINKERD2_PROXY_IDENTITY_LOCAL_NAME
          value: $(_pod_sa).$(_pod_ns).serviceaccount.identity.$(_l5d_ns).$(_l5d_trustdomain)
        - name: LINKERD2_PROXY_IDENTITY_SVC_NAME
          value: linkerd-identity.$(_l5d_ns).serviceaccount.identity.$(_l5d_ns).$(_l5d_trustdomain)
        - name: LINKERD2_PROXY_DESTINATION_SVC_NAME
          value: linkerd-destination.$(_l5d_ns).serviceaccount.identity.$(_l5d_ns).$(_l5d_trustdomain)
        - name: LINKERD2_PROXY_TAP_SVC_NAME
          value: linkerd-tap.$(_l5d_ns).serviceaccount.identity.$(_l5d_ns).$(_l5d_trustdomain)
        image: gcr.io/linkerd-io/proxy:UPGRADE-PROXY-VERSION
        imagePullPolicy: IfNotPresent
        livenessProbe:
          httpGet:
            path: /metrics
            port: 4191
          initialDelaySeconds: 10
        name: linkerd-proxy
        ports:
        - containerPort: 4143
          name: linkerd-proxy
        - containerPort: 4191
          name: linkerd-admin
        readinessProbe:
          httpGet:
            path: /ready
            port: 4191
          initialDelaySeconds: 2
        resources:
          limits:
            cpu: "1"
            memory: "250Mi"
          requests:
            cpu: "100m"
            memory: "20Mi"
        securityContext:
          allowPrivilegeEscalation: false
          readOnlyRootFilesystem: true
          runAsUser: 2102
        terminationMessagePolicy: FallbackToLogsOnError
        volumeMounts:
        - mountPath: /var/run/linkerd/identity/end-entity
          name: linkerd-identity-end-entity
      initContainers:
      - args:
        - --incoming-proxy-port
        - "4143"
        - --outgoing-proxy-port
        - "4140"
        - --proxy-uid
        - "2102"
        - --inbound-ports-to-ignore
        - 4190,4191
        - --outbound-ports-to-ignore
        - "443"
        image: gcr.io/linkerd-io/proxy-init:v1.3.2
        imagePullPolicy: IfNotPresent
        name: linkerd-init
        resources:
          limits:
            cpu: "100m"
            memory: "50Mi"
          requests:
            cpu: "10m"
            memory: "10Mi"
        securityContext:
          allowPrivilegeEscalation: false
          capabilities:
            add:
            - NET_ADMIN
            - NET_RAW
          privileged: false
          readOnlyRootFilesystem: true
          runAsNonRoot: false
          runAsUser: 0
        terminationMessagePolicy: FallbackToLogsOnError
      serviceAccountName: linkerd-controller
      volumes:
      - configMap:
          name: linkerd-config
        name: config
      - emptyDir:
          medium: Memory
        name: linkerd-identity-end-entity
---
###
### Destination Controller Service
###
---
kind: Service
apiVersion: v1
metadata:
  name: linkerd-dst
  namespace: linkerd
  labels:
    linkerd.io/control-plane-component: destination
    linkerd.io/control-plane-ns: linkerd
  annotations:
    linkerd.io/created-by: linkerd/cli dev-undefined
spec:
  type: ClusterIP
  selector:
    linkerd.io/control-plane-component: destination
  ports:
  - name: grpc
    port: 8086
    targetPort: 8086
---
apiVersion: apps/v1
kind: Deployment
metadata:
  annotations:
    linkerd.io/created-by: linkerd/cli dev-undefined
  labels:
    app.kubernetes.io/name: destination
    app.kubernetes.io/part-of: Linkerd
    app.kubernetes.io/version: UPGRADE-CONTROL-PLANE-VERSION
    linkerd.io/control-plane-component: destination
    linkerd.io/control-plane-ns: linkerd
  name: linkerd-destination
  namespace: linkerd
spec:
  replicas: 3
  selector:
    matchLabels:
      linkerd.io/control-plane-component: destination
      linkerd.io/control-plane-ns: linkerd
      linkerd.io/proxy-deployment: linkerd-destination
  template:
    metadata:
      annotations:
        linkerd.io/created-by: linkerd/cli dev-undefined
        linkerd.io/identity-mode: default
        linkerd.io/proxy-version: UPGRADE-PROXY-VERSION
      labels:
        linkerd.io/control-plane-component: destination
        linkerd.io/control-plane-ns: linkerd
        linkerd.io/proxy-deployment: linkerd-destination
    spec:
      nodeSelector:
        beta.kubernetes.io/os: linux
      affinity:
        podAntiAffinity:
          preferredDuringSchedulingIgnoredDuringExecution:
          - podAffinityTerm:
              labelSelector:
                matchExpressions:
                - key: linkerd.io/control-plane-component
                  operator: In
                  values:
                  - destination
              topologyKey: failure-domain.beta.kubernetes.io/zone
            weight: 100
          requiredDuringSchedulingIgnoredDuringExecution:
          - labelSelector:
              matchExpressions:
              - key: linkerd.io/control-plane-component
                operator: In
                values:
                - destination
            topologyKey: kubernetes.io/hostname
      containers:
      - args:
        - destination
        - -addr=:8086
        - -controller-namespace=linkerd
        - -enable-h2-upgrade=true
        - -log-level=info
        image: gcr.io/linkerd-io/controller:UPGRADE-CONTROL-PLANE-VERSION
        imagePullPolicy: IfNotPresent
        livenessProbe:
          httpGet:
            path: /ping
            port: 9996
          initialDelaySeconds: 10
        name: destination
        ports:
        - containerPort: 8086
          name: grpc
        - containerPort: 9996
          name: admin-http
        readinessProbe:
          failureThreshold: 7
          httpGet:
            path: /ready
            port: 9996
        resources:
          limits:
            cpu: "1"
            memory: "250Mi"
          requests:
            cpu: "100m"
            memory: "50Mi"
        securityContext:
          runAsUser: 2103
        volumeMounts:
        - mountPath: /var/run/linkerd/config
          name: config
      - env:
        - name: LINKERD2_PROXY_LOG
          value: warn,linkerd=info
        - name: LINKERD2_PROXY_DESTINATION_SVC_ADDR
          value: localhost.:8086
        - name: LINKERD2_PROXY_CONTROL_LISTEN_ADDR
          value: 0.0.0.0:4190
        - name: LINKERD2_PROXY_ADMIN_LISTEN_ADDR
          value: 0.0.0.0:4191
        - name: LINKERD2_PROXY_OUTBOUND_LISTEN_ADDR
          value: 127.0.0.1:4140
        - name: LINKERD2_PROXY_INBOUND_LISTEN_ADDR
          value: 0.0.0.0:4143
        - name: LINKERD2_PROXY_DESTINATION_GET_SUFFIXES
          value: svc.cluster.local.
        - name: LINKERD2_PROXY_DESTINATION_PROFILE_SUFFIXES
          value: svc.cluster.local.
        - name: LINKERD2_PROXY_INBOUND_ACCEPT_KEEPALIVE
          value: 10000ms
        - name: LINKERD2_PROXY_OUTBOUND_CONNECT_KEEPALIVE
          value: 10000ms
        - name: _pod_ns
          valueFrom:
            fieldRef:
              fieldPath: metadata.namespace
        - name: LINKERD2_PROXY_DESTINATION_CONTEXT
          value: ns:$(_pod_ns)
        - name: LINKERD2_PROXY_IDENTITY_DIR
          value: /var/run/linkerd/identity/end-entity
        - name: LINKERD2_PROXY_IDENTITY_TRUST_ANCHORS
          value: |
            -----BEGIN CERTIFICATE-----
            MIIBgzCCASmgAwIBAgIBATAKBggqhkjOPQQDAjApMScwJQYDVQQDEx5pZGVudGl0
            eS5saW5rZXJkLmNsdXN0ZXIubG9jYWwwHhcNMTkwNDA0MjM1MzM3WhcNMjAwNDAz
            MjM1MzU3WjApMScwJQYDVQQDEx5pZGVudGl0eS5saW5rZXJkLmNsdXN0ZXIubG9j
            YWwwWTATBgcqhkjOPQIBBggqhkjOPQMBBwNCAAT+Sb5X4wi4XP0X3rJwMp23VBdg
            EMMU8EU+KG8UI2LmC5Vjg5RWLOW6BJjBmjXViKM+b+1/oKAeOg6FrJk8qyFlo0Iw
            QDAOBgNVHQ8BAf8EBAMCAQYwHQYDVR0lBBYwFAYIKwYBBQUHAwEGCCsGAQUFBwMC
            MA8GA1UdEwEB/wQFMAMBAf8wCgYIKoZIzj0EAwIDSAAwRQIhAKUFG3sYOS++bakW
            YmJZU45iCdTLtaelMDSFiHoC9eBKAiBDWzzo+/CYLLmn33bAEn8pQnogP4Fx06aj
            +U9K4WlbzA==
            -----END CERTIFICATE-----
        - name: LINKERD2_PROXY_IDENTITY_TOKEN_FILE
          value: /var/run/secrets/kubernetes.io/serviceaccount/token
        - name: LINKERD2_PROXY_IDENTITY_SVC_ADDR
          value: linkerd-identity.linkerd.svc.cluster.local:8080
        - name: _pod_sa
          valueFrom:
            fieldRef:
              fieldPath: spec.serviceAccountName
        - name: _l5d_ns
          value: linkerd
        - name: _l5d_trustdomain
          value: cluster.local
        - name: LINKERD2_PROXY_IDENTITY_LOCAL_NAME
          value: $(_pod_sa).$(_pod_ns).serviceaccount.identity.$(_l5d_ns).$(_l5d_trustdomain)
        - name: LINKERD2_PROXY_IDENTITY_SVC_NAME
          value: linkerd-identity.$(_l5d_ns).serviceaccount.identity.$(_l5d_ns).$(_l5d_trustdomain)
        - name: LINKERD2_PROXY_DESTINATION_SVC_NAME
          value: linkerd-destination.$(_l5d_ns).serviceaccount.identity.$(_l5d_ns).$(_l5d_trustdomain)
        - name: LINKERD2_PROXY_TAP_SVC_NAME
          value: linkerd-tap.$(_l5d_ns).serviceaccount.identity.$(_l5d_ns).$(_l5d_trustdomain)
        image: gcr.io/linkerd-io/proxy:UPGRADE-PROXY-VERSION
        imagePullPolicy: IfNotPresent
        livenessProbe:
          httpGet:
            path: /metrics
            port: 4191
          initialDelaySeconds: 10
        name: linkerd-proxy
        ports:
        - containerPort: 4143
          name: linkerd-proxy
        - containerPort: 4191
          name: linkerd-admin
        readinessProbe:
          httpGet:
            path: /ready
            port: 4191
          initialDelaySeconds: 2
        resources:
          limits:
            cpu: "1"
            memory: "250Mi"
          requests:
            cpu: "100m"
            memory: "20Mi"
        securityContext:
          allowPrivilegeEscalation: false
          readOnlyRootFilesystem: true
          runAsUser: 2102
        terminationMessagePolicy: FallbackToLogsOnError
        volumeMounts:
        - mountPath: /var/run/linkerd/identity/end-entity
          name: linkerd-identity-end-entity
      initContainers:
      - args:
        - --incoming-proxy-port
        - "4143"
        - --outgoing-proxy-port
        - "4140"
        - --proxy-uid
        - "2102"
        - --inbound-ports-to-ignore
        - 4190,4191
        - --outbound-ports-to-ignore
        - "443"
        image: gcr.io/linkerd-io/proxy-init:v1.3.2
        imagePullPolicy: IfNotPresent
        name: linkerd-init
        resources:
          limits:
            cpu: "100m"
            memory: "50Mi"
          requests:
            cpu: "10m"
            memory: "10Mi"
        securityContext:
          allowPrivilegeEscalation: false
          capabilities:
            add:
            - NET_ADMIN
            - NET_RAW
          privileged: false
          readOnlyRootFilesystem: true
          runAsNonRoot: false
          runAsUser: 0
        terminationMessagePolicy: FallbackToLogsOnError
      serviceAccountName: linkerd-destination
      volumes:
      - configMap:
          name: linkerd-config
        name: config
      - emptyDir:
          medium: Memory
        name: linkerd-identity-end-entity
---
###
### Heartbeat
###
---
apiVersion: batch/v1beta1
kind: CronJob
metadata:
  name: linkerd-heartbeat
  namespace: linkerd
  labels:
    app.kubernetes.io/name: heartbeat
    app.kubernetes.io/part-of: Linkerd
    app.kubernetes.io/version: UPGRADE-CONTROL-PLANE-VERSION
    linkerd.io/control-plane-component: heartbeat
    linkerd.io/control-plane-ns: linkerd
  annotations:
    linkerd.io/created-by: linkerd/cli dev-undefined
spec:
  schedule: "1 2 3 4 5"
  successfulJobsHistoryLimit: 0
  jobTemplate:
    spec:
      template:
        metadata:
          labels:
            linkerd.io/control-plane-component: heartbeat
          annotations:
            linkerd.io/created-by: linkerd/cli dev-undefined
        spec:
          nodeSelector:
            beta.kubernetes.io/os: linux
          serviceAccountName: linkerd-heartbeat
          restartPolicy: Never
          containers:
          - name: heartbeat
            image: gcr.io/linkerd-io/controller:UPGRADE-CONTROL-PLANE-VERSION
            imagePullPolicy: IfNotPresent
            args:
            - "heartbeat"
            - "-prometheus-url=http://linkerd-prometheus.linkerd.svc.cluster.local:9090"
            - "-controller-namespace=linkerd"
            - "-log-level=info"
            resources:
              limits:
                cpu: "1"
                memory: "250Mi"
              requests:
                cpu: "100m"
                memory: "50Mi"
            securityContext:
              runAsUser: 2103
---
###
### Web
###
---
kind: Service
apiVersion: v1
metadata:
  name: linkerd-web
  namespace: linkerd
  labels:
    linkerd.io/control-plane-component: web
    linkerd.io/control-plane-ns: linkerd
  annotations:
    linkerd.io/created-by: linkerd/cli dev-undefined
spec:
  type: ClusterIP
  selector:
    linkerd.io/control-plane-component: web
  ports:
  - name: http
    port: 8084
    targetPort: 8084
  - name: admin-http
    port: 9994
    targetPort: 9994
---
apiVersion: apps/v1
kind: Deployment
metadata:
  annotations:
    linkerd.io/created-by: linkerd/cli dev-undefined
  labels:
    app.kubernetes.io/name: web
    app.kubernetes.io/part-of: Linkerd
    app.kubernetes.io/version: UPGRADE-CONTROL-PLANE-VERSION
    linkerd.io/control-plane-component: web
    linkerd.io/control-plane-ns: linkerd
  name: linkerd-web
  namespace: linkerd
spec:
  replicas: 1
  selector:
    matchLabels:
      linkerd.io/control-plane-component: web
      linkerd.io/control-plane-ns: linkerd
      linkerd.io/proxy-deployment: linkerd-web
  template:
    metadata:
      annotations:
        linkerd.io/created-by: linkerd/cli dev-undefined
        linkerd.io/identity-mode: default
        linkerd.io/proxy-version: UPGRADE-PROXY-VERSION
      labels:
        linkerd.io/control-plane-component: web
        linkerd.io/control-plane-ns: linkerd
        linkerd.io/proxy-deployment: linkerd-web
    spec:
      nodeSelector:
        beta.kubernetes.io/os: linux
      containers:
      - args:
        - -api-addr=linkerd-controller-api.linkerd.svc.cluster.local:8085
        - -grafana-addr=linkerd-grafana.linkerd.svc.cluster.local:3000
        - -controller-namespace=linkerd
        - -log-level=info
        - -enforced-host=^(localhost|127\.0\.0\.1|linkerd-web\.linkerd\.svc\.cluster\.local|linkerd-web\.linkerd\.svc|\[::1\])(:\d+)?$
        image: gcr.io/linkerd-io/web:UPGRADE-CONTROL-PLANE-VERSION
        imagePullPolicy: IfNotPresent
        livenessProbe:
          httpGet:
            path: /ping
            port: 9994
          initialDelaySeconds: 10
        name: web
        ports:
        - containerPort: 8084
          name: http
        - containerPort: 9994
          name: admin-http
        readinessProbe:
          failureThreshold: 7
          httpGet:
            path: /ready
            port: 9994
        resources:
          limits:
            cpu: "1"
            memory: "250Mi"
          requests:
            cpu: "100m"
            memory: "50Mi"
        securityContext:
          runAsUser: 2103
        volumeMounts:
        - mountPath: /var/run/linkerd/config
          name: config
      - env:
        - name: LINKERD2_PROXY_LOG
          value: warn,linkerd=info
        - name: LINKERD2_PROXY_DESTINATION_SVC_ADDR
          value: linkerd-dst.linkerd.svc.cluster.local:8086
        - name: LINKERD2_PROXY_CONTROL_LISTEN_ADDR
          value: 0.0.0.0:4190
        - name: LINKERD2_PROXY_ADMIN_LISTEN_ADDR
          value: 0.0.0.0:4191
        - name: LINKERD2_PROXY_OUTBOUND_LISTEN_ADDR
          value: 127.0.0.1:4140
        - name: LINKERD2_PROXY_INBOUND_LISTEN_ADDR
          value: 0.0.0.0:4143
        - name: LINKERD2_PROXY_DESTINATION_GET_SUFFIXES
          value: svc.cluster.local.
        - name: LINKERD2_PROXY_DESTINATION_PROFILE_SUFFIXES
          value: svc.cluster.local.
        - name: LINKERD2_PROXY_INBOUND_ACCEPT_KEEPALIVE
          value: 10000ms
        - name: LINKERD2_PROXY_OUTBOUND_CONNECT_KEEPALIVE
          value: 10000ms
        - name: _pod_ns
          valueFrom:
            fieldRef:
              fieldPath: metadata.namespace
        - name: LINKERD2_PROXY_DESTINATION_CONTEXT
          value: ns:$(_pod_ns)
        - name: LINKERD2_PROXY_IDENTITY_DIR
          value: /var/run/linkerd/identity/end-entity
        - name: LINKERD2_PROXY_IDENTITY_TRUST_ANCHORS
          value: |
            -----BEGIN CERTIFICATE-----
            MIIBgzCCASmgAwIBAgIBATAKBggqhkjOPQQDAjApMScwJQYDVQQDEx5pZGVudGl0
            eS5saW5rZXJkLmNsdXN0ZXIubG9jYWwwHhcNMTkwNDA0MjM1MzM3WhcNMjAwNDAz
            MjM1MzU3WjApMScwJQYDVQQDEx5pZGVudGl0eS5saW5rZXJkLmNsdXN0ZXIubG9j
            YWwwWTATBgcqhkjOPQIBBggqhkjOPQMBBwNCAAT+Sb5X4wi4XP0X3rJwMp23VBdg
            EMMU8EU+KG8UI2LmC5Vjg5RWLOW6BJjBmjXViKM+b+1/oKAeOg6FrJk8qyFlo0Iw
            QDAOBgNVHQ8BAf8EBAMCAQYwHQYDVR0lBBYwFAYIKwYBBQUHAwEGCCsGAQUFBwMC
            MA8GA1UdEwEB/wQFMAMBAf8wCgYIKoZIzj0EAwIDSAAwRQIhAKUFG3sYOS++bakW
            YmJZU45iCdTLtaelMDSFiHoC9eBKAiBDWzzo+/CYLLmn33bAEn8pQnogP4Fx06aj
            +U9K4WlbzA==
            -----END CERTIFICATE-----
        - name: LINKERD2_PROXY_IDENTITY_TOKEN_FILE
          value: /var/run/secrets/kubernetes.io/serviceaccount/token
        - name: LINKERD2_PROXY_IDENTITY_SVC_ADDR
          value: linkerd-identity.linkerd.svc.cluster.local:8080
        - name: _pod_sa
          valueFrom:
            fieldRef:
              fieldPath: spec.serviceAccountName
        - name: _l5d_ns
          value: linkerd
        - name: _l5d_trustdomain
          value: cluster.local
        - name: LINKERD2_PROXY_IDENTITY_LOCAL_NAME
          value: $(_pod_sa).$(_pod_ns).serviceaccount.identity.$(_l5d_ns).$(_l5d_trustdomain)
        - name: LINKERD2_PROXY_IDENTITY_SVC_NAME
          value: linkerd-identity.$(_l5d_ns).serviceaccount.identity.$(_l5d_ns).$(_l5d_trustdomain)
        - name: LINKERD2_PROXY_DESTINATION_SVC_NAME
          value: linkerd-destination.$(_l5d_ns).serviceaccount.identity.$(_l5d_ns).$(_l5d_trustdomain)
        - name: LINKERD2_PROXY_TAP_SVC_NAME
          value: linkerd-tap.$(_l5d_ns).serviceaccount.identity.$(_l5d_ns).$(_l5d_trustdomain)
        image: gcr.io/linkerd-io/proxy:UPGRADE-PROXY-VERSION
        imagePullPolicy: IfNotPresent
        livenessProbe:
          httpGet:
            path: /metrics
            port: 4191
          initialDelaySeconds: 10
        name: linkerd-proxy
        ports:
        - containerPort: 4143
          name: linkerd-proxy
        - containerPort: 4191
          name: linkerd-admin
        readinessProbe:
          httpGet:
            path: /ready
            port: 4191
          initialDelaySeconds: 2
        resources:
          limits:
            cpu: "1"
            memory: "250Mi"
          requests:
            cpu: "100m"
            memory: "20Mi"
        securityContext:
          allowPrivilegeEscalation: false
          readOnlyRootFilesystem: true
          runAsUser: 2102
        terminationMessagePolicy: FallbackToLogsOnError
        volumeMounts:
        - mountPath: /var/run/linkerd/identity/end-entity
          name: linkerd-identity-end-entity
      initContainers:
      - args:
        - --incoming-proxy-port
        - "4143"
        - --outgoing-proxy-port
        - "4140"
        - --proxy-uid
        - "2102"
        - --inbound-ports-to-ignore
        - 4190,4191
        - --outbound-ports-to-ignore
        - "443"
        image: gcr.io/linkerd-io/proxy-init:v1.3.2
        imagePullPolicy: IfNotPresent
        name: linkerd-init
        resources:
          limits:
            cpu: "100m"
            memory: "50Mi"
          requests:
            cpu: "10m"
            memory: "10Mi"
        securityContext:
          allowPrivilegeEscalation: false
          capabilities:
            add:
            - NET_ADMIN
            - NET_RAW
          privileged: false
          readOnlyRootFilesystem: true
          runAsNonRoot: false
          runAsUser: 0
        terminationMessagePolicy: FallbackToLogsOnError
      serviceAccountName: linkerd-web
      volumes:
      - configMap:
          name: linkerd-config
        name: config
      - emptyDir:
          medium: Memory
        name: linkerd-identity-end-entity
---
###
### Prometheus
###
---
kind: ConfigMap
apiVersion: v1
metadata:
  name: linkerd-prometheus-config
  namespace: linkerd
  labels:
    linkerd.io/control-plane-component: prometheus
    linkerd.io/control-plane-ns: linkerd
  annotations:
    linkerd.io/created-by: linkerd/cli dev-undefined
data:
  prometheus.yml: |-
    global:
      scrape_interval: 10s
      scrape_timeout: 10s
      evaluation_interval: 10s

    rule_files:
    - /etc/prometheus/*_rules.yml

    scrape_configs:
    - job_name: 'prometheus'
      static_configs:
      - targets: ['localhost:9090']

    - job_name: 'grafana'
      kubernetes_sd_configs:
      - role: pod
        namespaces:
          names: ['linkerd']
      relabel_configs:
      - source_labels:
        - __meta_kubernetes_pod_container_name
        action: keep
        regex: ^grafana$

    #  Required for: https://grafana.com/grafana/dashboards/315
    - job_name: 'kubernetes-nodes-cadvisor'
      scheme: https
      tls_config:
        ca_file: /var/run/secrets/kubernetes.io/serviceaccount/ca.crt
        insecure_skip_verify: true
      bearer_token_file: /var/run/secrets/kubernetes.io/serviceaccount/token

      kubernetes_sd_configs:
      - role: node
      relabel_configs:
      - action: labelmap
        regex: __meta_kubernetes_node_label_(.+)
      - target_label: __address__
        replacement: kubernetes.default.svc:443
      - source_labels: [__meta_kubernetes_node_name]
        regex: (.+)
        target_label: __metrics_path__
        replacement: /api/v1/nodes/$1/proxy/metrics/cadvisor
      metric_relabel_configs:
      - source_labels: [__name__]
        regex: '(container|machine)_(cpu|memory|network|fs)_(.+)'
        action: keep
      - source_labels: [__name__]
        regex: 'container_memory_failures_total' # unneeded large metric
        action: drop

    - job_name: 'linkerd-controller'
      kubernetes_sd_configs:
      - role: pod
        namespaces:
          names: ['linkerd']
      relabel_configs:
      - source_labels:
        - __meta_kubernetes_pod_label_linkerd_io_control_plane_component
        - __meta_kubernetes_pod_container_port_name
        action: keep
        regex: (.*);admin-http$
      - source_labels: [__meta_kubernetes_pod_container_name]
        action: replace
        target_label: component

    - job_name: 'linkerd-proxy'
      kubernetes_sd_configs:
      - role: pod
      relabel_configs:
      - source_labels:
        - __meta_kubernetes_pod_container_name
        - __meta_kubernetes_pod_container_port_name
        - __meta_kubernetes_pod_label_linkerd_io_control_plane_ns
        action: keep
        regex: ^linkerd-proxy;linkerd-admin;linkerd$
      - source_labels: [__meta_kubernetes_namespace]
        action: replace
        target_label: namespace
      - source_labels: [__meta_kubernetes_pod_name]
        action: replace
        target_label: pod
      # special case k8s' "job" label, to not interfere with prometheus' "job"
      # label
      # __meta_kubernetes_pod_label_linkerd_io_proxy_job=foo =>
      # k8s_job=foo
      - source_labels: [__meta_kubernetes_pod_label_linkerd_io_proxy_job]
        action: replace
        target_label: k8s_job
      # drop __meta_kubernetes_pod_label_linkerd_io_proxy_job
      - action: labeldrop
        regex: __meta_kubernetes_pod_label_linkerd_io_proxy_job
      # __meta_kubernetes_pod_label_linkerd_io_proxy_deployment=foo =>
      # deployment=foo
      - action: labelmap
        regex: __meta_kubernetes_pod_label_linkerd_io_proxy_(.+)
      # drop all labels that we just made copies of in the previous labelmap
      - action: labeldrop
        regex: __meta_kubernetes_pod_label_linkerd_io_proxy_(.+)
      # __meta_kubernetes_pod_label_linkerd_io_foo=bar =>
      # foo=bar
      - action: labelmap
        regex: __meta_kubernetes_pod_label_linkerd_io_(.+)
      # Copy all pod labels to tmp labels
      - action: labelmap
        regex: __meta_kubernetes_pod_label_(.+)
        replacement: __tmp_pod_label_$1
      # Take `linkerd_io_` prefixed labels and copy them without the prefix
      - action: labelmap
        regex: __tmp_pod_label_linkerd_io_(.+)
        replacement:  __tmp_pod_label_$1
      # Drop the `linkerd_io_` originals
      - action: labeldrop
        regex: __tmp_pod_label_linkerd_io_(.+)
      # Copy tmp labels into real labels
      - action: labelmap
        regex: __tmp_pod_label_(.+)
---
kind: Service
apiVersion: v1
metadata:
  name: linkerd-prometheus
  namespace: linkerd
  labels:
    linkerd.io/control-plane-component: prometheus
    linkerd.io/control-plane-ns: linkerd
  annotations:
    linkerd.io/created-by: linkerd/cli dev-undefined
spec:
  type: ClusterIP
  selector:
    linkerd.io/control-plane-component: prometheus
  ports:
  - name: admin-http
    port: 9090
    targetPort: 9090
---
apiVersion: apps/v1
kind: Deployment
metadata:
  annotations:
    linkerd.io/created-by: linkerd/cli dev-undefined
  labels:
    app.kubernetes.io/name: prometheus
    app.kubernetes.io/part-of: Linkerd
    app.kubernetes.io/version: UPGRADE-CONTROL-PLANE-VERSION
    linkerd.io/control-plane-component: prometheus
    linkerd.io/control-plane-ns: linkerd
  name: linkerd-prometheus
  namespace: linkerd
spec:
  replicas: 1
  selector:
    matchLabels:
      linkerd.io/control-plane-component: prometheus
      linkerd.io/control-plane-ns: linkerd
      linkerd.io/proxy-deployment: linkerd-prometheus
  template:
    metadata:
      annotations:
        linkerd.io/created-by: linkerd/cli dev-undefined
        linkerd.io/identity-mode: default
        linkerd.io/proxy-version: UPGRADE-PROXY-VERSION
      labels:
        linkerd.io/control-plane-component: prometheus
        linkerd.io/control-plane-ns: linkerd
        linkerd.io/proxy-deployment: linkerd-prometheus
    spec:
      nodeSelector:
        beta.kubernetes.io/os: linux
      containers:
      - args:
        - --storage.tsdb.path=/data
        - --storage.tsdb.retention.time=6h
        - --config.file=/etc/prometheus/prometheus.yml
        - --log.level=info
        image: prom/prometheus:v2.15.2
        imagePullPolicy: IfNotPresent
        livenessProbe:
          httpGet:
            path: /-/healthy
            port: 9090
          initialDelaySeconds: 30
          timeoutSeconds: 30
        name: prometheus
        ports:
        - containerPort: 9090
          name: admin-http
        readinessProbe:
          httpGet:
            path: /-/ready
            port: 9090
          initialDelaySeconds: 30
          timeoutSeconds: 30
        resources:
          limits:
            cpu: "4"
            memory: "8192Mi"
          requests:
            cpu: "300m"
            memory: "300Mi"
        securityContext:
          runAsUser: 65534
        volumeMounts:
        - mountPath: /data
          name: data
        - mountPath: /etc/prometheus
          name: prometheus-config
          readOnly: true
      - env:
        - name: LINKERD2_PROXY_LOG
          value: warn,linkerd=info
        - name: LINKERD2_PROXY_DESTINATION_SVC_ADDR
          value: linkerd-dst.linkerd.svc.cluster.local:8086
        - name: LINKERD2_PROXY_CONTROL_LISTEN_ADDR
          value: 0.0.0.0:4190
        - name: LINKERD2_PROXY_ADMIN_LISTEN_ADDR
          value: 0.0.0.0:4191
        - name: LINKERD2_PROXY_OUTBOUND_LISTEN_ADDR
          value: 127.0.0.1:4140
        - name: LINKERD2_PROXY_INBOUND_LISTEN_ADDR
          value: 0.0.0.0:4143
        - name: LINKERD2_PROXY_DESTINATION_GET_SUFFIXES
          value: svc.cluster.local.
        - name: LINKERD2_PROXY_DESTINATION_PROFILE_SUFFIXES
          value: svc.cluster.local.
        - name: LINKERD2_PROXY_INBOUND_ACCEPT_KEEPALIVE
          value: 10000ms
        - name: LINKERD2_PROXY_OUTBOUND_CONNECT_KEEPALIVE
          value: 10000ms
        - name: _pod_ns
          valueFrom:
            fieldRef:
              fieldPath: metadata.namespace
        - name: LINKERD2_PROXY_DESTINATION_CONTEXT
          value: ns:$(_pod_ns)
        - name: LINKERD2_PROXY_OUTBOUND_ROUTER_CAPACITY
          value: "10000"
        - name: LINKERD2_PROXY_IDENTITY_DIR
          value: /var/run/linkerd/identity/end-entity
        - name: LINKERD2_PROXY_IDENTITY_TRUST_ANCHORS
          value: |
            -----BEGIN CERTIFICATE-----
            MIIBgzCCASmgAwIBAgIBATAKBggqhkjOPQQDAjApMScwJQYDVQQDEx5pZGVudGl0
            eS5saW5rZXJkLmNsdXN0ZXIubG9jYWwwHhcNMTkwNDA0MjM1MzM3WhcNMjAwNDAz
            MjM1MzU3WjApMScwJQYDVQQDEx5pZGVudGl0eS5saW5rZXJkLmNsdXN0ZXIubG9j
            YWwwWTATBgcqhkjOPQIBBggqhkjOPQMBBwNCAAT+Sb5X4wi4XP0X3rJwMp23VBdg
            EMMU8EU+KG8UI2LmC5Vjg5RWLOW6BJjBmjXViKM+b+1/oKAeOg6FrJk8qyFlo0Iw
            QDAOBgNVHQ8BAf8EBAMCAQYwHQYDVR0lBBYwFAYIKwYBBQUHAwEGCCsGAQUFBwMC
            MA8GA1UdEwEB/wQFMAMBAf8wCgYIKoZIzj0EAwIDSAAwRQIhAKUFG3sYOS++bakW
            YmJZU45iCdTLtaelMDSFiHoC9eBKAiBDWzzo+/CYLLmn33bAEn8pQnogP4Fx06aj
            +U9K4WlbzA==
            -----END CERTIFICATE-----
        - name: LINKERD2_PROXY_IDENTITY_TOKEN_FILE
          value: /var/run/secrets/kubernetes.io/serviceaccount/token
        - name: LINKERD2_PROXY_IDENTITY_SVC_ADDR
          value: linkerd-identity.linkerd.svc.cluster.local:8080
        - name: _pod_sa
          valueFrom:
            fieldRef:
              fieldPath: spec.serviceAccountName
        - name: _l5d_ns
          value: linkerd
        - name: _l5d_trustdomain
          value: cluster.local
        - name: LINKERD2_PROXY_IDENTITY_LOCAL_NAME
          value: $(_pod_sa).$(_pod_ns).serviceaccount.identity.$(_l5d_ns).$(_l5d_trustdomain)
        - name: LINKERD2_PROXY_IDENTITY_SVC_NAME
          value: linkerd-identity.$(_l5d_ns).serviceaccount.identity.$(_l5d_ns).$(_l5d_trustdomain)
        - name: LINKERD2_PROXY_DESTINATION_SVC_NAME
          value: linkerd-destination.$(_l5d_ns).serviceaccount.identity.$(_l5d_ns).$(_l5d_trustdomain)
        - name: LINKERD2_PROXY_TAP_SVC_NAME
          value: linkerd-tap.$(_l5d_ns).serviceaccount.identity.$(_l5d_ns).$(_l5d_trustdomain)
        image: gcr.io/linkerd-io/proxy:UPGRADE-PROXY-VERSION
        imagePullPolicy: IfNotPresent
        livenessProbe:
          httpGet:
            path: /metrics
            port: 4191
          initialDelaySeconds: 10
        name: linkerd-proxy
        ports:
        - containerPort: 4143
          name: linkerd-proxy
        - containerPort: 4191
          name: linkerd-admin
        readinessProbe:
          httpGet:
            path: /ready
            port: 4191
          initialDelaySeconds: 2
        resources:
          limits:
            cpu: "1"
            memory: "250Mi"
          requests:
            cpu: "100m"
            memory: "20Mi"
        securityContext:
          allowPrivilegeEscalation: false
          readOnlyRootFilesystem: true
          runAsUser: 2102
        terminationMessagePolicy: FallbackToLogsOnError
        volumeMounts:
        - mountPath: /var/run/linkerd/identity/end-entity
          name: linkerd-identity-end-entity
      initContainers:
      - args:
        - --incoming-proxy-port
        - "4143"
        - --outgoing-proxy-port
        - "4140"
        - --proxy-uid
        - "2102"
        - --inbound-ports-to-ignore
        - 4190,4191
        - --outbound-ports-to-ignore
        - "443"
        image: gcr.io/linkerd-io/proxy-init:v1.3.2
        imagePullPolicy: IfNotPresent
        name: linkerd-init
        resources:
          limits:
            cpu: "100m"
            memory: "50Mi"
          requests:
            cpu: "10m"
            memory: "10Mi"
        securityContext:
          allowPrivilegeEscalation: false
          capabilities:
            add:
            - NET_ADMIN
            - NET_RAW
          privileged: false
          readOnlyRootFilesystem: true
          runAsNonRoot: false
          runAsUser: 0
        terminationMessagePolicy: FallbackToLogsOnError
      serviceAccountName: linkerd-prometheus
      volumes:
      - emptyDir: {}
        name: data
      - configMap:
          name: linkerd-prometheus-config
        name: prometheus-config
      - emptyDir:
          medium: Memory
        name: linkerd-identity-end-entity
---
###
### Proxy Injector
###
---
apiVersion: apps/v1
kind: Deployment
metadata:
  annotations:
    linkerd.io/created-by: linkerd/cli dev-undefined
  labels:
    app.kubernetes.io/name: proxy-injector
    app.kubernetes.io/part-of: Linkerd
    app.kubernetes.io/version: UPGRADE-CONTROL-PLANE-VERSION
    linkerd.io/control-plane-component: proxy-injector
    linkerd.io/control-plane-ns: linkerd
  name: linkerd-proxy-injector
  namespace: linkerd
spec:
  replicas: 3
  selector:
    matchLabels:
      linkerd.io/control-plane-component: proxy-injector
  template:
    metadata:
      annotations:
        linkerd.io/created-by: linkerd/cli dev-undefined
        linkerd.io/identity-mode: default
        linkerd.io/proxy-version: UPGRADE-PROXY-VERSION
      labels:
        linkerd.io/control-plane-component: proxy-injector
        linkerd.io/control-plane-ns: linkerd
        linkerd.io/proxy-deployment: linkerd-proxy-injector
    spec:
      nodeSelector:
        beta.kubernetes.io/os: linux
      affinity:
        podAntiAffinity:
          preferredDuringSchedulingIgnoredDuringExecution:
          - podAffinityTerm:
              labelSelector:
                matchExpressions:
                - key: linkerd.io/control-plane-component
                  operator: In
                  values:
                  - proxy-injector
              topologyKey: failure-domain.beta.kubernetes.io/zone
            weight: 100
          requiredDuringSchedulingIgnoredDuringExecution:
          - labelSelector:
              matchExpressions:
              - key: linkerd.io/control-plane-component
                operator: In
                values:
                - proxy-injector
            topologyKey: kubernetes.io/hostname
      containers:
      - args:
        - proxy-injector
        - -log-level=info
        image: gcr.io/linkerd-io/controller:UPGRADE-CONTROL-PLANE-VERSION
        imagePullPolicy: IfNotPresent
        livenessProbe:
          httpGet:
            path: /ping
            port: 9995
          initialDelaySeconds: 10
        name: proxy-injector
        ports:
        - containerPort: 8443
          name: proxy-injector
        - containerPort: 9995
          name: admin-http
        readinessProbe:
          failureThreshold: 7
          httpGet:
            path: /ready
            port: 9995
        resources:
          limits:
            cpu: "1"
            memory: "250Mi"
          requests:
            cpu: "100m"
            memory: "50Mi"
        securityContext:
          runAsUser: 2103
        volumeMounts:
        - mountPath: /var/run/linkerd/config
          name: config
        - mountPath: /var/run/linkerd/tls
          name: tls
          readOnly: true
      - env:
        - name: LINKERD2_PROXY_LOG
          value: warn,linkerd=info
        - name: LINKERD2_PROXY_DESTINATION_SVC_ADDR
          value: linkerd-dst.linkerd.svc.cluster.local:8086
        - name: LINKERD2_PROXY_CONTROL_LISTEN_ADDR
          value: 0.0.0.0:4190
        - name: LINKERD2_PROXY_ADMIN_LISTEN_ADDR
          value: 0.0.0.0:4191
        - name: LINKERD2_PROXY_OUTBOUND_LISTEN_ADDR
          value: 127.0.0.1:4140
        - name: LINKERD2_PROXY_INBOUND_LISTEN_ADDR
          value: 0.0.0.0:4143
        - name: LINKERD2_PROXY_DESTINATION_GET_SUFFIXES
          value: svc.cluster.local.
        - name: LINKERD2_PROXY_DESTINATION_PROFILE_SUFFIXES
          value: svc.cluster.local.
        - name: LINKERD2_PROXY_INBOUND_ACCEPT_KEEPALIVE
          value: 10000ms
        - name: LINKERD2_PROXY_OUTBOUND_CONNECT_KEEPALIVE
          value: 10000ms
        - name: _pod_ns
          valueFrom:
            fieldRef:
              fieldPath: metadata.namespace
        - name: LINKERD2_PROXY_DESTINATION_CONTEXT
          value: ns:$(_pod_ns)
        - name: LINKERD2_PROXY_IDENTITY_DIR
          value: /var/run/linkerd/identity/end-entity
        - name: LINKERD2_PROXY_IDENTITY_TRUST_ANCHORS
          value: |
            -----BEGIN CERTIFICATE-----
            MIIBgzCCASmgAwIBAgIBATAKBggqhkjOPQQDAjApMScwJQYDVQQDEx5pZGVudGl0
            eS5saW5rZXJkLmNsdXN0ZXIubG9jYWwwHhcNMTkwNDA0MjM1MzM3WhcNMjAwNDAz
            MjM1MzU3WjApMScwJQYDVQQDEx5pZGVudGl0eS5saW5rZXJkLmNsdXN0ZXIubG9j
            YWwwWTATBgcqhkjOPQIBBggqhkjOPQMBBwNCAAT+Sb5X4wi4XP0X3rJwMp23VBdg
            EMMU8EU+KG8UI2LmC5Vjg5RWLOW6BJjBmjXViKM+b+1/oKAeOg6FrJk8qyFlo0Iw
            QDAOBgNVHQ8BAf8EBAMCAQYwHQYDVR0lBBYwFAYIKwYBBQUHAwEGCCsGAQUFBwMC
            MA8GA1UdEwEB/wQFMAMBAf8wCgYIKoZIzj0EAwIDSAAwRQIhAKUFG3sYOS++bakW
            YmJZU45iCdTLtaelMDSFiHoC9eBKAiBDWzzo+/CYLLmn33bAEn8pQnogP4Fx06aj
            +U9K4WlbzA==
            -----END CERTIFICATE-----
        - name: LINKERD2_PROXY_IDENTITY_TOKEN_FILE
          value: /var/run/secrets/kubernetes.io/serviceaccount/token
        - name: LINKERD2_PROXY_IDENTITY_SVC_ADDR
          value: linkerd-identity.linkerd.svc.cluster.local:8080
        - name: _pod_sa
          valueFrom:
            fieldRef:
              fieldPath: spec.serviceAccountName
        - name: _l5d_ns
          value: linkerd
        - name: _l5d_trustdomain
          value: cluster.local
        - name: LINKERD2_PROXY_IDENTITY_LOCAL_NAME
          value: $(_pod_sa).$(_pod_ns).serviceaccount.identity.$(_l5d_ns).$(_l5d_trustdomain)
        - name: LINKERD2_PROXY_IDENTITY_SVC_NAME
          value: linkerd-identity.$(_l5d_ns).serviceaccount.identity.$(_l5d_ns).$(_l5d_trustdomain)
        - name: LINKERD2_PROXY_DESTINATION_SVC_NAME
          value: linkerd-destination.$(_l5d_ns).serviceaccount.identity.$(_l5d_ns).$(_l5d_trustdomain)
        - name: LINKERD2_PROXY_TAP_SVC_NAME
          value: linkerd-tap.$(_l5d_ns).serviceaccount.identity.$(_l5d_ns).$(_l5d_trustdomain)
        image: gcr.io/linkerd-io/proxy:UPGRADE-PROXY-VERSION
        imagePullPolicy: IfNotPresent
        livenessProbe:
          httpGet:
            path: /metrics
            port: 4191
          initialDelaySeconds: 10
        name: linkerd-proxy
        ports:
        - containerPort: 4143
          name: linkerd-proxy
        - containerPort: 4191
          name: linkerd-admin
        readinessProbe:
          httpGet:
            path: /ready
            port: 4191
          initialDelaySeconds: 2
        resources:
          limits:
            cpu: "1"
            memory: "250Mi"
          requests:
            cpu: "100m"
            memory: "20Mi"
        securityContext:
          allowPrivilegeEscalation: false
          readOnlyRootFilesystem: true
          runAsUser: 2102
        terminationMessagePolicy: FallbackToLogsOnError
        volumeMounts:
        - mountPath: /var/run/linkerd/identity/end-entity
          name: linkerd-identity-end-entity
      initContainers:
      - args:
        - --incoming-proxy-port
        - "4143"
        - --outgoing-proxy-port
        - "4140"
        - --proxy-uid
        - "2102"
        - --inbound-ports-to-ignore
        - 4190,4191
        - --outbound-ports-to-ignore
        - "443"
        image: gcr.io/linkerd-io/proxy-init:v1.3.2
        imagePullPolicy: IfNotPresent
        name: linkerd-init
        resources:
          limits:
            cpu: "100m"
            memory: "50Mi"
          requests:
            cpu: "10m"
            memory: "10Mi"
        securityContext:
          allowPrivilegeEscalation: false
          capabilities:
            add:
            - NET_ADMIN
            - NET_RAW
          privileged: false
          readOnlyRootFilesystem: true
          runAsNonRoot: false
          runAsUser: 0
        terminationMessagePolicy: FallbackToLogsOnError
      serviceAccountName: linkerd-proxy-injector
      volumes:
      - configMap:
          name: linkerd-config
        name: config
      - name: tls
        secret:
          secretName: linkerd-proxy-injector-tls
      - emptyDir:
          medium: Memory
        name: linkerd-identity-end-entity
---
kind: Service
apiVersion: v1
metadata:
  name: linkerd-proxy-injector
  namespace: linkerd
  labels:
    linkerd.io/control-plane-component: proxy-injector
    linkerd.io/control-plane-ns: linkerd
  annotations:
    linkerd.io/created-by: linkerd/cli dev-undefined
spec:
  type: ClusterIP
  selector:
    linkerd.io/control-plane-component: proxy-injector
  ports:
  - name: proxy-injector
    port: 443
    targetPort: proxy-injector
---
###
### Service Profile Validator
###
---
kind: Service
apiVersion: v1
metadata:
  name: linkerd-sp-validator
  namespace: linkerd
  labels:
    linkerd.io/control-plane-component: sp-validator
    linkerd.io/control-plane-ns: linkerd
  annotations:
    linkerd.io/created-by: linkerd/cli dev-undefined
spec:
  type: ClusterIP
  selector:
    linkerd.io/control-plane-component: sp-validator
  ports:
  - name: sp-validator
    port: 443
    targetPort: sp-validator
---
apiVersion: apps/v1
kind: Deployment
metadata:
  annotations:
    linkerd.io/created-by: linkerd/cli dev-undefined
  labels:
    app.kubernetes.io/name: sp-validator
    app.kubernetes.io/part-of: Linkerd
    app.kubernetes.io/version: UPGRADE-CONTROL-PLANE-VERSION
    linkerd.io/control-plane-component: sp-validator
    linkerd.io/control-plane-ns: linkerd
  name: linkerd-sp-validator
  namespace: linkerd
spec:
  replicas: 3
  selector:
    matchLabels:
      linkerd.io/control-plane-component: sp-validator
  template:
    metadata:
      annotations:
        linkerd.io/created-by: linkerd/cli dev-undefined
        linkerd.io/identity-mode: default
        linkerd.io/proxy-version: UPGRADE-PROXY-VERSION
      labels:
        linkerd.io/control-plane-component: sp-validator
        linkerd.io/control-plane-ns: linkerd
        linkerd.io/proxy-deployment: linkerd-sp-validator
    spec:
      nodeSelector:
        beta.kubernetes.io/os: linux
      affinity:
        podAntiAffinity:
          preferredDuringSchedulingIgnoredDuringExecution:
          - podAffinityTerm:
              labelSelector:
                matchExpressions:
                - key: linkerd.io/control-plane-component
                  operator: In
                  values:
                  - sp-validator
              topologyKey: failure-domain.beta.kubernetes.io/zone
            weight: 100
          requiredDuringSchedulingIgnoredDuringExecution:
          - labelSelector:
              matchExpressions:
              - key: linkerd.io/control-plane-component
                operator: In
                values:
                - sp-validator
            topologyKey: kubernetes.io/hostname
      containers:
      - args:
        - sp-validator
        - -log-level=info
        image: gcr.io/linkerd-io/controller:UPGRADE-CONTROL-PLANE-VERSION
        imagePullPolicy: IfNotPresent
        livenessProbe:
          httpGet:
            path: /ping
            port: 9997
          initialDelaySeconds: 10
        name: sp-validator
        ports:
        - containerPort: 8443
          name: sp-validator
        - containerPort: 9997
          name: admin-http
        readinessProbe:
          failureThreshold: 7
          httpGet:
            path: /ready
            port: 9997
        resources:
          limits:
            cpu: "1"
            memory: "250Mi"
          requests:
            cpu: "100m"
            memory: "50Mi"
        securityContext:
          runAsUser: 2103
        volumeMounts:
        - mountPath: /var/run/linkerd/tls
          name: tls
          readOnly: true
      - env:
        - name: LINKERD2_PROXY_LOG
          value: warn,linkerd=info
        - name: LINKERD2_PROXY_DESTINATION_SVC_ADDR
          value: linkerd-dst.linkerd.svc.cluster.local:8086
        - name: LINKERD2_PROXY_CONTROL_LISTEN_ADDR
          value: 0.0.0.0:4190
        - name: LINKERD2_PROXY_ADMIN_LISTEN_ADDR
          value: 0.0.0.0:4191
        - name: LINKERD2_PROXY_OUTBOUND_LISTEN_ADDR
          value: 127.0.0.1:4140
        - name: LINKERD2_PROXY_INBOUND_LISTEN_ADDR
          value: 0.0.0.0:4143
        - name: LINKERD2_PROXY_DESTINATION_GET_SUFFIXES
          value: svc.cluster.local.
        - name: LINKERD2_PROXY_DESTINATION_PROFILE_SUFFIXES
          value: svc.cluster.local.
        - name: LINKERD2_PROXY_INBOUND_ACCEPT_KEEPALIVE
          value: 10000ms
        - name: LINKERD2_PROXY_OUTBOUND_CONNECT_KEEPALIVE
          value: 10000ms
        - name: _pod_ns
          valueFrom:
            fieldRef:
              fieldPath: metadata.namespace
        - name: LINKERD2_PROXY_DESTINATION_CONTEXT
          value: ns:$(_pod_ns)
        - name: LINKERD2_PROXY_IDENTITY_DIR
          value: /var/run/linkerd/identity/end-entity
        - name: LINKERD2_PROXY_IDENTITY_TRUST_ANCHORS
          value: |
            -----BEGIN CERTIFICATE-----
            MIIBgzCCASmgAwIBAgIBATAKBggqhkjOPQQDAjApMScwJQYDVQQDEx5pZGVudGl0
            eS5saW5rZXJkLmNsdXN0ZXIubG9jYWwwHhcNMTkwNDA0MjM1MzM3WhcNMjAwNDAz
            MjM1MzU3WjApMScwJQYDVQQDEx5pZGVudGl0eS5saW5rZXJkLmNsdXN0ZXIubG9j
            YWwwWTATBgcqhkjOPQIBBggqhkjOPQMBBwNCAAT+Sb5X4wi4XP0X3rJwMp23VBdg
            EMMU8EU+KG8UI2LmC5Vjg5RWLOW6BJjBmjXViKM+b+1/oKAeOg6FrJk8qyFlo0Iw
            QDAOBgNVHQ8BAf8EBAMCAQYwHQYDVR0lBBYwFAYIKwYBBQUHAwEGCCsGAQUFBwMC
            MA8GA1UdEwEB/wQFMAMBAf8wCgYIKoZIzj0EAwIDSAAwRQIhAKUFG3sYOS++bakW
            YmJZU45iCdTLtaelMDSFiHoC9eBKAiBDWzzo+/CYLLmn33bAEn8pQnogP4Fx06aj
            +U9K4WlbzA==
            -----END CERTIFICATE-----
        - name: LINKERD2_PROXY_IDENTITY_TOKEN_FILE
          value: /var/run/secrets/kubernetes.io/serviceaccount/token
        - name: LINKERD2_PROXY_IDENTITY_SVC_ADDR
          value: linkerd-identity.linkerd.svc.cluster.local:8080
        - name: _pod_sa
          valueFrom:
            fieldRef:
              fieldPath: spec.serviceAccountName
        - name: _l5d_ns
          value: linkerd
        - name: _l5d_trustdomain
          value: cluster.local
        - name: LINKERD2_PROXY_IDENTITY_LOCAL_NAME
          value: $(_pod_sa).$(_pod_ns).serviceaccount.identity.$(_l5d_ns).$(_l5d_trustdomain)
        - name: LINKERD2_PROXY_IDENTITY_SVC_NAME
          value: linkerd-identity.$(_l5d_ns).serviceaccount.identity.$(_l5d_ns).$(_l5d_trustdomain)
        - name: LINKERD2_PROXY_DESTINATION_SVC_NAME
          value: linkerd-destination.$(_l5d_ns).serviceaccount.identity.$(_l5d_ns).$(_l5d_trustdomain)
        - name: LINKERD2_PROXY_TAP_SVC_NAME
          value: linkerd-tap.$(_l5d_ns).serviceaccount.identity.$(_l5d_ns).$(_l5d_trustdomain)
        image: gcr.io/linkerd-io/proxy:UPGRADE-PROXY-VERSION
        imagePullPolicy: IfNotPresent
        livenessProbe:
          httpGet:
            path: /metrics
            port: 4191
          initialDelaySeconds: 10
        name: linkerd-proxy
        ports:
        - containerPort: 4143
          name: linkerd-proxy
        - containerPort: 4191
          name: linkerd-admin
        readinessProbe:
          httpGet:
            path: /ready
            port: 4191
          initialDelaySeconds: 2
        resources:
          limits:
            cpu: "1"
            memory: "250Mi"
          requests:
            cpu: "100m"
            memory: "20Mi"
        securityContext:
          allowPrivilegeEscalation: false
          readOnlyRootFilesystem: true
          runAsUser: 2102
        terminationMessagePolicy: FallbackToLogsOnError
        volumeMounts:
        - mountPath: /var/run/linkerd/identity/end-entity
          name: linkerd-identity-end-entity
      initContainers:
      - args:
        - --incoming-proxy-port
        - "4143"
        - --outgoing-proxy-port
        - "4140"
        - --proxy-uid
        - "2102"
        - --inbound-ports-to-ignore
        - 4190,4191
        - --outbound-ports-to-ignore
        - "443"
        image: gcr.io/linkerd-io/proxy-init:v1.3.2
        imagePullPolicy: IfNotPresent
        name: linkerd-init
        resources:
          limits:
            cpu: "100m"
            memory: "50Mi"
          requests:
            cpu: "10m"
            memory: "10Mi"
        securityContext:
          allowPrivilegeEscalation: false
          capabilities:
            add:
            - NET_ADMIN
            - NET_RAW
          privileged: false
          readOnlyRootFilesystem: true
          runAsNonRoot: false
          runAsUser: 0
        terminationMessagePolicy: FallbackToLogsOnError
      serviceAccountName: linkerd-sp-validator
      volumes:
      - name: tls
        secret:
          secretName: linkerd-sp-validator-tls
      - emptyDir:
          medium: Memory
        name: linkerd-identity-end-entity
---
###
### Tap
###
---
kind: Service
apiVersion: v1
metadata:
  name: linkerd-tap
  namespace: linkerd
  labels:
    linkerd.io/control-plane-component: tap
    linkerd.io/control-plane-ns: linkerd
  annotations:
    linkerd.io/created-by: linkerd/cli dev-undefined
spec:
  type: ClusterIP
  selector:
    linkerd.io/control-plane-component: tap
  ports:
  - name: grpc
    port: 8088
    targetPort: 8088
  - name: apiserver
    port: 443
    targetPort: apiserver
---
kind: Deployment
apiVersion: apps/v1
metadata:
  annotations:
    linkerd.io/created-by: linkerd/cli dev-undefined
  labels:
    app.kubernetes.io/name: tap
    app.kubernetes.io/part-of: Linkerd
    app.kubernetes.io/version: UPGRADE-CONTROL-PLANE-VERSION
    linkerd.io/control-plane-component: tap
    linkerd.io/control-plane-ns: linkerd
  name: linkerd-tap
  namespace: linkerd
spec:
  replicas: 3
  selector:
    matchLabels:
      linkerd.io/control-plane-component: tap
      linkerd.io/control-plane-ns: linkerd
      linkerd.io/proxy-deployment: linkerd-tap
  template:
    metadata:
      annotations:
        linkerd.io/created-by: linkerd/cli dev-undefined
        linkerd.io/identity-mode: default
        linkerd.io/proxy-version: UPGRADE-PROXY-VERSION
      labels:
        linkerd.io/control-plane-component: tap
        linkerd.io/control-plane-ns: linkerd
        linkerd.io/proxy-deployment: linkerd-tap
    spec:
      nodeSelector:
        beta.kubernetes.io/os: linux
      affinity:
        podAntiAffinity:
          preferredDuringSchedulingIgnoredDuringExecution:
          - podAffinityTerm:
              labelSelector:
                matchExpressions:
                - key: linkerd.io/control-plane-component
                  operator: In
                  values:
                  - tap
              topologyKey: failure-domain.beta.kubernetes.io/zone
            weight: 100
          requiredDuringSchedulingIgnoredDuringExecution:
          - labelSelector:
              matchExpressions:
              - key: linkerd.io/control-plane-component
                operator: In
                values:
                - tap
            topologyKey: kubernetes.io/hostname
      containers:
      - args:
        - tap
        - -controller-namespace=linkerd
        - -log-level=info
        image: gcr.io/linkerd-io/controller:UPGRADE-CONTROL-PLANE-VERSION
        imagePullPolicy: IfNotPresent
        livenessProbe:
          httpGet:
            path: /ping
            port: 9998
          initialDelaySeconds: 10
        name: tap
        ports:
        - containerPort: 8088
          name: grpc
        - containerPort: 8089
          name: apiserver
        - containerPort: 9998
          name: admin-http
        readinessProbe:
          failureThreshold: 7
          httpGet:
            path: /ready
            port: 9998
        resources:
          limits:
            cpu: "1"
            memory: "250Mi"
          requests:
            cpu: "100m"
            memory: "50Mi"
        securityContext:
          runAsUser: 2103
        volumeMounts:
        - mountPath: /var/run/linkerd/tls
          name: tls
          readOnly: true
        - mountPath: /var/run/linkerd/config
          name: config
      - env:
        - name: LINKERD2_PROXY_LOG
          value: warn,linkerd=info
        - name: LINKERD2_PROXY_DESTINATION_SVC_ADDR
          value: linkerd-dst.linkerd.svc.cluster.local:8086
        - name: LINKERD2_PROXY_CONTROL_LISTEN_ADDR
          value: 0.0.0.0:4190
        - name: LINKERD2_PROXY_ADMIN_LISTEN_ADDR
          value: 0.0.0.0:4191
        - name: LINKERD2_PROXY_OUTBOUND_LISTEN_ADDR
          value: 127.0.0.1:4140
        - name: LINKERD2_PROXY_INBOUND_LISTEN_ADDR
          value: 0.0.0.0:4143
        - name: LINKERD2_PROXY_DESTINATION_GET_SUFFIXES
          value: svc.cluster.local.
        - name: LINKERD2_PROXY_DESTINATION_PROFILE_SUFFIXES
          value: svc.cluster.local.
        - name: LINKERD2_PROXY_INBOUND_ACCEPT_KEEPALIVE
          value: 10000ms
        - name: LINKERD2_PROXY_OUTBOUND_CONNECT_KEEPALIVE
          value: 10000ms
        - name: _pod_ns
          valueFrom:
            fieldRef:
              fieldPath: metadata.namespace
        - name: LINKERD2_PROXY_DESTINATION_CONTEXT
          value: ns:$(_pod_ns)
        - name: LINKERD2_PROXY_IDENTITY_DIR
          value: /var/run/linkerd/identity/end-entity
        - name: LINKERD2_PROXY_IDENTITY_TRUST_ANCHORS
          value: |
            -----BEGIN CERTIFICATE-----
            MIIBgzCCASmgAwIBAgIBATAKBggqhkjOPQQDAjApMScwJQYDVQQDEx5pZGVudGl0
            eS5saW5rZXJkLmNsdXN0ZXIubG9jYWwwHhcNMTkwNDA0MjM1MzM3WhcNMjAwNDAz
            MjM1MzU3WjApMScwJQYDVQQDEx5pZGVudGl0eS5saW5rZXJkLmNsdXN0ZXIubG9j
            YWwwWTATBgcqhkjOPQIBBggqhkjOPQMBBwNCAAT+Sb5X4wi4XP0X3rJwMp23VBdg
            EMMU8EU+KG8UI2LmC5Vjg5RWLOW6BJjBmjXViKM+b+1/oKAeOg6FrJk8qyFlo0Iw
            QDAOBgNVHQ8BAf8EBAMCAQYwHQYDVR0lBBYwFAYIKwYBBQUHAwEGCCsGAQUFBwMC
            MA8GA1UdEwEB/wQFMAMBAf8wCgYIKoZIzj0EAwIDSAAwRQIhAKUFG3sYOS++bakW
            YmJZU45iCdTLtaelMDSFiHoC9eBKAiBDWzzo+/CYLLmn33bAEn8pQnogP4Fx06aj
            +U9K4WlbzA==
            -----END CERTIFICATE-----
        - name: LINKERD2_PROXY_IDENTITY_TOKEN_FILE
          value: /var/run/secrets/kubernetes.io/serviceaccount/token
        - name: LINKERD2_PROXY_IDENTITY_SVC_ADDR
          value: linkerd-identity.linkerd.svc.cluster.local:8080
        - name: _pod_sa
          valueFrom:
            fieldRef:
              fieldPath: spec.serviceAccountName
        - name: _l5d_ns
          value: linkerd
        - name: _l5d_trustdomain
          value: cluster.local
        - name: LINKERD2_PROXY_IDENTITY_LOCAL_NAME
          value: $(_pod_sa).$(_pod_ns).serviceaccount.identity.$(_l5d_ns).$(_l5d_trustdomain)
        - name: LINKERD2_PROXY_IDENTITY_SVC_NAME
          value: linkerd-identity.$(_l5d_ns).serviceaccount.identity.$(_l5d_ns).$(_l5d_trustdomain)
        - name: LINKERD2_PROXY_DESTINATION_SVC_NAME
          value: linkerd-destination.$(_l5d_ns).serviceaccount.identity.$(_l5d_ns).$(_l5d_trustdomain)
        - name: LINKERD2_PROXY_TAP_SVC_NAME
          value: linkerd-tap.$(_l5d_ns).serviceaccount.identity.$(_l5d_ns).$(_l5d_trustdomain)
        image: gcr.io/linkerd-io/proxy:UPGRADE-PROXY-VERSION
        imagePullPolicy: IfNotPresent
        livenessProbe:
          httpGet:
            path: /metrics
            port: 4191
          initialDelaySeconds: 10
        name: linkerd-proxy
        ports:
        - containerPort: 4143
          name: linkerd-proxy
        - containerPort: 4191
          name: linkerd-admin
        readinessProbe:
          httpGet:
            path: /ready
            port: 4191
          initialDelaySeconds: 2
        resources:
          limits:
            cpu: "1"
            memory: "250Mi"
          requests:
            cpu: "100m"
            memory: "20Mi"
        securityContext:
          allowPrivilegeEscalation: false
          readOnlyRootFilesystem: true
          runAsUser: 2102
        terminationMessagePolicy: FallbackToLogsOnError
        volumeMounts:
        - mountPath: /var/run/linkerd/identity/end-entity
          name: linkerd-identity-end-entity
      initContainers:
      - args:
        - --incoming-proxy-port
        - "4143"
        - --outgoing-proxy-port
        - "4140"
        - --proxy-uid
        - "2102"
        - --inbound-ports-to-ignore
        - 4190,4191
        - --outbound-ports-to-ignore
        - "443"
        image: gcr.io/linkerd-io/proxy-init:v1.3.2
        imagePullPolicy: IfNotPresent
        name: linkerd-init
        resources:
          limits:
            cpu: "100m"
            memory: "50Mi"
          requests:
            cpu: "10m"
            memory: "10Mi"
        securityContext:
          allowPrivilegeEscalation: false
          capabilities:
            add:
            - NET_ADMIN
            - NET_RAW
          privileged: false
          readOnlyRootFilesystem: true
          runAsNonRoot: false
          runAsUser: 0
        terminationMessagePolicy: FallbackToLogsOnError
      serviceAccountName: linkerd-tap
      volumes:
      - configMap:
          name: linkerd-config
        name: config
      - emptyDir:
          medium: Memory
        name: linkerd-identity-end-entity
      - name: tls
        secret:
          secretName: linkerd-tap-tls
---
apiVersion: v1
kind: ConfigMap
metadata:
  labels:
    app.kubernetes.io/name: smi-metrics
    app.kubernetes.io/part-of: Linkerd
    app.kubernetes.io/version: UPGRADE-CONTROL-PLANE-VERSION
    linkerd.io/control-plane-component: smi-metrics
    linkerd.io/control-plane-ns: linkerd
<<<<<<< HEAD
=======
  name: linkerd-tap
  namespace: linkerd
spec:
  replicas: 3
  selector:
    matchLabels:
      linkerd.io/control-plane-component: tap
      linkerd.io/control-plane-ns: linkerd
      linkerd.io/proxy-deployment: linkerd-tap
  template:
    metadata:
      annotations:
        linkerd.io/created-by: linkerd/cli dev-undefined
        linkerd.io/identity-mode: default
        linkerd.io/proxy-version: UPGRADE-PROXY-VERSION
      labels:
        linkerd.io/control-plane-component: tap
        linkerd.io/control-plane-ns: linkerd
        linkerd.io/proxy-deployment: linkerd-tap
    spec:
      nodeSelector:
        beta.kubernetes.io/os: linux
      affinity:
        podAntiAffinity:
          preferredDuringSchedulingIgnoredDuringExecution:
          - podAffinityTerm:
              labelSelector:
                matchExpressions:
                - key: linkerd.io/control-plane-component
                  operator: In
                  values:
                  - tap
              topologyKey: failure-domain.beta.kubernetes.io/zone
            weight: 100
          requiredDuringSchedulingIgnoredDuringExecution:
          - labelSelector:
              matchExpressions:
              - key: linkerd.io/control-plane-component
                operator: In
                values:
                - tap
            topologyKey: kubernetes.io/hostname
      containers:
      - args:
        - tap
        - -controller-namespace=linkerd
        - -log-level=info
        image: gcr.io/linkerd-io/controller:UPGRADE-CONTROL-PLANE-VERSION
        imagePullPolicy: IfNotPresent
        livenessProbe:
          httpGet:
            path: /ping
            port: 9998
          initialDelaySeconds: 10
        name: tap
        ports:
        - containerPort: 8088
          name: grpc
        - containerPort: 8089
          name: apiserver
        - containerPort: 9998
          name: admin-http
        readinessProbe:
          failureThreshold: 7
          httpGet:
            path: /ready
            port: 9998
        resources:
          limits:
            cpu: "1"
            memory: "250Mi"
          requests:
            cpu: "100m"
            memory: "50Mi"
        securityContext:
          runAsUser: 2103
        volumeMounts:
        - mountPath: /var/run/linkerd/tls
          name: tls
          readOnly: true
        - mountPath: /var/run/linkerd/config
          name: config
      - env:
        - name: LINKERD2_PROXY_LOG
          value: warn,linkerd=info
        - name: LINKERD2_PROXY_DESTINATION_SVC_ADDR
          value: linkerd-dst.linkerd.svc.cluster.local:8086
        - name: LINKERD2_PROXY_CONTROL_LISTEN_ADDR
          value: 0.0.0.0:4190
        - name: LINKERD2_PROXY_ADMIN_LISTEN_ADDR
          value: 0.0.0.0:4191
        - name: LINKERD2_PROXY_OUTBOUND_LISTEN_ADDR
          value: 127.0.0.1:4140
        - name: LINKERD2_PROXY_INBOUND_LISTEN_ADDR
          value: 0.0.0.0:4143
        - name: LINKERD2_PROXY_DESTINATION_GET_SUFFIXES
          value: svc.cluster.local.
        - name: LINKERD2_PROXY_DESTINATION_PROFILE_SUFFIXES
          value: svc.cluster.local.
        - name: LINKERD2_PROXY_INBOUND_ACCEPT_KEEPALIVE
          value: 10000ms
        - name: LINKERD2_PROXY_OUTBOUND_CONNECT_KEEPALIVE
          value: 10000ms
        - name: _pod_ns
          valueFrom:
            fieldRef:
              fieldPath: metadata.namespace
        - name: LINKERD2_PROXY_DESTINATION_CONTEXT
          value: ns:$(_pod_ns)
        - name: LINKERD2_PROXY_IDENTITY_DIR
          value: /var/run/linkerd/identity/end-entity
        - name: LINKERD2_PROXY_IDENTITY_TRUST_ANCHORS
          value: |
            -----BEGIN CERTIFICATE-----
            MIIBgzCCASmgAwIBAgIBATAKBggqhkjOPQQDAjApMScwJQYDVQQDEx5pZGVudGl0
            eS5saW5rZXJkLmNsdXN0ZXIubG9jYWwwHhcNMTkwNDA0MjM1MzM3WhcNMjAwNDAz
            MjM1MzU3WjApMScwJQYDVQQDEx5pZGVudGl0eS5saW5rZXJkLmNsdXN0ZXIubG9j
            YWwwWTATBgcqhkjOPQIBBggqhkjOPQMBBwNCAAT+Sb5X4wi4XP0X3rJwMp23VBdg
            EMMU8EU+KG8UI2LmC5Vjg5RWLOW6BJjBmjXViKM+b+1/oKAeOg6FrJk8qyFlo0Iw
            QDAOBgNVHQ8BAf8EBAMCAQYwHQYDVR0lBBYwFAYIKwYBBQUHAwEGCCsGAQUFBwMC
            MA8GA1UdEwEB/wQFMAMBAf8wCgYIKoZIzj0EAwIDSAAwRQIhAKUFG3sYOS++bakW
            YmJZU45iCdTLtaelMDSFiHoC9eBKAiBDWzzo+/CYLLmn33bAEn8pQnogP4Fx06aj
            +U9K4WlbzA==
            -----END CERTIFICATE-----
        - name: LINKERD2_PROXY_IDENTITY_TOKEN_FILE
          value: /var/run/secrets/kubernetes.io/serviceaccount/token
        - name: LINKERD2_PROXY_IDENTITY_SVC_ADDR
          value: linkerd-identity.linkerd.svc.cluster.local:8080
        - name: _pod_sa
          valueFrom:
            fieldRef:
              fieldPath: spec.serviceAccountName
        - name: _l5d_ns
          value: linkerd
        - name: _l5d_trustdomain
          value: cluster.local
        - name: LINKERD2_PROXY_IDENTITY_LOCAL_NAME
          value: $(_pod_sa).$(_pod_ns).serviceaccount.identity.$(_l5d_ns).$(_l5d_trustdomain)
        - name: LINKERD2_PROXY_IDENTITY_SVC_NAME
          value: linkerd-identity.$(_l5d_ns).serviceaccount.identity.$(_l5d_ns).$(_l5d_trustdomain)
        - name: LINKERD2_PROXY_DESTINATION_SVC_NAME
          value: linkerd-destination.$(_l5d_ns).serviceaccount.identity.$(_l5d_ns).$(_l5d_trustdomain)
        - name: LINKERD2_PROXY_TAP_SVC_NAME
          value: linkerd-tap.$(_l5d_ns).serviceaccount.identity.$(_l5d_ns).$(_l5d_trustdomain)
        image: gcr.io/linkerd-io/proxy:UPGRADE-PROXY-VERSION
        imagePullPolicy: IfNotPresent
        livenessProbe:
          httpGet:
            path: /metrics
            port: 4191
          initialDelaySeconds: 10
        name: linkerd-proxy
        ports:
        - containerPort: 4143
          name: linkerd-proxy
        - containerPort: 4191
          name: linkerd-admin
        readinessProbe:
          httpGet:
            path: /ready
            port: 4191
          initialDelaySeconds: 2
        resources:
          limits:
            cpu: "1"
            memory: "250Mi"
          requests:
            cpu: "100m"
            memory: "20Mi"
        securityContext:
          allowPrivilegeEscalation: false
          readOnlyRootFilesystem: true
          runAsUser: 2102
        terminationMessagePolicy: FallbackToLogsOnError
        volumeMounts:
        - mountPath: /var/run/linkerd/identity/end-entity
          name: linkerd-identity-end-entity
      initContainers:
      - args:
        - --incoming-proxy-port
        - "4143"
        - --outgoing-proxy-port
        - "4140"
        - --proxy-uid
        - "2102"
        - --inbound-ports-to-ignore
        - 4190,4191
        - --outbound-ports-to-ignore
        - "443"
        image: gcr.io/linkerd-io/proxy-init:v1.3.2
        imagePullPolicy: IfNotPresent
        name: linkerd-init
        resources:
          limits:
            cpu: "100m"
            memory: "50Mi"
          requests:
            cpu: "10m"
            memory: "10Mi"
        securityContext:
          allowPrivilegeEscalation: false
          capabilities:
            add:
            - NET_ADMIN
            - NET_RAW
          privileged: false
          readOnlyRootFilesystem: true
          runAsNonRoot: false
          runAsUser: 0
        terminationMessagePolicy: FallbackToLogsOnError
      serviceAccountName: linkerd-tap
      volumes:
      - configMap:
          name: linkerd-config
        name: config
      - emptyDir:
          medium: Memory
        name: linkerd-identity-end-entity
      - name: tls
        secret:
          secretName: linkerd-tap-tls
---
apiVersion: v1
kind: ConfigMap
metadata:
  labels:
    app.kubernetes.io/name: smi-metrics
    app.kubernetes.io/part-of: Linkerd
    app.kubernetes.io/version: UPGRADE-CONTROL-PLANE-VERSION
    linkerd.io/control-plane-component: smi-metrics
    linkerd.io/control-plane-ns: linkerd
>>>>>>> 1cbc26a2
  name: linkerd-smi-metrics
  namespace: linkerd
data:
  config.yml: |
    mesh: linkerd
    linkerd:
      prometheusUrl: http://linkerd-prometheus.linkerd.svc.cluster.local:9090
      resourceQueries:
        p99_response_latency : |-
          histogram_quantile(
                            0.99,
                            sum(
                              irate(
                                response_latency_ms_bucket{
                                  namespace=~"{{default ".+" .namespace }}",
                                  {{lower .kind}}=~"{{default ".+" .name }}"
                                }[{{.window}}]
                              )
                            ) by (
                              {{lower .kind}},
                              namespace,
                              le
                            )
                          )
        p90_response_latency : |-
          histogram_quantile(
                            0.90,
                            sum(
                              irate(
                                response_latency_ms_bucket{
                                  namespace=~"{{default ".+" .namespace }}",
                                  {{lower .kind}}=~"{{default ".+" .name }}"
                                }[{{.window}}]
                              )
                            ) by (
                              {{lower .kind}},
                              namespace,
                              le
                            )
                          )
        p50_response_latency : |-
          histogram_quantile(
                            0.50,
                            sum(
                              irate(
                                response_latency_ms_bucket{
                                  namespace=~"{{default ".+" .namespace }}",
                                  {{lower .kind}}=~"{{default ".+" .name }}"
                                }[{{.window}}]
                              )
                            ) by (
                              {{lower .kind}},
                              namespace,
                              le
                            )
                          )
        success_count : |-
          sum(
                    increase(
                      response_total{
                        classification="success",
                        namespace=~"{{default ".+" .namespace }}",
                        {{lower .kind}}=~"{{default ".+" .name }}"
                      }[{{.window}}]
                    )
                  ) by (
                    {{lower .kind}},
                    namespace
                  )
        failure_count : |-
          sum(
                    increase(
                      response_total{
                        classification="failure",
                        namespace=~"{{default ".+" .namespace }}",
                        {{lower .kind}}=~"{{default ".+" .name }}"
                      }[{{.window}}]
                    )
                  ) by (
                    {{lower .kind}},
                    namespace
                  )
      edgeQueries:
        p99_response_latency : |-
          histogram_quantile(
                            0.99,
                            sum(
                              irate(
                                response_latency_ms_bucket{
                                  namespace=~"{{.namespace}}",
                                  {{lower .kind}}=~"{{default ".+" .fromName}}",
                                  dst_{{lower .kind}}=~"{{default ".+" .toName}}"
                                }[{{.window}}]
                              )
                            ) by (
                              {{lower .kind}},
                              dst_{{lower .kind}},
                              namespace,
                              dst_namespace,
                              le
                            )
                          )
        p90_response_latency : |-
          histogram_quantile(
                            0.90,
                            sum(
                              irate(
                                response_latency_ms_bucket{
                                  namespace=~"{{.namespace}}",
                                  {{lower .kind}}=~"{{default ".+" .fromName}}",
                                  dst_{{lower .kind}}=~"{{default ".+" .toName}}"
                                }[{{.window}}]
                              )
                            ) by (
                              {{lower .kind}},
                              dst_{{lower .kind}},
                              namespace,
                              dst_namespace,
                              le
                            )
                          )
        p50_response_latency : |-
          histogram_quantile(
                            0.50,
                            sum(
                              irate(
                                response_latency_ms_bucket{
                                  namespace=~"{{.namespace}}",
                                  {{lower .kind}}=~"{{default ".+" .fromName}}",
                                  dst_{{lower .kind}}=~"{{default ".+" .toName}}"
                                }[{{.window}}]
                              )
                            ) by (
                              {{lower .kind}},
                              dst_{{lower .kind}},
                              namespace,
                              dst_namespace,
                              le
                            )
                          )
        success_count : |-
          sum(
                    increase(
                      response_total{
                        classification="success",
                        namespace=~"{{.namespace}}",
                        {{lower .kind}}=~"{{default ".+" .fromName}}",
                        dst_{{lower .kind}}=~"{{default ".+" .toName}}"
                      }[{{.window}}]
                    )
                  ) by (
                    {{lower .kind}},
                    dst_{{lower .kind}},
                    namespace,
                    dst_namespace
                  )
        failure_count : |-
          sum(
                    increase(
                      response_total{
                        classification="failure",
                        namespace=~"{{.namespace}}",
                        {{lower .kind}}=~"{{default ".+" .fromName}}",
                        dst_{{lower .kind}}=~"{{default ".+" .toName}}"
                      }[{{.window}}]
                    )
                  ) by (
                    {{lower .kind}},
                    dst_{{lower .kind}},
                    namespace,
                    dst_namespace
                  )
    
---
apiVersion: apps/v1
kind: Deployment
metadata:
  name: linkerd-smi-metrics
  namespace: linkerd
  labels:
    app.kubernetes.io/name: smi-metrics
    app.kubernetes.io/part-of: Linkerd
    app.kubernetes.io/version: UPGRADE-CONTROL-PLANE-VERSION
    linkerd.io/control-plane-component: smi-metrics
    linkerd.io/control-plane-ns: linkerd
spec:
  replicas: 1
  selector:
    matchLabels:
      linkerd.io/control-plane-component: smi-metrics
      linkerd.io/control-plane-ns: linkerd
      linkerd.io/proxy-deployment: linkerd-sp-validator
  template:
    metadata:
      annotations:
        linkerd.io/created-by: linkerd/cli dev-undefined
        linkerd.io/identity-mode: default
        linkerd.io/proxy-version: UPGRADE-PROXY-VERSION
      labels:
        linkerd.io/control-plane-component: smi-metrics
        linkerd.io/control-plane-ns: linkerd
        linkerd.io/proxy-deployment: linkerd-sp-validator
    spec:
      nodeSelector:
        beta.kubernetes.io/os: linux
      affinity:
        podAntiAffinity:
          preferredDuringSchedulingIgnoredDuringExecution:
          - podAffinityTerm:
              labelSelector:
                matchExpressions:
                - key: linkerd.io/control-plane-component
                  operator: In
                  values:
                  - tap
              topologyKey: failure-domain.beta.kubernetes.io/zone
            weight: 100
          requiredDuringSchedulingIgnoredDuringExecution:
          - labelSelector:
              matchExpressions:
              - key: linkerd.io/control-plane-component
                operator: In
                values:
                - tap
            topologyKey: kubernetes.io/hostname
      serviceAccountName: linkerd-smi-metrics
      containers:
      - name: shim
        image: deislabs/smi-metrics:v0.2.0
        imagePullPolicy: IfNotPresent

        command:
        - /smi-metrics
        - --config=/config.yml

        ports:
        - containerPort: 8080
          name: api
          protocol: TCP
        - containerPort: 8081
          name: admin
          protocol: TCP

        volumeMounts:
        - name: config
          mountPath: /config.yml
          subPath: config.yml
        - mountPath: /var/run/smi-metrics
          name: tls
          readOnly: true

      - env:
        - name: LINKERD2_PROXY_LOG
          value: warn,linkerd=info
        - name: LINKERD2_PROXY_DESTINATION_SVC_ADDR
          value: linkerd-dst.linkerd.svc.cluster.local:8086
        - name: LINKERD2_PROXY_CONTROL_LISTEN_ADDR
          value: 0.0.0.0:4190
        - name: LINKERD2_PROXY_ADMIN_LISTEN_ADDR
          value: 0.0.0.0:4191
        - name: LINKERD2_PROXY_OUTBOUND_LISTEN_ADDR
          value: 127.0.0.1:4140
        - name: LINKERD2_PROXY_INBOUND_LISTEN_ADDR
          value: 0.0.0.0:4143
        - name: LINKERD2_PROXY_DESTINATION_GET_SUFFIXES
          value: svc.cluster.local.
        - name: LINKERD2_PROXY_DESTINATION_PROFILE_SUFFIXES
          value: svc.cluster.local.
        - name: LINKERD2_PROXY_INBOUND_ACCEPT_KEEPALIVE
          value: 10000ms
        - name: LINKERD2_PROXY_OUTBOUND_CONNECT_KEEPALIVE
          value: 10000ms
        - name: _pod_ns
          valueFrom:
            fieldRef:
              fieldPath: metadata.namespace
        - name: LINKERD2_PROXY_DESTINATION_CONTEXT
          value: ns:$(_pod_ns)
        - name: LINKERD2_PROXY_IDENTITY_DIR
          value: /var/run/linkerd/identity/end-entity
        - name: LINKERD2_PROXY_IDENTITY_TRUST_ANCHORS
          value: |
            -----BEGIN CERTIFICATE-----
            MIIBgzCCASmgAwIBAgIBATAKBggqhkjOPQQDAjApMScwJQYDVQQDEx5pZGVudGl0
            eS5saW5rZXJkLmNsdXN0ZXIubG9jYWwwHhcNMTkwNDA0MjM1MzM3WhcNMjAwNDAz
            MjM1MzU3WjApMScwJQYDVQQDEx5pZGVudGl0eS5saW5rZXJkLmNsdXN0ZXIubG9j
            YWwwWTATBgcqhkjOPQIBBggqhkjOPQMBBwNCAAT+Sb5X4wi4XP0X3rJwMp23VBdg
            EMMU8EU+KG8UI2LmC5Vjg5RWLOW6BJjBmjXViKM+b+1/oKAeOg6FrJk8qyFlo0Iw
            QDAOBgNVHQ8BAf8EBAMCAQYwHQYDVR0lBBYwFAYIKwYBBQUHAwEGCCsGAQUFBwMC
            MA8GA1UdEwEB/wQFMAMBAf8wCgYIKoZIzj0EAwIDSAAwRQIhAKUFG3sYOS++bakW
            YmJZU45iCdTLtaelMDSFiHoC9eBKAiBDWzzo+/CYLLmn33bAEn8pQnogP4Fx06aj
            +U9K4WlbzA==
            -----END CERTIFICATE-----
        - name: LINKERD2_PROXY_IDENTITY_TOKEN_FILE
          value: /var/run/secrets/kubernetes.io/serviceaccount/token
        - name: LINKERD2_PROXY_IDENTITY_SVC_ADDR
          value: linkerd-identity.linkerd.svc.cluster.local:8080
        - name: _pod_sa
          valueFrom:
            fieldRef:
              fieldPath: spec.serviceAccountName
        - name: _l5d_ns
          value: linkerd
        - name: _l5d_trustdomain
          value: cluster.local
        - name: LINKERD2_PROXY_IDENTITY_LOCAL_NAME
          value: $(_pod_sa).$(_pod_ns).serviceaccount.identity.$(_l5d_ns).$(_l5d_trustdomain)
        - name: LINKERD2_PROXY_IDENTITY_SVC_NAME
          value: linkerd-identity.$(_l5d_ns).serviceaccount.identity.$(_l5d_ns).$(_l5d_trustdomain)
        - name: LINKERD2_PROXY_DESTINATION_SVC_NAME
          value: linkerd-destination.$(_l5d_ns).serviceaccount.identity.$(_l5d_ns).$(_l5d_trustdomain)
        - name: LINKERD2_PROXY_TAP_SVC_NAME
          value: linkerd-tap.$(_l5d_ns).serviceaccount.identity.$(_l5d_ns).$(_l5d_trustdomain)
        image: gcr.io/linkerd-io/proxy:UPGRADE-PROXY-VERSION
        imagePullPolicy: IfNotPresent
        livenessProbe:
          httpGet:
            path: /metrics
            port: 4191
          initialDelaySeconds: 10
        name: linkerd-proxy
        ports:
        - containerPort: 4143
          name: linkerd-proxy
        - containerPort: 4191
          name: linkerd-admin
        readinessProbe:
          httpGet:
            path: /ready
            port: 4191
          initialDelaySeconds: 2
        resources:
          limits:
            cpu: "1"
            memory: "250Mi"
          requests:
            cpu: "100m"
            memory: "20Mi"
        securityContext:
          allowPrivilegeEscalation: false
          readOnlyRootFilesystem: true
          runAsUser: 2102
        terminationMessagePolicy: FallbackToLogsOnError
        volumeMounts:
        - mountPath: /var/run/linkerd/identity/end-entity
          name: linkerd-identity-end-entity
      initContainers:
      - args:
        - --incoming-proxy-port
        - "4143"
        - --outgoing-proxy-port
        - "4140"
        - --proxy-uid
        - "2102"
        - --inbound-ports-to-ignore
        - 4190,4191
        - --outbound-ports-to-ignore
        - "443"
        image: gcr.io/linkerd-io/proxy-init:v1.3.2
        imagePullPolicy: IfNotPresent
        name: linkerd-init
        resources:
          limits:
            cpu: "100m"
            memory: "50Mi"
          requests:
            cpu: "10m"
            memory: "10Mi"
        securityContext:
          allowPrivilegeEscalation: false
          capabilities:
            add:
            - NET_ADMIN
            - NET_RAW
          privileged: false
          readOnlyRootFilesystem: true
          runAsNonRoot: false
          runAsUser: 0
        terminationMessagePolicy: FallbackToLogsOnError
      volumes:
      - name: config
        configMap:
          name: linkerd-smi-metrics
      - emptyDir:
          medium: Memory
        name: linkerd-identity-end-entity
      - name: tls
        secret:
          secretName: linkerd-smi-metrics-tls
---
apiVersion: v1
kind: Service
metadata:
  name: linkerd-smi-metrics
  namespace: linkerd
  labels:
    linkerd.io/control-plane-component: smi-metrics
    linkerd.io/control-plane-ns: linkerd
  annotations:
    linkerd.io/created-by: linkerd/cli dev-undefined
spec:
  ports:
    - port: 443
      targetPort: api
      protocol: TCP
  selector:
    linkerd.io/control-plane-component: smi-metrics
---
###
### Grafana RBAC
###
---
kind: ServiceAccount
apiVersion: v1
metadata:
  name: linkerd-grafana
  namespace: linkerd
  labels:
    linkerd.io/control-plane-component: grafana
    linkerd.io/control-plane-ns: linkerd
---
###
### Grafana
###
---
kind: ConfigMap
apiVersion: v1
metadata:
  name: linkerd-grafana-config
  namespace: linkerd
  labels:
    linkerd.io/control-plane-component: grafana
    linkerd.io/control-plane-ns: linkerd
  annotations:
    linkerd.io/created-by: linkerd/cli dev-undefined
data:
  grafana.ini: |-
    instance_name = linkerd-grafana

    [server]
    root_url = %(protocol)s://%(domain)s:/grafana/

    [auth]
    disable_login_form = true

    [auth.anonymous]
    enabled = true
    org_role = Editor

    [auth.basic]
    enabled = false

    [analytics]
    check_for_updates = false

    [panels]
    disable_sanitize_html = true

  datasources.yaml: |-
    apiVersion: 1
    datasources:
    - name: prometheus
      type: prometheus
      access: proxy
      orgId: 1
      url: http://linkerd-prometheus.linkerd.svc.cluster.local:9090
      isDefault: true
      jsonData:
        timeInterval: "5s"
      version: 1
      editable: true

  dashboards.yaml: |-
    apiVersion: 1
    providers:
    - name: 'default'
      orgId: 1
      folder: ''
      type: file
      disableDeletion: true
      editable: true
      options:
        path: /var/lib/grafana/dashboards
        homeDashboardId: linkerd-top-line
---
kind: Service
apiVersion: v1
metadata:
  name: linkerd-grafana
  namespace: linkerd
  labels:
    linkerd.io/control-plane-component: grafana
    linkerd.io/control-plane-ns: linkerd
  annotations:
    linkerd.io/created-by: linkerd/cli dev-undefined
spec:
  type: ClusterIP
  selector:
    linkerd.io/control-plane-component: grafana
  ports:
  - name: http
    port: 3000
    targetPort: 3000
---
apiVersion: apps/v1
kind: Deployment
metadata:
  annotations:
    linkerd.io/created-by: linkerd/cli dev-undefined
  labels:
    app.kubernetes.io/name: grafana
    app.kubernetes.io/part-of: Linkerd
    app.kubernetes.io/version: UPGRADE-CONTROL-PLANE-VERSION
    linkerd.io/control-plane-component: grafana
    linkerd.io/control-plane-ns: linkerd
  name: linkerd-grafana
  namespace: linkerd
spec:
  replicas: 1
  selector:
    matchLabels:
      linkerd.io/control-plane-component: grafana
      linkerd.io/control-plane-ns: linkerd
      linkerd.io/proxy-deployment: linkerd-grafana
  template:
    metadata:
      annotations:
        linkerd.io/created-by: linkerd/cli dev-undefined
        linkerd.io/identity-mode: default
        linkerd.io/proxy-version: UPGRADE-PROXY-VERSION
      labels:
        linkerd.io/control-plane-component: grafana
        linkerd.io/control-plane-ns: linkerd
        linkerd.io/proxy-deployment: linkerd-grafana
    spec:
      nodeSelector:
        beta.kubernetes.io/os: linux
      containers:
      - env:
        - name: GF_PATHS_DATA
          value: /data
        image: gcr.io/linkerd-io/grafana:UPGRADE-CONTROL-PLANE-VERSION
        imagePullPolicy: IfNotPresent
        livenessProbe:
          httpGet:
            path: /api/health
            port: 3000
          initialDelaySeconds: 30
        name: grafana
        ports:
        - containerPort: 3000
          name: http
        readinessProbe:
          httpGet:
            path: /api/health
            port: 3000
        securityContext:
          runAsUser: 472
        volumeMounts:
        - mountPath: /data
          name: data
        - mountPath: /etc/grafana
          name: grafana-config
          readOnly: true
      - env:
        - name: LINKERD2_PROXY_LOG
          value: warn,linkerd=info
        - name: LINKERD2_PROXY_DESTINATION_SVC_ADDR
          value: linkerd-dst.linkerd.svc.cluster.local:8086
        - name: LINKERD2_PROXY_CONTROL_LISTEN_ADDR
          value: 0.0.0.0:4190
        - name: LINKERD2_PROXY_ADMIN_LISTEN_ADDR
          value: 0.0.0.0:4191
        - name: LINKERD2_PROXY_OUTBOUND_LISTEN_ADDR
          value: 127.0.0.1:4140
        - name: LINKERD2_PROXY_INBOUND_LISTEN_ADDR
          value: 0.0.0.0:4143
        - name: LINKERD2_PROXY_DESTINATION_GET_SUFFIXES
          value: svc.cluster.local.
        - name: LINKERD2_PROXY_DESTINATION_PROFILE_SUFFIXES
          value: svc.cluster.local.
        - name: LINKERD2_PROXY_INBOUND_ACCEPT_KEEPALIVE
          value: 10000ms
        - name: LINKERD2_PROXY_OUTBOUND_CONNECT_KEEPALIVE
          value: 10000ms
        - name: _pod_ns
          valueFrom:
            fieldRef:
              fieldPath: metadata.namespace
        - name: LINKERD2_PROXY_DESTINATION_CONTEXT
          value: ns:$(_pod_ns)
        - name: LINKERD2_PROXY_IDENTITY_DIR
          value: /var/run/linkerd/identity/end-entity
        - name: LINKERD2_PROXY_IDENTITY_TRUST_ANCHORS
          value: |
            -----BEGIN CERTIFICATE-----
            MIIBgzCCASmgAwIBAgIBATAKBggqhkjOPQQDAjApMScwJQYDVQQDEx5pZGVudGl0
            eS5saW5rZXJkLmNsdXN0ZXIubG9jYWwwHhcNMTkwNDA0MjM1MzM3WhcNMjAwNDAz
            MjM1MzU3WjApMScwJQYDVQQDEx5pZGVudGl0eS5saW5rZXJkLmNsdXN0ZXIubG9j
            YWwwWTATBgcqhkjOPQIBBggqhkjOPQMBBwNCAAT+Sb5X4wi4XP0X3rJwMp23VBdg
            EMMU8EU+KG8UI2LmC5Vjg5RWLOW6BJjBmjXViKM+b+1/oKAeOg6FrJk8qyFlo0Iw
            QDAOBgNVHQ8BAf8EBAMCAQYwHQYDVR0lBBYwFAYIKwYBBQUHAwEGCCsGAQUFBwMC
            MA8GA1UdEwEB/wQFMAMBAf8wCgYIKoZIzj0EAwIDSAAwRQIhAKUFG3sYOS++bakW
            YmJZU45iCdTLtaelMDSFiHoC9eBKAiBDWzzo+/CYLLmn33bAEn8pQnogP4Fx06aj
            +U9K4WlbzA==
            -----END CERTIFICATE-----
        - name: LINKERD2_PROXY_IDENTITY_TOKEN_FILE
          value: /var/run/secrets/kubernetes.io/serviceaccount/token
        - name: LINKERD2_PROXY_IDENTITY_SVC_ADDR
          value: linkerd-identity.linkerd.svc.cluster.local:8080
        - name: _pod_sa
          valueFrom:
            fieldRef:
              fieldPath: spec.serviceAccountName
        - name: _l5d_ns
          value: linkerd
        - name: _l5d_trustdomain
          value: cluster.local
        - name: LINKERD2_PROXY_IDENTITY_LOCAL_NAME
          value: $(_pod_sa).$(_pod_ns).serviceaccount.identity.$(_l5d_ns).$(_l5d_trustdomain)
        - name: LINKERD2_PROXY_IDENTITY_SVC_NAME
          value: linkerd-identity.$(_l5d_ns).serviceaccount.identity.$(_l5d_ns).$(_l5d_trustdomain)
        - name: LINKERD2_PROXY_DESTINATION_SVC_NAME
          value: linkerd-destination.$(_l5d_ns).serviceaccount.identity.$(_l5d_ns).$(_l5d_trustdomain)
        - name: LINKERD2_PROXY_TAP_SVC_NAME
          value: linkerd-tap.$(_l5d_ns).serviceaccount.identity.$(_l5d_ns).$(_l5d_trustdomain)
        image: gcr.io/linkerd-io/proxy:UPGRADE-PROXY-VERSION
        imagePullPolicy: IfNotPresent
        livenessProbe:
          httpGet:
            path: /metrics
            port: 4191
          initialDelaySeconds: 10
        name: linkerd-proxy
        ports:
        - containerPort: 4143
          name: linkerd-proxy
        - containerPort: 4191
          name: linkerd-admin
        readinessProbe:
          httpGet:
            path: /ready
            port: 4191
          initialDelaySeconds: 2
        resources:
          limits:
            cpu: "1"
            memory: "250Mi"
          requests:
            cpu: "100m"
            memory: "20Mi"
        securityContext:
          allowPrivilegeEscalation: false
          readOnlyRootFilesystem: true
          runAsUser: 2102
        terminationMessagePolicy: FallbackToLogsOnError
        volumeMounts:
        - mountPath: /var/run/linkerd/identity/end-entity
          name: linkerd-identity-end-entity
      initContainers:
      - args:
        - --incoming-proxy-port
        - "4143"
        - --outgoing-proxy-port
        - "4140"
        - --proxy-uid
        - "2102"
        - --inbound-ports-to-ignore
        - 4190,4191
        - --outbound-ports-to-ignore
        - "443"
        image: gcr.io/linkerd-io/proxy-init:v1.3.1
        imagePullPolicy: IfNotPresent
        name: linkerd-init
        resources:
          limits:
            cpu: "100m"
            memory: "50Mi"
          requests:
            cpu: "10m"
            memory: "10Mi"
        securityContext:
          allowPrivilegeEscalation: false
          capabilities:
            add:
            - NET_ADMIN
            - NET_RAW
          privileged: false
          readOnlyRootFilesystem: true
          runAsNonRoot: false
          runAsUser: 0
        terminationMessagePolicy: FallbackToLogsOnError
      serviceAccountName: linkerd-grafana
      volumes:
      - emptyDir: {}
        name: data
      - configMap:
          items:
          - key: grafana.ini
            path: grafana.ini
          - key: datasources.yaml
            path: provisioning/datasources/datasources.yaml
          - key: dashboards.yaml
            path: provisioning/dashboards/dashboards.yaml
          name: linkerd-grafana-config
        name: grafana-config
      - emptyDir:
          medium: Memory
        name: linkerd-identity-end-entity<|MERGE_RESOLUTION|>--- conflicted
+++ resolved
@@ -3089,8 +3089,6 @@
     app.kubernetes.io/version: UPGRADE-CONTROL-PLANE-VERSION
     linkerd.io/control-plane-component: smi-metrics
     linkerd.io/control-plane-ns: linkerd
-<<<<<<< HEAD
-=======
   name: linkerd-tap
   namespace: linkerd
 spec:
@@ -3322,7 +3320,6 @@
     app.kubernetes.io/version: UPGRADE-CONTROL-PLANE-VERSION
     linkerd.io/control-plane-component: smi-metrics
     linkerd.io/control-plane-ns: linkerd
->>>>>>> 1cbc26a2
   name: linkerd-smi-metrics
   namespace: linkerd
 data:
