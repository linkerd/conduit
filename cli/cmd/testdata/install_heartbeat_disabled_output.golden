--- conflicted
+++ resolved
@@ -1715,8 +1715,6 @@
             path: /ready
             port: 9995
         securityContext:
-<<<<<<< HEAD
-=======
           runAsUser: 65534
         volumeMounts:
         - mountPath: /data
@@ -1920,7 +1918,6 @@
             path: /ready
             port: 9995
         securityContext:
->>>>>>> 6174b194
           runAsUser: 2103
         volumeMounts:
         - mountPath: /var/run/linkerd/config
