--- conflicted
+++ resolved
@@ -1749,8 +1749,6 @@
             path: /ready
             port: 9995
         securityContext:
-<<<<<<< HEAD
-=======
           runAsNonRoot: true
           runAsUser: 65534
           runAsGroup: 65534
@@ -1963,7 +1961,6 @@
             path: /ready
             port: 9995
         securityContext:
->>>>>>> d3553c59
           runAsUser: 2103
         volumeMounts:
         - mountPath: /var/run/linkerd/config
