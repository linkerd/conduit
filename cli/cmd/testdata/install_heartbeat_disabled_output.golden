--- conflicted
+++ resolved
@@ -850,7 +850,7 @@
         image:
           name: cr.l5d.io/linkerd/proxy-init
           pullPolicy: IfNotPresent
-          version: v1.3.9
+          version: v1.3.6
         resources:
           cpu:
             limit: 100m
@@ -1177,11 +1177,7 @@
         - "4190,4191,25,443,587,3306,11211,5432"
         - --outbound-ports-to-ignore
         - "25,443,587,3306,11211,5432"
-<<<<<<< HEAD
-        image: cr.l5d.io/linkerd/proxy-init:v1.3.6
-=======
-        image: ghcr.io/linkerd/proxy-init:v1.3.9
->>>>>>> eb171212
+        image: cr.l5d.io/linkerd/proxy-init:v1.3.9
         imagePullPolicy: IfNotPresent
         name: linkerd-init
         resources:
@@ -1414,11 +1410,7 @@
         - "4190,4191,25,443,587,3306,11211,5432"
         - --outbound-ports-to-ignore
         - "25,443,587,3306,11211,5432"
-<<<<<<< HEAD
-        image: cr.l5d.io/linkerd/proxy-init:v1.3.6
-=======
-        image: ghcr.io/linkerd/proxy-init:v1.3.9
->>>>>>> eb171212
+        image: cr.l5d.io/linkerd/proxy-init:v1.3.9
         imagePullPolicy: IfNotPresent
         name: linkerd-init
         resources:
@@ -1669,11 +1661,7 @@
         - "4190,4191,25,443,587,3306,11211,5432"
         - --outbound-ports-to-ignore
         - "25,443,587,3306,11211,5432"
-<<<<<<< HEAD
-        image: cr.l5d.io/linkerd/proxy-init:v1.3.6
-=======
-        image: ghcr.io/linkerd/proxy-init:v1.3.9
->>>>>>> eb171212
+        image: cr.l5d.io/linkerd/proxy-init:v1.3.9
         imagePullPolicy: IfNotPresent
         name: linkerd-init
         resources:
@@ -1907,11 +1895,7 @@
         - "4190,4191,25,443,587,3306,11211,5432"
         - --outbound-ports-to-ignore
         - "25,443,587,3306,11211,5432"
-<<<<<<< HEAD
-        image: cr.l5d.io/linkerd/proxy-init:v1.3.6
-=======
-        image: ghcr.io/linkerd/proxy-init:v1.3.9
->>>>>>> eb171212
+        image: cr.l5d.io/linkerd/proxy-init:v1.3.9
         imagePullPolicy: IfNotPresent
         name: linkerd-init
         resources:
@@ -2123,11 +2107,7 @@
         - "4190,4191,25,443,587,3306,11211,5432"
         - --outbound-ports-to-ignore
         - "25,443,587,3306,11211,5432"
-<<<<<<< HEAD
-        image: cr.l5d.io/linkerd/proxy-init:v1.3.6
-=======
-        image: ghcr.io/linkerd/proxy-init:v1.3.9
->>>>>>> eb171212
+        image: cr.l5d.io/linkerd/proxy-init:v1.3.9
         imagePullPolicy: IfNotPresent
         name: linkerd-init
         resources:
@@ -2381,11 +2361,7 @@
         - "4190,4191,25,443,587,3306,11211,5432"
         - --outbound-ports-to-ignore
         - "25,443,587,3306,11211,5432"
-<<<<<<< HEAD
-        image: cr.l5d.io/linkerd/proxy-init:v1.3.6
-=======
-        image: ghcr.io/linkerd/proxy-init:v1.3.9
->>>>>>> eb171212
+        image: cr.l5d.io/linkerd/proxy-init:v1.3.9
         imagePullPolicy: IfNotPresent
         name: linkerd-init
         resources:
@@ -2626,11 +2602,7 @@
         - "4190,4191,25,443,587,3306,11211,5432"
         - --outbound-ports-to-ignore
         - "25,443,587,3306,11211,5432"
-<<<<<<< HEAD
-        image: cr.l5d.io/linkerd/proxy-init:v1.3.6
-=======
-        image: ghcr.io/linkerd/proxy-init:v1.3.9
->>>>>>> eb171212
+        image: cr.l5d.io/linkerd/proxy-init:v1.3.9
         imagePullPolicy: IfNotPresent
         name: linkerd-init
         resources:
@@ -2940,11 +2912,7 @@
         - "4190,4191,25,443,587,3306,11211,5432"
         - --outbound-ports-to-ignore
         - "25,443,587,3306,11211,5432"
-<<<<<<< HEAD
-        image: cr.l5d.io/linkerd/proxy-init:v1.3.6
-=======
-        image: ghcr.io/linkerd/proxy-init:v1.3.9
->>>>>>> eb171212
+        image: cr.l5d.io/linkerd/proxy-init:v1.3.9
         imagePullPolicy: IfNotPresent
         name: linkerd-init
         resources:
@@ -3379,11 +3347,7 @@
         - "4190,4191,25,443,587,3306,11211,5432"
         - --outbound-ports-to-ignore
         - "25,443,587,3306,11211,5432"
-<<<<<<< HEAD
-        image: cr.l5d.io/linkerd/proxy-init:v1.3.6
-=======
-        image: ghcr.io/linkerd/proxy-init:v1.3.9
->>>>>>> eb171212
+        image: cr.l5d.io/linkerd/proxy-init:v1.3.9
         imagePullPolicy: IfNotPresent
         name: linkerd-init
         resources:
