--- conflicted
+++ resolved
@@ -1178,28 +1178,16 @@
           runAsNonRoot: false
           runAsUser: 0
         terminationMessagePolicy: FallbackToLogsOnError
-<<<<<<< HEAD
-      serviceAccountName: linkerd-proxy-injector
-=======
         volumeMounts:
         - mountPath: /run
           name: linkerd-proxy-init-xtables-lock
       serviceAccountName: linkerd-prometheus
->>>>>>> d3553c59
       volumes:
       - configMap:
-<<<<<<< HEAD
-          name: linkerd-config
-        name: config
-      - name: tls
-        secret:
-          secretName: linkerd-proxy-injector-tls
-=======
           name: linkerd-prometheus-config
         name: prometheus-config
       - emptyDir: {}
         name: linkerd-proxy-init-xtables-lock
->>>>>>> d3553c59
       - emptyDir:
           medium: Memory
         name: linkerd-identity-end-entity
@@ -1207,8 +1195,6 @@
 kind: Service
 apiVersion: v1
 metadata:
-<<<<<<< HEAD
-=======
   annotations:
     linkerd.io/created-by: linkerd/cli dev-undefined
   labels:
@@ -1413,7 +1399,6 @@
 kind: Service
 apiVersion: v1
 metadata:
->>>>>>> d3553c59
   name: linkerd-proxy-injector
   namespace: linkerd
   labels:
