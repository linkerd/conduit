---
kind: ConfigMap
apiVersion: v1
metadata:
  name: linkerd-config
  namespace: linkerd
  labels:
    linkerd.io/control-plane-component: controller
    linkerd.io/control-plane-ns: linkerd
  annotations:
    linkerd.io/created-by: linkerd/cli dev-undefined
data:
  global: |
    {"linkerdNamespace":"linkerd","cniEnabled":false,"version":"install-control-plane-version","identityContext":{"trustDomain":"cluster.local","trustAnchorsPem":"-----BEGIN CERTIFICATE-----\nMIIBYDCCAQegAwIBAgIBATAKBggqhkjOPQQDAjAYMRYwFAYDVQQDEw1jbHVzdGVy\nLmxvY2FsMB4XDTE5MDMwMzAxNTk1MloXDTI5MDIyODAyMDM1MlowGDEWMBQGA1UE\nAxMNY2x1c3Rlci5sb2NhbDBZMBMGByqGSM49AgEGCCqGSM49AwEHA0IABAChpAt0\nxtgO9qbVtEtDK80N6iCL2Htyf2kIv2m5QkJ1y0TFQi5hTVe3wtspJ8YpZF0pl364\n6TiYeXB8tOOhIACjQjBAMA4GA1UdDwEB/wQEAwIBBjAdBgNVHSUEFjAUBggrBgEF\nBQcDAQYIKwYBBQUHAwIwDwYDVR0TAQH/BAUwAwEB/zAKBggqhkjOPQQDAgNHADBE\nAiBQ/AAwF8kG8VOmRSUTPakSSa/N4mqK2HsZuhQXCmiZHwIgZEzI5DCkpU7w3SIv\nOLO4Zsk1XrGZHGsmyiEyvYF9lpY=\n-----END CERTIFICATE-----\n","issuanceLifetime":"86400s","clockSkewAllowance":"20s","scheme":"linkerd.io/tls"},"autoInjectContext":null,"omitWebhookSideEffects":false,"clusterDomain":"cluster.local"}
  proxy: |
    {"proxyImage":{"imageName":"gcr.io/linkerd-io/proxy","pullPolicy":"IfNotPresent"},"proxyInitImage":{"imageName":"gcr.io/linkerd-io/proxy-init","pullPolicy":"IfNotPresent"},"controlPort":{"port":4190},"ignoreInboundPorts":[],"ignoreOutboundPorts":[],"inboundPort":{"port":4143},"adminPort":{"port":4191},"outboundPort":{"port":4140},"resource":{"requestCpu":"","requestMemory":"","limitCpu":"","limitMemory":""},"proxyUid":"2102","logLevel":{"level":"warn,linkerd=info"},"disableExternalProfiles":true,"proxyVersion":"install-proxy-version","proxyInitImageVersion":"v1.3.2","debugImage":{"imageName":"gcr.io/linkerd-io/debug","pullPolicy":"IfNotPresent"},"debugImageVersion":"install-debug-version"}
  install: |
    {"cliVersion":"dev-undefined","flags":[]}
---
###
### Identity Controller Service
###
---
kind: Secret
apiVersion: v1
metadata:
  name: linkerd-identity-issuer
  namespace: linkerd
  labels:
    linkerd.io/control-plane-component: identity
    linkerd.io/control-plane-ns: linkerd
  annotations:
    linkerd.io/created-by: linkerd/cli dev-undefined
    linkerd.io/identity-issuer-expiry: 2029-02-28T02:03:52Z
data:
  crt.pem: LS0tLS1CRUdJTiBDRVJUSUZJQ0FURS0tLS0tCk1JSUJjakNDQVJpZ0F3SUJBZ0lCQWpBS0JnZ3Foa2pPUFFRREFqQVlNUll3RkFZRFZRUURFdzFqYkhWemRHVnkKTG14dlkyRnNNQjRYRFRFNU1ETXdNekF4TlRrMU1sb1hEVEk1TURJeU9EQXlNRE0xTWxvd0tURW5NQ1VHQTFVRQpBeE1lYVdSbGJuUnBkSGt1YkdsdWEyVnlaQzVqYkhWemRHVnlMbXh2WTJGc01Ga3dFd1lIS29aSXpqMENBUVlJCktvWkl6ajBEQVFjRFFnQUVJU2cwQ21KTkJXTHhKVHNLdDcrYno4QXMxWWZxWkZ1VHEyRm5ZbzAxNk5LVnY3MGUKUUMzVDZ0T3Bhajl4dUtzWGZsVTZaa3VpVlJpaWh3K3RWMmlzcTZOQ01FQXdEZ1lEVlIwUEFRSC9CQVFEQWdFRwpNQjBHQTFVZEpRUVdNQlFHQ0NzR0FRVUZCd01CQmdnckJnRUZCUWNEQWpBUEJnTlZIUk1CQWY4RUJUQURBUUgvCk1Bb0dDQ3FHU000OUJBTUNBMGdBTUVVQ0lGK2FNMEJ3MlBkTUZEcS9LdGFCUXZIZEFZYVVQVng4dmYzam4rTTQKQWFENEFpRUE5SEJkanlXeWlLZUt4bEE4Q29PdlVBd0k5NXhjNlhVTW9EeFJTWGpucFhnPQotLS0tLUVORCBDRVJUSUZJQ0FURS0tLS0t
  key.pem: LS0tLS1CRUdJTiBFQyBQUklWQVRFIEtFWS0tLS0tCk1IY0NBUUVFSU1JSnltZWtZeitra0NMUGtGbHJVeUF1L2NISllSVHl3Zm1BVVJLS1JYZHpvQW9HQ0NxR1NNNDkKQXdFSG9VUURRZ0FFSVNnMENtSk5CV0x4SlRzS3Q3K2J6OEFzMVlmcVpGdVRxMkZuWW8wMTZOS1Z2NzBlUUMzVAo2dE9wYWo5eHVLc1hmbFU2Wmt1aVZSaWlodyt0VjJpc3F3PT0KLS0tLS1FTkQgRUMgUFJJVkFURSBLRVktLS0tLQ==
---
kind: Service
apiVersion: v1
metadata:
  name: linkerd-identity
  namespace: linkerd
  labels:
    linkerd.io/control-plane-component: identity
    linkerd.io/control-plane-ns: linkerd
  annotations:
    linkerd.io/created-by: linkerd/cli dev-undefined
spec:
  type: ClusterIP
  selector:
    linkerd.io/control-plane-component: identity
  ports:
  - name: grpc
    port: 8080
    targetPort: 8080
---
apiVersion: apps/v1
kind: Deployment
metadata:
  annotations:
    linkerd.io/created-by: linkerd/cli dev-undefined
  labels:
    app.kubernetes.io/name: identity
    app.kubernetes.io/part-of: Linkerd
    app.kubernetes.io/version: install-control-plane-version
    linkerd.io/control-plane-component: identity
    linkerd.io/control-plane-ns: linkerd
  name: linkerd-identity
  namespace: linkerd
spec:
  replicas: 1
  selector:
    matchLabels:
      linkerd.io/control-plane-component: identity
      linkerd.io/control-plane-ns: linkerd
      linkerd.io/proxy-deployment: linkerd-identity
  template:
    metadata:
      annotations:
        linkerd.io/created-by: linkerd/cli dev-undefined
        linkerd.io/identity-mode: default
        linkerd.io/proxy-version: install-proxy-version
      labels:
        linkerd.io/control-plane-component: identity
        linkerd.io/control-plane-ns: linkerd
        linkerd.io/proxy-deployment: linkerd-identity
    spec:
      nodeSelector:
        beta.kubernetes.io/os: linux
      containers:
      - args:
        - identity
        - -log-level=info
        image: gcr.io/linkerd-io/controller:install-control-plane-version
        imagePullPolicy: IfNotPresent
        livenessProbe:
          httpGet:
            path: /ping
            port: 9990
          initialDelaySeconds: 10
        name: identity
        ports:
        - containerPort: 8080
          name: grpc
        - containerPort: 9990
          name: admin-http
        readinessProbe:
          failureThreshold: 7
          httpGet:
            path: /ready
            port: 9990
        securityContext:
          runAsUser: 2103
        volumeMounts:
        - mountPath: /var/run/linkerd/config
          name: config
        - mountPath: /var/run/linkerd/identity/issuer
          name: identity-issuer
      - env:
        - name: LINKERD2_PROXY_LOG
          value: warn,linkerd=info
        - name: LINKERD2_PROXY_DESTINATION_SVC_ADDR
          value: linkerd-dst.linkerd.svc.cluster.local:8086
        - name: LINKERD2_PROXY_CONTROL_LISTEN_ADDR
          value: 0.0.0.0:4190
        - name: LINKERD2_PROXY_ADMIN_LISTEN_ADDR
          value: 0.0.0.0:4191
        - name: LINKERD2_PROXY_OUTBOUND_LISTEN_ADDR
          value: 127.0.0.1:4140
        - name: LINKERD2_PROXY_INBOUND_LISTEN_ADDR
          value: 0.0.0.0:4143
        - name: LINKERD2_PROXY_DESTINATION_GET_SUFFIXES
          value: svc.cluster.local.
        - name: LINKERD2_PROXY_DESTINATION_PROFILE_SUFFIXES
          value: svc.cluster.local.
        - name: LINKERD2_PROXY_INBOUND_ACCEPT_KEEPALIVE
          value: 10000ms
        - name: LINKERD2_PROXY_OUTBOUND_CONNECT_KEEPALIVE
          value: 10000ms
        - name: _pod_ns
          valueFrom:
            fieldRef:
              fieldPath: metadata.namespace
        - name: LINKERD2_PROXY_DESTINATION_CONTEXT
          value: ns:$(_pod_ns)
        - name: LINKERD2_PROXY_IDENTITY_DIR
          value: /var/run/linkerd/identity/end-entity
        - name: LINKERD2_PROXY_IDENTITY_TRUST_ANCHORS
          value: |
            -----BEGIN CERTIFICATE-----
            MIIBYDCCAQegAwIBAgIBATAKBggqhkjOPQQDAjAYMRYwFAYDVQQDEw1jbHVzdGVy
            LmxvY2FsMB4XDTE5MDMwMzAxNTk1MloXDTI5MDIyODAyMDM1MlowGDEWMBQGA1UE
            AxMNY2x1c3Rlci5sb2NhbDBZMBMGByqGSM49AgEGCCqGSM49AwEHA0IABAChpAt0
            xtgO9qbVtEtDK80N6iCL2Htyf2kIv2m5QkJ1y0TFQi5hTVe3wtspJ8YpZF0pl364
            6TiYeXB8tOOhIACjQjBAMA4GA1UdDwEB/wQEAwIBBjAdBgNVHSUEFjAUBggrBgEF
            BQcDAQYIKwYBBQUHAwIwDwYDVR0TAQH/BAUwAwEB/zAKBggqhkjOPQQDAgNHADBE
            AiBQ/AAwF8kG8VOmRSUTPakSSa/N4mqK2HsZuhQXCmiZHwIgZEzI5DCkpU7w3SIv
            OLO4Zsk1XrGZHGsmyiEyvYF9lpY=
            -----END CERTIFICATE-----
        - name: LINKERD2_PROXY_IDENTITY_TOKEN_FILE
          value: /var/run/secrets/kubernetes.io/serviceaccount/token
        - name: LINKERD2_PROXY_IDENTITY_SVC_ADDR
          value: localhost.:8080
        - name: _pod_sa
          valueFrom:
            fieldRef:
              fieldPath: spec.serviceAccountName
        - name: _l5d_ns
          value: linkerd
        - name: _l5d_trustdomain
          value: cluster.local
        - name: LINKERD2_PROXY_IDENTITY_LOCAL_NAME
          value: $(_pod_sa).$(_pod_ns).serviceaccount.identity.$(_l5d_ns).$(_l5d_trustdomain)
        - name: LINKERD2_PROXY_IDENTITY_SVC_NAME
          value: linkerd-identity.$(_l5d_ns).serviceaccount.identity.$(_l5d_ns).$(_l5d_trustdomain)
        - name: LINKERD2_PROXY_DESTINATION_SVC_NAME
          value: linkerd-destination.$(_l5d_ns).serviceaccount.identity.$(_l5d_ns).$(_l5d_trustdomain)
        - name: LINKERD2_PROXY_TAP_SVC_NAME
          value: linkerd-tap.$(_l5d_ns).serviceaccount.identity.$(_l5d_ns).$(_l5d_trustdomain)
        image: gcr.io/linkerd-io/proxy:install-proxy-version
        imagePullPolicy: IfNotPresent
        livenessProbe:
          httpGet:
            path: /metrics
            port: 4191
          initialDelaySeconds: 10
        name: linkerd-proxy
        ports:
        - containerPort: 4143
          name: linkerd-proxy
        - containerPort: 4191
          name: linkerd-admin
        readinessProbe:
          httpGet:
            path: /ready
            port: 4191
          initialDelaySeconds: 2
        resources:
        securityContext:
          allowPrivilegeEscalation: false
          readOnlyRootFilesystem: true
          runAsUser: 2102
        terminationMessagePolicy: FallbackToLogsOnError
        volumeMounts:
        - mountPath: /var/run/linkerd/identity/end-entity
          name: linkerd-identity-end-entity
      initContainers:
      - args:
        - --incoming-proxy-port
        - "4143"
        - --outgoing-proxy-port
        - "4140"
        - --proxy-uid
        - "2102"
        - --inbound-ports-to-ignore
        - 4190,4191
        - --outbound-ports-to-ignore
        - "443"
        image: gcr.io/linkerd-io/proxy-init:v1.3.2
        imagePullPolicy: IfNotPresent
        name: linkerd-init
        resources:
          limits:
            cpu: "100m"
            memory: "50Mi"
          requests:
            cpu: "10m"
            memory: "10Mi"
        securityContext:
          allowPrivilegeEscalation: false
          capabilities:
            add:
            - NET_ADMIN
            - NET_RAW
          privileged: false
          readOnlyRootFilesystem: true
          runAsNonRoot: false
          runAsUser: 0
        terminationMessagePolicy: FallbackToLogsOnError
      serviceAccountName: linkerd-identity
      volumes:
      - configMap:
          name: linkerd-config
        name: config
      - name: identity-issuer
        secret:
          secretName: linkerd-identity-issuer
      - emptyDir:
          medium: Memory
        name: linkerd-identity-end-entity
---
###
### Controller
###
---
kind: Service
apiVersion: v1
metadata:
  name: linkerd-controller-api
  namespace: linkerd
  labels:
    linkerd.io/control-plane-component: controller
    linkerd.io/control-plane-ns: linkerd
  annotations:
    linkerd.io/created-by: linkerd/cli dev-undefined
spec:
  type: ClusterIP
  selector:
    linkerd.io/control-plane-component: controller
  ports:
  - name: http
    port: 8085
    targetPort: 8085
---
apiVersion: apps/v1
kind: Deployment
metadata:
  annotations:
    linkerd.io/created-by: linkerd/cli dev-undefined
  labels:
    app.kubernetes.io/name: controller
    app.kubernetes.io/part-of: Linkerd
    app.kubernetes.io/version: install-control-plane-version
    linkerd.io/control-plane-component: controller
    linkerd.io/control-plane-ns: linkerd
  name: linkerd-controller
  namespace: linkerd
spec:
  replicas: 1
  selector:
    matchLabels:
      linkerd.io/control-plane-component: controller
      linkerd.io/control-plane-ns: linkerd
      linkerd.io/proxy-deployment: linkerd-controller
  template:
    metadata:
      annotations:
        linkerd.io/created-by: linkerd/cli dev-undefined
        linkerd.io/identity-mode: default
        linkerd.io/proxy-version: install-proxy-version
      labels:
        linkerd.io/control-plane-component: controller
        linkerd.io/control-plane-ns: linkerd
        linkerd.io/proxy-deployment: linkerd-controller
    spec:
      nodeSelector:
        beta.kubernetes.io/os: linux
      containers:
      - args:
        - public-api
        - -prometheus-url=http://linkerd-prometheus.linkerd.svc.cluster.local:9090
        - -destination-addr=linkerd-dst.linkerd.svc.cluster.local:8086
        - -controller-namespace=linkerd
        - -log-level=info
        image: gcr.io/linkerd-io/controller:install-control-plane-version
        imagePullPolicy: IfNotPresent
        livenessProbe:
          httpGet:
            path: /ping
            port: 9995
          initialDelaySeconds: 10
        name: public-api
        ports:
        - containerPort: 8085
          name: http
        - containerPort: 9995
          name: admin-http
        readinessProbe:
          failureThreshold: 7
          httpGet:
            path: /ready
            port: 9995
        securityContext:
          runAsUser: 2103
        volumeMounts:
        - mountPath: /var/run/linkerd/config
          name: config
      - env:
        - name: LINKERD2_PROXY_LOG
          value: warn,linkerd=info
        - name: LINKERD2_PROXY_DESTINATION_SVC_ADDR
          value: linkerd-dst.linkerd.svc.cluster.local:8086
        - name: LINKERD2_PROXY_CONTROL_LISTEN_ADDR
          value: 0.0.0.0:4190
        - name: LINKERD2_PROXY_ADMIN_LISTEN_ADDR
          value: 0.0.0.0:4191
        - name: LINKERD2_PROXY_OUTBOUND_LISTEN_ADDR
          value: 127.0.0.1:4140
        - name: LINKERD2_PROXY_INBOUND_LISTEN_ADDR
          value: 0.0.0.0:4143
        - name: LINKERD2_PROXY_DESTINATION_GET_SUFFIXES
          value: svc.cluster.local.
        - name: LINKERD2_PROXY_DESTINATION_PROFILE_SUFFIXES
          value: svc.cluster.local.
        - name: LINKERD2_PROXY_INBOUND_ACCEPT_KEEPALIVE
          value: 10000ms
        - name: LINKERD2_PROXY_OUTBOUND_CONNECT_KEEPALIVE
          value: 10000ms
        - name: _pod_ns
          valueFrom:
            fieldRef:
              fieldPath: metadata.namespace
        - name: LINKERD2_PROXY_DESTINATION_CONTEXT
          value: ns:$(_pod_ns)
        - name: LINKERD2_PROXY_IDENTITY_DIR
          value: /var/run/linkerd/identity/end-entity
        - name: LINKERD2_PROXY_IDENTITY_TRUST_ANCHORS
          value: |
            -----BEGIN CERTIFICATE-----
            MIIBYDCCAQegAwIBAgIBATAKBggqhkjOPQQDAjAYMRYwFAYDVQQDEw1jbHVzdGVy
            LmxvY2FsMB4XDTE5MDMwMzAxNTk1MloXDTI5MDIyODAyMDM1MlowGDEWMBQGA1UE
            AxMNY2x1c3Rlci5sb2NhbDBZMBMGByqGSM49AgEGCCqGSM49AwEHA0IABAChpAt0
            xtgO9qbVtEtDK80N6iCL2Htyf2kIv2m5QkJ1y0TFQi5hTVe3wtspJ8YpZF0pl364
            6TiYeXB8tOOhIACjQjBAMA4GA1UdDwEB/wQEAwIBBjAdBgNVHSUEFjAUBggrBgEF
            BQcDAQYIKwYBBQUHAwIwDwYDVR0TAQH/BAUwAwEB/zAKBggqhkjOPQQDAgNHADBE
            AiBQ/AAwF8kG8VOmRSUTPakSSa/N4mqK2HsZuhQXCmiZHwIgZEzI5DCkpU7w3SIv
            OLO4Zsk1XrGZHGsmyiEyvYF9lpY=
            -----END CERTIFICATE-----
        - name: LINKERD2_PROXY_IDENTITY_TOKEN_FILE
          value: /var/run/secrets/kubernetes.io/serviceaccount/token
        - name: LINKERD2_PROXY_IDENTITY_SVC_ADDR
          value: linkerd-identity.linkerd.svc.cluster.local:8080
        - name: _pod_sa
          valueFrom:
            fieldRef:
              fieldPath: spec.serviceAccountName
        - name: _l5d_ns
          value: linkerd
        - name: _l5d_trustdomain
          value: cluster.local
        - name: LINKERD2_PROXY_IDENTITY_LOCAL_NAME
          value: $(_pod_sa).$(_pod_ns).serviceaccount.identity.$(_l5d_ns).$(_l5d_trustdomain)
        - name: LINKERD2_PROXY_IDENTITY_SVC_NAME
          value: linkerd-identity.$(_l5d_ns).serviceaccount.identity.$(_l5d_ns).$(_l5d_trustdomain)
        - name: LINKERD2_PROXY_DESTINATION_SVC_NAME
          value: linkerd-destination.$(_l5d_ns).serviceaccount.identity.$(_l5d_ns).$(_l5d_trustdomain)
        - name: LINKERD2_PROXY_TAP_SVC_NAME
          value: linkerd-tap.$(_l5d_ns).serviceaccount.identity.$(_l5d_ns).$(_l5d_trustdomain)
        image: gcr.io/linkerd-io/proxy:install-proxy-version
        imagePullPolicy: IfNotPresent
        livenessProbe:
          httpGet:
            path: /metrics
            port: 4191
          initialDelaySeconds: 10
        name: linkerd-proxy
        ports:
        - containerPort: 4143
          name: linkerd-proxy
        - containerPort: 4191
          name: linkerd-admin
        readinessProbe:
          httpGet:
            path: /ready
            port: 4191
          initialDelaySeconds: 2
        resources:
        securityContext:
          allowPrivilegeEscalation: false
          readOnlyRootFilesystem: true
          runAsUser: 2102
        terminationMessagePolicy: FallbackToLogsOnError
        volumeMounts:
        - mountPath: /var/run/linkerd/identity/end-entity
          name: linkerd-identity-end-entity
      initContainers:
      - args:
        - --incoming-proxy-port
        - "4143"
        - --outgoing-proxy-port
        - "4140"
        - --proxy-uid
        - "2102"
        - --inbound-ports-to-ignore
        - 4190,4191
        - --outbound-ports-to-ignore
        - "443"
        image: gcr.io/linkerd-io/proxy-init:v1.3.2
        imagePullPolicy: IfNotPresent
        name: linkerd-init
        resources:
          limits:
            cpu: "100m"
            memory: "50Mi"
          requests:
            cpu: "10m"
            memory: "10Mi"
        securityContext:
          allowPrivilegeEscalation: false
          capabilities:
            add:
            - NET_ADMIN
            - NET_RAW
          privileged: false
          readOnlyRootFilesystem: true
          runAsNonRoot: false
          runAsUser: 0
        terminationMessagePolicy: FallbackToLogsOnError
      serviceAccountName: linkerd-controller
      volumes:
      - configMap:
          name: linkerd-config
        name: config
      - emptyDir:
          medium: Memory
        name: linkerd-identity-end-entity
---
###
### Destination Controller Service
###
---
kind: Service
apiVersion: v1
metadata:
  name: linkerd-dst
  namespace: linkerd
  labels:
    linkerd.io/control-plane-component: destination
    linkerd.io/control-plane-ns: linkerd
  annotations:
    linkerd.io/created-by: linkerd/cli dev-undefined
spec:
  type: ClusterIP
  selector:
    linkerd.io/control-plane-component: destination
  ports:
  - name: grpc
    port: 8086
    targetPort: 8086
---
apiVersion: apps/v1
kind: Deployment
metadata:
  annotations:
    linkerd.io/created-by: linkerd/cli dev-undefined
  labels:
    app.kubernetes.io/name: destination
    app.kubernetes.io/part-of: Linkerd
    app.kubernetes.io/version: install-control-plane-version
    linkerd.io/control-plane-component: destination
    linkerd.io/control-plane-ns: linkerd
  name: linkerd-destination
  namespace: linkerd
spec:
  replicas: 1
  selector:
    matchLabels:
      linkerd.io/control-plane-component: destination
      linkerd.io/control-plane-ns: linkerd
      linkerd.io/proxy-deployment: linkerd-destination
  template:
    metadata:
      annotations:
        linkerd.io/created-by: linkerd/cli dev-undefined
        linkerd.io/identity-mode: default
        linkerd.io/proxy-version: install-proxy-version
      labels:
        linkerd.io/control-plane-component: destination
        linkerd.io/control-plane-ns: linkerd
        linkerd.io/proxy-deployment: linkerd-destination
    spec:
      nodeSelector:
        beta.kubernetes.io/os: linux
      containers:
      - args:
        - destination
        - -addr=:8086
        - -controller-namespace=linkerd
        - -enable-h2-upgrade=true
        - -log-level=info
        image: gcr.io/linkerd-io/controller:install-control-plane-version
        imagePullPolicy: IfNotPresent
        livenessProbe:
          httpGet:
            path: /ping
            port: 9996
          initialDelaySeconds: 10
        name: destination
        ports:
        - containerPort: 8086
          name: grpc
        - containerPort: 9996
          name: admin-http
        readinessProbe:
          failureThreshold: 7
          httpGet:
            path: /ready
            port: 9996
        securityContext:
          runAsUser: 2103
        volumeMounts:
        - mountPath: /var/run/linkerd/config
          name: config
      - env:
        - name: LINKERD2_PROXY_LOG
          value: warn,linkerd=info
        - name: LINKERD2_PROXY_DESTINATION_SVC_ADDR
          value: localhost.:8086
        - name: LINKERD2_PROXY_CONTROL_LISTEN_ADDR
          value: 0.0.0.0:4190
        - name: LINKERD2_PROXY_ADMIN_LISTEN_ADDR
          value: 0.0.0.0:4191
        - name: LINKERD2_PROXY_OUTBOUND_LISTEN_ADDR
          value: 127.0.0.1:4140
        - name: LINKERD2_PROXY_INBOUND_LISTEN_ADDR
          value: 0.0.0.0:4143
        - name: LINKERD2_PROXY_DESTINATION_GET_SUFFIXES
          value: svc.cluster.local.
        - name: LINKERD2_PROXY_DESTINATION_PROFILE_SUFFIXES
          value: svc.cluster.local.
        - name: LINKERD2_PROXY_INBOUND_ACCEPT_KEEPALIVE
          value: 10000ms
        - name: LINKERD2_PROXY_OUTBOUND_CONNECT_KEEPALIVE
          value: 10000ms
        - name: _pod_ns
          valueFrom:
            fieldRef:
              fieldPath: metadata.namespace
        - name: LINKERD2_PROXY_DESTINATION_CONTEXT
          value: ns:$(_pod_ns)
        - name: LINKERD2_PROXY_IDENTITY_DIR
          value: /var/run/linkerd/identity/end-entity
        - name: LINKERD2_PROXY_IDENTITY_TRUST_ANCHORS
          value: |
            -----BEGIN CERTIFICATE-----
            MIIBYDCCAQegAwIBAgIBATAKBggqhkjOPQQDAjAYMRYwFAYDVQQDEw1jbHVzdGVy
            LmxvY2FsMB4XDTE5MDMwMzAxNTk1MloXDTI5MDIyODAyMDM1MlowGDEWMBQGA1UE
            AxMNY2x1c3Rlci5sb2NhbDBZMBMGByqGSM49AgEGCCqGSM49AwEHA0IABAChpAt0
            xtgO9qbVtEtDK80N6iCL2Htyf2kIv2m5QkJ1y0TFQi5hTVe3wtspJ8YpZF0pl364
            6TiYeXB8tOOhIACjQjBAMA4GA1UdDwEB/wQEAwIBBjAdBgNVHSUEFjAUBggrBgEF
            BQcDAQYIKwYBBQUHAwIwDwYDVR0TAQH/BAUwAwEB/zAKBggqhkjOPQQDAgNHADBE
            AiBQ/AAwF8kG8VOmRSUTPakSSa/N4mqK2HsZuhQXCmiZHwIgZEzI5DCkpU7w3SIv
            OLO4Zsk1XrGZHGsmyiEyvYF9lpY=
            -----END CERTIFICATE-----
        - name: LINKERD2_PROXY_IDENTITY_TOKEN_FILE
          value: /var/run/secrets/kubernetes.io/serviceaccount/token
        - name: LINKERD2_PROXY_IDENTITY_SVC_ADDR
          value: linkerd-identity.linkerd.svc.cluster.local:8080
        - name: _pod_sa
          valueFrom:
            fieldRef:
              fieldPath: spec.serviceAccountName
        - name: _l5d_ns
          value: linkerd
        - name: _l5d_trustdomain
          value: cluster.local
        - name: LINKERD2_PROXY_IDENTITY_LOCAL_NAME
          value: $(_pod_sa).$(_pod_ns).serviceaccount.identity.$(_l5d_ns).$(_l5d_trustdomain)
        - name: LINKERD2_PROXY_IDENTITY_SVC_NAME
          value: linkerd-identity.$(_l5d_ns).serviceaccount.identity.$(_l5d_ns).$(_l5d_trustdomain)
        - name: LINKERD2_PROXY_DESTINATION_SVC_NAME
          value: linkerd-destination.$(_l5d_ns).serviceaccount.identity.$(_l5d_ns).$(_l5d_trustdomain)
        - name: LINKERD2_PROXY_TAP_SVC_NAME
          value: linkerd-tap.$(_l5d_ns).serviceaccount.identity.$(_l5d_ns).$(_l5d_trustdomain)
        image: gcr.io/linkerd-io/proxy:install-proxy-version
        imagePullPolicy: IfNotPresent
        livenessProbe:
          httpGet:
            path: /metrics
            port: 4191
          initialDelaySeconds: 10
        name: linkerd-proxy
        ports:
        - containerPort: 4143
          name: linkerd-proxy
        - containerPort: 4191
          name: linkerd-admin
        readinessProbe:
          httpGet:
            path: /ready
            port: 4191
          initialDelaySeconds: 2
        resources:
        securityContext:
          allowPrivilegeEscalation: false
          readOnlyRootFilesystem: true
          runAsUser: 2102
        terminationMessagePolicy: FallbackToLogsOnError
        volumeMounts:
        - mountPath: /var/run/linkerd/identity/end-entity
          name: linkerd-identity-end-entity
      initContainers:
      - args:
        - --incoming-proxy-port
        - "4143"
        - --outgoing-proxy-port
        - "4140"
        - --proxy-uid
        - "2102"
        - --inbound-ports-to-ignore
        - 4190,4191
        - --outbound-ports-to-ignore
        - "443"
        image: gcr.io/linkerd-io/proxy-init:v1.3.2
        imagePullPolicy: IfNotPresent
        name: linkerd-init
        resources:
          limits:
            cpu: "100m"
            memory: "50Mi"
          requests:
            cpu: "10m"
            memory: "10Mi"
        securityContext:
          allowPrivilegeEscalation: false
          capabilities:
            add:
            - NET_ADMIN
            - NET_RAW
          privileged: false
          readOnlyRootFilesystem: true
          runAsNonRoot: false
          runAsUser: 0
        terminationMessagePolicy: FallbackToLogsOnError
      serviceAccountName: linkerd-destination
      volumes:
      - configMap:
          name: linkerd-config
        name: config
      - emptyDir:
          medium: Memory
        name: linkerd-identity-end-entity
---
###
### Heartbeat
###
---
apiVersion: batch/v1beta1
kind: CronJob
metadata:
  name: linkerd-heartbeat
  namespace: linkerd
  labels:
    app.kubernetes.io/name: heartbeat
    app.kubernetes.io/part-of: Linkerd
    app.kubernetes.io/version: install-control-plane-version
    linkerd.io/control-plane-component: heartbeat
    linkerd.io/control-plane-ns: linkerd
  annotations:
    linkerd.io/created-by: linkerd/cli dev-undefined
spec:
  schedule: "1 2 3 4 5"
  successfulJobsHistoryLimit: 0
  jobTemplate:
    spec:
      template:
        metadata:
          labels:
            linkerd.io/control-plane-component: heartbeat
          annotations:
            linkerd.io/created-by: linkerd/cli dev-undefined
        spec:
          nodeSelector:
            beta.kubernetes.io/os: linux
          serviceAccountName: linkerd-heartbeat
          restartPolicy: Never
          containers:
          - name: heartbeat
            image: gcr.io/linkerd-io/controller:install-control-plane-version
            imagePullPolicy: IfNotPresent
            args:
            - "heartbeat"
            - "-prometheus-url=http://linkerd-prometheus.linkerd.svc.cluster.local:9090"
            - "-controller-namespace=linkerd"
            - "-log-level=info"
            securityContext:
              runAsUser: 2103
---
###
### Web
###
---
kind: Service
apiVersion: v1
metadata:
  name: linkerd-web
  namespace: linkerd
  labels:
    linkerd.io/control-plane-component: web
    linkerd.io/control-plane-ns: linkerd
  annotations:
    linkerd.io/created-by: linkerd/cli dev-undefined
spec:
  type: ClusterIP
  selector:
    linkerd.io/control-plane-component: web
  ports:
  - name: http
    port: 8084
    targetPort: 8084
  - name: admin-http
    port: 9994
    targetPort: 9994
---
apiVersion: apps/v1
kind: Deployment
metadata:
  annotations:
    linkerd.io/created-by: linkerd/cli dev-undefined
  labels:
    app.kubernetes.io/name: web
    app.kubernetes.io/part-of: Linkerd
    app.kubernetes.io/version: install-control-plane-version
    linkerd.io/control-plane-component: web
    linkerd.io/control-plane-ns: linkerd
  name: linkerd-web
  namespace: linkerd
spec:
  replicas: 1
  selector:
    matchLabels:
      linkerd.io/control-plane-component: web
      linkerd.io/control-plane-ns: linkerd
      linkerd.io/proxy-deployment: linkerd-web
  template:
    metadata:
      annotations:
        linkerd.io/created-by: linkerd/cli dev-undefined
        linkerd.io/identity-mode: default
        linkerd.io/proxy-version: install-proxy-version
      labels:
        linkerd.io/control-plane-component: web
        linkerd.io/control-plane-ns: linkerd
        linkerd.io/proxy-deployment: linkerd-web
    spec:
      nodeSelector:
        beta.kubernetes.io/os: linux
      containers:
      - args:
        - -api-addr=linkerd-controller-api.linkerd.svc.cluster.local:8085
        - -grafana-addr=linkerd-grafana.linkerd.svc.cluster.local:3000
        - -controller-namespace=linkerd
        - -log-level=info
        - -enforced-host=^(localhost|127\.0\.0\.1|linkerd-web\.linkerd\.svc\.cluster\.local|linkerd-web\.linkerd\.svc|\[::1\])(:\d+)?$
        image: gcr.io/linkerd-io/web:install-control-plane-version
        imagePullPolicy: IfNotPresent
        livenessProbe:
          httpGet:
            path: /ping
            port: 9994
          initialDelaySeconds: 10
        name: web
        ports:
        - containerPort: 8084
          name: http
        - containerPort: 9994
          name: admin-http
        readinessProbe:
          failureThreshold: 7
          httpGet:
            path: /ready
            port: 9994
        securityContext:
          runAsUser: 2103
        volumeMounts:
        - mountPath: /var/run/linkerd/config
          name: config
      - env:
        - name: LINKERD2_PROXY_LOG
          value: warn,linkerd=info
        - name: LINKERD2_PROXY_DESTINATION_SVC_ADDR
          value: linkerd-dst.linkerd.svc.cluster.local:8086
        - name: LINKERD2_PROXY_CONTROL_LISTEN_ADDR
          value: 0.0.0.0:4190
        - name: LINKERD2_PROXY_ADMIN_LISTEN_ADDR
          value: 0.0.0.0:4191
        - name: LINKERD2_PROXY_OUTBOUND_LISTEN_ADDR
          value: 127.0.0.1:4140
        - name: LINKERD2_PROXY_INBOUND_LISTEN_ADDR
          value: 0.0.0.0:4143
        - name: LINKERD2_PROXY_DESTINATION_GET_SUFFIXES
          value: svc.cluster.local.
        - name: LINKERD2_PROXY_DESTINATION_PROFILE_SUFFIXES
          value: svc.cluster.local.
        - name: LINKERD2_PROXY_INBOUND_ACCEPT_KEEPALIVE
          value: 10000ms
        - name: LINKERD2_PROXY_OUTBOUND_CONNECT_KEEPALIVE
          value: 10000ms
        - name: _pod_ns
          valueFrom:
            fieldRef:
              fieldPath: metadata.namespace
        - name: LINKERD2_PROXY_DESTINATION_CONTEXT
          value: ns:$(_pod_ns)
        - name: LINKERD2_PROXY_IDENTITY_DIR
          value: /var/run/linkerd/identity/end-entity
        - name: LINKERD2_PROXY_IDENTITY_TRUST_ANCHORS
          value: |
            -----BEGIN CERTIFICATE-----
            MIIBYDCCAQegAwIBAgIBATAKBggqhkjOPQQDAjAYMRYwFAYDVQQDEw1jbHVzdGVy
            LmxvY2FsMB4XDTE5MDMwMzAxNTk1MloXDTI5MDIyODAyMDM1MlowGDEWMBQGA1UE
            AxMNY2x1c3Rlci5sb2NhbDBZMBMGByqGSM49AgEGCCqGSM49AwEHA0IABAChpAt0
            xtgO9qbVtEtDK80N6iCL2Htyf2kIv2m5QkJ1y0TFQi5hTVe3wtspJ8YpZF0pl364
            6TiYeXB8tOOhIACjQjBAMA4GA1UdDwEB/wQEAwIBBjAdBgNVHSUEFjAUBggrBgEF
            BQcDAQYIKwYBBQUHAwIwDwYDVR0TAQH/BAUwAwEB/zAKBggqhkjOPQQDAgNHADBE
            AiBQ/AAwF8kG8VOmRSUTPakSSa/N4mqK2HsZuhQXCmiZHwIgZEzI5DCkpU7w3SIv
            OLO4Zsk1XrGZHGsmyiEyvYF9lpY=
            -----END CERTIFICATE-----
        - name: LINKERD2_PROXY_IDENTITY_TOKEN_FILE
          value: /var/run/secrets/kubernetes.io/serviceaccount/token
        - name: LINKERD2_PROXY_IDENTITY_SVC_ADDR
          value: linkerd-identity.linkerd.svc.cluster.local:8080
        - name: _pod_sa
          valueFrom:
            fieldRef:
              fieldPath: spec.serviceAccountName
        - name: _l5d_ns
          value: linkerd
        - name: _l5d_trustdomain
          value: cluster.local
        - name: LINKERD2_PROXY_IDENTITY_LOCAL_NAME
          value: $(_pod_sa).$(_pod_ns).serviceaccount.identity.$(_l5d_ns).$(_l5d_trustdomain)
        - name: LINKERD2_PROXY_IDENTITY_SVC_NAME
          value: linkerd-identity.$(_l5d_ns).serviceaccount.identity.$(_l5d_ns).$(_l5d_trustdomain)
        - name: LINKERD2_PROXY_DESTINATION_SVC_NAME
          value: linkerd-destination.$(_l5d_ns).serviceaccount.identity.$(_l5d_ns).$(_l5d_trustdomain)
        - name: LINKERD2_PROXY_TAP_SVC_NAME
          value: linkerd-tap.$(_l5d_ns).serviceaccount.identity.$(_l5d_ns).$(_l5d_trustdomain)
        image: gcr.io/linkerd-io/proxy:install-proxy-version
        imagePullPolicy: IfNotPresent
        livenessProbe:
          httpGet:
            path: /metrics
            port: 4191
          initialDelaySeconds: 10
        name: linkerd-proxy
        ports:
        - containerPort: 4143
          name: linkerd-proxy
        - containerPort: 4191
          name: linkerd-admin
        readinessProbe:
          httpGet:
            path: /ready
            port: 4191
          initialDelaySeconds: 2
        resources:
        securityContext:
          allowPrivilegeEscalation: false
          readOnlyRootFilesystem: true
          runAsUser: 2102
        terminationMessagePolicy: FallbackToLogsOnError
        volumeMounts:
        - mountPath: /var/run/linkerd/identity/end-entity
          name: linkerd-identity-end-entity
      initContainers:
      - args:
        - --incoming-proxy-port
        - "4143"
        - --outgoing-proxy-port
        - "4140"
        - --proxy-uid
        - "2102"
        - --inbound-ports-to-ignore
        - 4190,4191
        - --outbound-ports-to-ignore
        - "443"
        image: gcr.io/linkerd-io/proxy-init:v1.3.2
        imagePullPolicy: IfNotPresent
        name: linkerd-init
        resources:
          limits:
            cpu: "100m"
            memory: "50Mi"
          requests:
            cpu: "10m"
            memory: "10Mi"
        securityContext:
          allowPrivilegeEscalation: false
          capabilities:
            add:
            - NET_ADMIN
            - NET_RAW
          privileged: false
          readOnlyRootFilesystem: true
          runAsNonRoot: false
          runAsUser: 0
        terminationMessagePolicy: FallbackToLogsOnError
      serviceAccountName: linkerd-web
      volumes:
      - configMap:
          name: linkerd-config
        name: config
      - emptyDir:
          medium: Memory
        name: linkerd-identity-end-entity
---
###
### Prometheus
###
---
kind: ConfigMap
apiVersion: v1
metadata:
  name: linkerd-prometheus-config
  namespace: linkerd
  labels:
    linkerd.io/control-plane-component: prometheus
    linkerd.io/control-plane-ns: linkerd
  annotations:
    linkerd.io/created-by: linkerd/cli dev-undefined
data:
  prometheus.yml: |-
    global:
      scrape_interval: 10s
      scrape_timeout: 10s
      evaluation_interval: 10s

    rule_files:
    - /etc/prometheus/*_rules.yml

    scrape_configs:
    - job_name: 'prometheus'
      static_configs:
      - targets: ['localhost:9090']

    - job_name: 'grafana'
      kubernetes_sd_configs:
      - role: pod
        namespaces:
          names: ['linkerd']
      relabel_configs:
      - source_labels:
        - __meta_kubernetes_pod_container_name
        action: keep
        regex: ^grafana$

    #  Required for: https://grafana.com/grafana/dashboards/315
    - job_name: 'kubernetes-nodes-cadvisor'
      scheme: https
      tls_config:
        ca_file: /var/run/secrets/kubernetes.io/serviceaccount/ca.crt
        insecure_skip_verify: true
      bearer_token_file: /var/run/secrets/kubernetes.io/serviceaccount/token

      kubernetes_sd_configs:
      - role: node
      relabel_configs:
      - action: labelmap
        regex: __meta_kubernetes_node_label_(.+)
      - target_label: __address__
        replacement: kubernetes.default.svc:443
      - source_labels: [__meta_kubernetes_node_name]
        regex: (.+)
        target_label: __metrics_path__
        replacement: /api/v1/nodes/$1/proxy/metrics/cadvisor
      metric_relabel_configs:
      - source_labels: [__name__]
        regex: '(container|machine)_(cpu|memory|network|fs)_(.+)'
        action: keep
      - source_labels: [__name__]
        regex: 'container_memory_failures_total' # unneeded large metric
        action: drop

    - job_name: 'linkerd-controller'
      kubernetes_sd_configs:
      - role: pod
        namespaces:
          names: ['linkerd']
      relabel_configs:
      - source_labels:
        - __meta_kubernetes_pod_label_linkerd_io_control_plane_component
        - __meta_kubernetes_pod_container_port_name
        action: keep
        regex: (.*);admin-http$
      - source_labels: [__meta_kubernetes_pod_container_name]
        action: replace
        target_label: component

    - job_name: 'linkerd-proxy'
      kubernetes_sd_configs:
      - role: pod
      relabel_configs:
      - source_labels:
        - __meta_kubernetes_pod_container_name
        - __meta_kubernetes_pod_container_port_name
        - __meta_kubernetes_pod_label_linkerd_io_control_plane_ns
        action: keep
        regex: ^linkerd-proxy;linkerd-admin;linkerd$
      - source_labels: [__meta_kubernetes_namespace]
        action: replace
        target_label: namespace
      - source_labels: [__meta_kubernetes_pod_name]
        action: replace
        target_label: pod
      # special case k8s' "job" label, to not interfere with prometheus' "job"
      # label
      # __meta_kubernetes_pod_label_linkerd_io_proxy_job=foo =>
      # k8s_job=foo
      - source_labels: [__meta_kubernetes_pod_label_linkerd_io_proxy_job]
        action: replace
        target_label: k8s_job
      # drop __meta_kubernetes_pod_label_linkerd_io_proxy_job
      - action: labeldrop
        regex: __meta_kubernetes_pod_label_linkerd_io_proxy_job
      # __meta_kubernetes_pod_label_linkerd_io_proxy_deployment=foo =>
      # deployment=foo
      - action: labelmap
        regex: __meta_kubernetes_pod_label_linkerd_io_proxy_(.+)
      # drop all labels that we just made copies of in the previous labelmap
      - action: labeldrop
        regex: __meta_kubernetes_pod_label_linkerd_io_proxy_(.+)
      # __meta_kubernetes_pod_label_linkerd_io_foo=bar =>
      # foo=bar
      - action: labelmap
        regex: __meta_kubernetes_pod_label_linkerd_io_(.+)
      # Copy all pod labels to tmp labels
      - action: labelmap
        regex: __meta_kubernetes_pod_label_(.+)
        replacement: __tmp_pod_label_$1
      # Take `linkerd_io_` prefixed labels and copy them without the prefix
      - action: labelmap
        regex: __tmp_pod_label_linkerd_io_(.+)
        replacement:  __tmp_pod_label_$1
      # Drop the `linkerd_io_` originals
      - action: labeldrop
        regex: __tmp_pod_label_linkerd_io_(.+)
      # Copy tmp labels into real labels
      - action: labelmap
        regex: __tmp_pod_label_(.+)
---
kind: Service
apiVersion: v1
metadata:
  name: linkerd-prometheus
  namespace: linkerd
  labels:
    linkerd.io/control-plane-component: prometheus
    linkerd.io/control-plane-ns: linkerd
  annotations:
    linkerd.io/created-by: linkerd/cli dev-undefined
spec:
  type: ClusterIP
  selector:
    linkerd.io/control-plane-component: prometheus
  ports:
  - name: admin-http
    port: 9090
    targetPort: 9090
---
apiVersion: apps/v1
kind: Deployment
metadata:
  annotations:
    linkerd.io/created-by: linkerd/cli dev-undefined
  labels:
    app.kubernetes.io/name: prometheus
    app.kubernetes.io/part-of: Linkerd
    app.kubernetes.io/version: install-control-plane-version
    linkerd.io/control-plane-component: prometheus
    linkerd.io/control-plane-ns: linkerd
  name: linkerd-prometheus
  namespace: linkerd
spec:
  replicas: 1
  selector:
    matchLabels:
      linkerd.io/control-plane-component: prometheus
      linkerd.io/control-plane-ns: linkerd
      linkerd.io/proxy-deployment: linkerd-prometheus
  template:
    metadata:
      annotations:
        linkerd.io/created-by: linkerd/cli dev-undefined
        linkerd.io/identity-mode: default
        linkerd.io/proxy-version: install-proxy-version
      labels:
        linkerd.io/control-plane-component: prometheus
        linkerd.io/control-plane-ns: linkerd
        linkerd.io/proxy-deployment: linkerd-prometheus
    spec:
      nodeSelector:
        beta.kubernetes.io/os: linux
      containers:
      - args:
        - --storage.tsdb.path=/data
        - --storage.tsdb.retention.time=6h
        - --config.file=/etc/prometheus/prometheus.yml
        - --log.level=info
        image: prom/prometheus:v2.15.2
        imagePullPolicy: IfNotPresent
        livenessProbe:
          httpGet:
            path: /-/healthy
            port: 9090
          initialDelaySeconds: 30
          timeoutSeconds: 30
        name: prometheus
        ports:
        - containerPort: 9090
          name: admin-http
        readinessProbe:
          httpGet:
            path: /-/ready
            port: 9090
          initialDelaySeconds: 30
          timeoutSeconds: 30
        securityContext:
          runAsUser: 65534
        volumeMounts:
        - mountPath: /data
          name: data
        - mountPath: /etc/prometheus
          name: prometheus-config
          readOnly: true
      - env:
        - name: LINKERD2_PROXY_LOG
          value: warn,linkerd=info
        - name: LINKERD2_PROXY_DESTINATION_SVC_ADDR
          value: linkerd-dst.linkerd.svc.cluster.local:8086
        - name: LINKERD2_PROXY_CONTROL_LISTEN_ADDR
          value: 0.0.0.0:4190
        - name: LINKERD2_PROXY_ADMIN_LISTEN_ADDR
          value: 0.0.0.0:4191
        - name: LINKERD2_PROXY_OUTBOUND_LISTEN_ADDR
          value: 127.0.0.1:4140
        - name: LINKERD2_PROXY_INBOUND_LISTEN_ADDR
          value: 0.0.0.0:4143
        - name: LINKERD2_PROXY_DESTINATION_GET_SUFFIXES
          value: svc.cluster.local.
        - name: LINKERD2_PROXY_DESTINATION_PROFILE_SUFFIXES
          value: svc.cluster.local.
        - name: LINKERD2_PROXY_INBOUND_ACCEPT_KEEPALIVE
          value: 10000ms
        - name: LINKERD2_PROXY_OUTBOUND_CONNECT_KEEPALIVE
          value: 10000ms
        - name: _pod_ns
          valueFrom:
            fieldRef:
              fieldPath: metadata.namespace
        - name: LINKERD2_PROXY_DESTINATION_CONTEXT
          value: ns:$(_pod_ns)
        - name: LINKERD2_PROXY_OUTBOUND_ROUTER_CAPACITY
          value: "10000"
        - name: LINKERD2_PROXY_IDENTITY_DIR
          value: /var/run/linkerd/identity/end-entity
        - name: LINKERD2_PROXY_IDENTITY_TRUST_ANCHORS
          value: |
            -----BEGIN CERTIFICATE-----
            MIIBYDCCAQegAwIBAgIBATAKBggqhkjOPQQDAjAYMRYwFAYDVQQDEw1jbHVzdGVy
            LmxvY2FsMB4XDTE5MDMwMzAxNTk1MloXDTI5MDIyODAyMDM1MlowGDEWMBQGA1UE
            AxMNY2x1c3Rlci5sb2NhbDBZMBMGByqGSM49AgEGCCqGSM49AwEHA0IABAChpAt0
            xtgO9qbVtEtDK80N6iCL2Htyf2kIv2m5QkJ1y0TFQi5hTVe3wtspJ8YpZF0pl364
            6TiYeXB8tOOhIACjQjBAMA4GA1UdDwEB/wQEAwIBBjAdBgNVHSUEFjAUBggrBgEF
            BQcDAQYIKwYBBQUHAwIwDwYDVR0TAQH/BAUwAwEB/zAKBggqhkjOPQQDAgNHADBE
            AiBQ/AAwF8kG8VOmRSUTPakSSa/N4mqK2HsZuhQXCmiZHwIgZEzI5DCkpU7w3SIv
            OLO4Zsk1XrGZHGsmyiEyvYF9lpY=
            -----END CERTIFICATE-----
        - name: LINKERD2_PROXY_IDENTITY_TOKEN_FILE
          value: /var/run/secrets/kubernetes.io/serviceaccount/token
        - name: LINKERD2_PROXY_IDENTITY_SVC_ADDR
          value: linkerd-identity.linkerd.svc.cluster.local:8080
        - name: _pod_sa
          valueFrom:
            fieldRef:
              fieldPath: spec.serviceAccountName
        - name: _l5d_ns
          value: linkerd
        - name: _l5d_trustdomain
          value: cluster.local
        - name: LINKERD2_PROXY_IDENTITY_LOCAL_NAME
          value: $(_pod_sa).$(_pod_ns).serviceaccount.identity.$(_l5d_ns).$(_l5d_trustdomain)
        - name: LINKERD2_PROXY_IDENTITY_SVC_NAME
          value: linkerd-identity.$(_l5d_ns).serviceaccount.identity.$(_l5d_ns).$(_l5d_trustdomain)
        - name: LINKERD2_PROXY_DESTINATION_SVC_NAME
          value: linkerd-destination.$(_l5d_ns).serviceaccount.identity.$(_l5d_ns).$(_l5d_trustdomain)
        - name: LINKERD2_PROXY_TAP_SVC_NAME
          value: linkerd-tap.$(_l5d_ns).serviceaccount.identity.$(_l5d_ns).$(_l5d_trustdomain)
        image: gcr.io/linkerd-io/proxy:install-proxy-version
        imagePullPolicy: IfNotPresent
        livenessProbe:
          httpGet:
            path: /metrics
            port: 4191
          initialDelaySeconds: 10
        name: linkerd-proxy
        ports:
        - containerPort: 4143
          name: linkerd-proxy
        - containerPort: 4191
          name: linkerd-admin
        readinessProbe:
          httpGet:
            path: /ready
            port: 4191
          initialDelaySeconds: 2
        resources:
        securityContext:
          allowPrivilegeEscalation: false
          readOnlyRootFilesystem: true
          runAsUser: 2102
        terminationMessagePolicy: FallbackToLogsOnError
        volumeMounts:
        - mountPath: /var/run/linkerd/identity/end-entity
          name: linkerd-identity-end-entity
      initContainers:
      - args:
        - --incoming-proxy-port
        - "4143"
        - --outgoing-proxy-port
        - "4140"
        - --proxy-uid
        - "2102"
        - --inbound-ports-to-ignore
        - 4190,4191
        - --outbound-ports-to-ignore
        - "443"
        image: gcr.io/linkerd-io/proxy-init:v1.3.2
        imagePullPolicy: IfNotPresent
        name: linkerd-init
        resources:
          limits:
            cpu: "100m"
            memory: "50Mi"
          requests:
            cpu: "10m"
            memory: "10Mi"
        securityContext:
          allowPrivilegeEscalation: false
          capabilities:
            add:
            - NET_ADMIN
            - NET_RAW
          privileged: false
          readOnlyRootFilesystem: true
          runAsNonRoot: false
          runAsUser: 0
        terminationMessagePolicy: FallbackToLogsOnError
      serviceAccountName: linkerd-prometheus
      volumes:
      - emptyDir: {}
        name: data
      - configMap:
          name: linkerd-prometheus-config
        name: prometheus-config
      - emptyDir:
          medium: Memory
        name: linkerd-identity-end-entity
---
###
### Proxy Injector
###
---
apiVersion: apps/v1
kind: Deployment
metadata:
  annotations:
    linkerd.io/created-by: linkerd/cli dev-undefined
  labels:
    app.kubernetes.io/name: proxy-injector
    app.kubernetes.io/part-of: Linkerd
    app.kubernetes.io/version: install-control-plane-version
    linkerd.io/control-plane-component: proxy-injector
    linkerd.io/control-plane-ns: linkerd
  name: linkerd-proxy-injector
  namespace: linkerd
spec:
  replicas: 1
  selector:
    matchLabels:
      linkerd.io/control-plane-component: proxy-injector
  template:
    metadata:
      annotations:
        linkerd.io/created-by: linkerd/cli dev-undefined
        linkerd.io/identity-mode: default
        linkerd.io/proxy-version: install-proxy-version
      labels:
        linkerd.io/control-plane-component: proxy-injector
        linkerd.io/control-plane-ns: linkerd
        linkerd.io/proxy-deployment: linkerd-proxy-injector
    spec:
      nodeSelector:
        beta.kubernetes.io/os: linux
      containers:
      - args:
        - proxy-injector
        - -log-level=info
        image: gcr.io/linkerd-io/controller:install-control-plane-version
        imagePullPolicy: IfNotPresent
        livenessProbe:
          httpGet:
            path: /ping
            port: 9995
          initialDelaySeconds: 10
        name: proxy-injector
        ports:
        - containerPort: 8443
          name: proxy-injector
        - containerPort: 9995
          name: admin-http
        readinessProbe:
          failureThreshold: 7
          httpGet:
            path: /ready
            port: 9995
        securityContext:
          runAsUser: 2103
        volumeMounts:
        - mountPath: /var/run/linkerd/config
          name: config
        - mountPath: /var/run/linkerd/tls
          name: tls
          readOnly: true
      - env:
        - name: LINKERD2_PROXY_LOG
          value: warn,linkerd=info
        - name: LINKERD2_PROXY_DESTINATION_SVC_ADDR
          value: linkerd-dst.linkerd.svc.cluster.local:8086
        - name: LINKERD2_PROXY_CONTROL_LISTEN_ADDR
          value: 0.0.0.0:4190
        - name: LINKERD2_PROXY_ADMIN_LISTEN_ADDR
          value: 0.0.0.0:4191
        - name: LINKERD2_PROXY_OUTBOUND_LISTEN_ADDR
          value: 127.0.0.1:4140
        - name: LINKERD2_PROXY_INBOUND_LISTEN_ADDR
          value: 0.0.0.0:4143
        - name: LINKERD2_PROXY_DESTINATION_GET_SUFFIXES
          value: svc.cluster.local.
        - name: LINKERD2_PROXY_DESTINATION_PROFILE_SUFFIXES
          value: svc.cluster.local.
        - name: LINKERD2_PROXY_INBOUND_ACCEPT_KEEPALIVE
          value: 10000ms
        - name: LINKERD2_PROXY_OUTBOUND_CONNECT_KEEPALIVE
          value: 10000ms
        - name: _pod_ns
          valueFrom:
            fieldRef:
              fieldPath: metadata.namespace
        - name: LINKERD2_PROXY_DESTINATION_CONTEXT
          value: ns:$(_pod_ns)
        - name: LINKERD2_PROXY_IDENTITY_DIR
          value: /var/run/linkerd/identity/end-entity
        - name: LINKERD2_PROXY_IDENTITY_TRUST_ANCHORS
          value: |
            -----BEGIN CERTIFICATE-----
            MIIBYDCCAQegAwIBAgIBATAKBggqhkjOPQQDAjAYMRYwFAYDVQQDEw1jbHVzdGVy
            LmxvY2FsMB4XDTE5MDMwMzAxNTk1MloXDTI5MDIyODAyMDM1MlowGDEWMBQGA1UE
            AxMNY2x1c3Rlci5sb2NhbDBZMBMGByqGSM49AgEGCCqGSM49AwEHA0IABAChpAt0
            xtgO9qbVtEtDK80N6iCL2Htyf2kIv2m5QkJ1y0TFQi5hTVe3wtspJ8YpZF0pl364
            6TiYeXB8tOOhIACjQjBAMA4GA1UdDwEB/wQEAwIBBjAdBgNVHSUEFjAUBggrBgEF
            BQcDAQYIKwYBBQUHAwIwDwYDVR0TAQH/BAUwAwEB/zAKBggqhkjOPQQDAgNHADBE
            AiBQ/AAwF8kG8VOmRSUTPakSSa/N4mqK2HsZuhQXCmiZHwIgZEzI5DCkpU7w3SIv
            OLO4Zsk1XrGZHGsmyiEyvYF9lpY=
            -----END CERTIFICATE-----
        - name: LINKERD2_PROXY_IDENTITY_TOKEN_FILE
          value: /var/run/secrets/kubernetes.io/serviceaccount/token
        - name: LINKERD2_PROXY_IDENTITY_SVC_ADDR
          value: linkerd-identity.linkerd.svc.cluster.local:8080
        - name: _pod_sa
          valueFrom:
            fieldRef:
              fieldPath: spec.serviceAccountName
        - name: _l5d_ns
          value: linkerd
        - name: _l5d_trustdomain
          value: cluster.local
        - name: LINKERD2_PROXY_IDENTITY_LOCAL_NAME
          value: $(_pod_sa).$(_pod_ns).serviceaccount.identity.$(_l5d_ns).$(_l5d_trustdomain)
        - name: LINKERD2_PROXY_IDENTITY_SVC_NAME
          value: linkerd-identity.$(_l5d_ns).serviceaccount.identity.$(_l5d_ns).$(_l5d_trustdomain)
        - name: LINKERD2_PROXY_DESTINATION_SVC_NAME
          value: linkerd-destination.$(_l5d_ns).serviceaccount.identity.$(_l5d_ns).$(_l5d_trustdomain)
        - name: LINKERD2_PROXY_TAP_SVC_NAME
          value: linkerd-tap.$(_l5d_ns).serviceaccount.identity.$(_l5d_ns).$(_l5d_trustdomain)
        image: gcr.io/linkerd-io/proxy:install-proxy-version
        imagePullPolicy: IfNotPresent
        livenessProbe:
          httpGet:
            path: /metrics
            port: 4191
          initialDelaySeconds: 10
        name: linkerd-proxy
        ports:
        - containerPort: 4143
          name: linkerd-proxy
        - containerPort: 4191
          name: linkerd-admin
        readinessProbe:
          httpGet:
            path: /ready
            port: 4191
          initialDelaySeconds: 2
        resources:
        securityContext:
          allowPrivilegeEscalation: false
          readOnlyRootFilesystem: true
          runAsUser: 2102
        terminationMessagePolicy: FallbackToLogsOnError
        volumeMounts:
        - mountPath: /var/run/linkerd/identity/end-entity
          name: linkerd-identity-end-entity
      initContainers:
      - args:
        - --incoming-proxy-port
        - "4143"
        - --outgoing-proxy-port
        - "4140"
        - --proxy-uid
        - "2102"
        - --inbound-ports-to-ignore
        - 4190,4191
        - --outbound-ports-to-ignore
        - "443"
        image: gcr.io/linkerd-io/proxy-init:v1.3.2
        imagePullPolicy: IfNotPresent
        name: linkerd-init
        resources:
          limits:
            cpu: "100m"
            memory: "50Mi"
          requests:
            cpu: "10m"
            memory: "10Mi"
        securityContext:
          allowPrivilegeEscalation: false
          capabilities:
            add:
            - NET_ADMIN
            - NET_RAW
          privileged: false
          readOnlyRootFilesystem: true
          runAsNonRoot: false
          runAsUser: 0
        terminationMessagePolicy: FallbackToLogsOnError
      serviceAccountName: linkerd-proxy-injector
      volumes:
      - configMap:
          name: linkerd-config
        name: config
      - name: tls
        secret:
          secretName: linkerd-proxy-injector-tls
      - emptyDir:
          medium: Memory
        name: linkerd-identity-end-entity
---
kind: Service
apiVersion: v1
metadata:
  name: linkerd-proxy-injector
  namespace: linkerd
  labels:
    linkerd.io/control-plane-component: proxy-injector
    linkerd.io/control-plane-ns: linkerd
  annotations:
    linkerd.io/created-by: linkerd/cli dev-undefined
spec:
  type: ClusterIP
  selector:
    linkerd.io/control-plane-component: proxy-injector
  ports:
  - name: proxy-injector
    port: 443
    targetPort: proxy-injector
---
###
### Service Profile Validator
###
---
kind: Service
apiVersion: v1
metadata:
  name: linkerd-sp-validator
  namespace: linkerd
  labels:
    linkerd.io/control-plane-component: sp-validator
    linkerd.io/control-plane-ns: linkerd
  annotations:
    linkerd.io/created-by: linkerd/cli dev-undefined
spec:
  type: ClusterIP
  selector:
    linkerd.io/control-plane-component: sp-validator
  ports:
  - name: sp-validator
    port: 443
    targetPort: sp-validator
---
apiVersion: apps/v1
kind: Deployment
metadata:
  annotations:
    linkerd.io/created-by: linkerd/cli dev-undefined
  labels:
    app.kubernetes.io/name: sp-validator
    app.kubernetes.io/part-of: Linkerd
    app.kubernetes.io/version: install-control-plane-version
    linkerd.io/control-plane-component: sp-validator
    linkerd.io/control-plane-ns: linkerd
  name: linkerd-sp-validator
  namespace: linkerd
spec:
  replicas: 1
  selector:
    matchLabels:
      linkerd.io/control-plane-component: sp-validator
  template:
    metadata:
      annotations:
        linkerd.io/created-by: linkerd/cli dev-undefined
        linkerd.io/identity-mode: default
        linkerd.io/proxy-version: install-proxy-version
      labels:
        linkerd.io/control-plane-component: sp-validator
        linkerd.io/control-plane-ns: linkerd
        linkerd.io/proxy-deployment: linkerd-sp-validator
    spec:
      nodeSelector:
        beta.kubernetes.io/os: linux
      containers:
      - args:
        - sp-validator
        - -log-level=info
        image: gcr.io/linkerd-io/controller:install-control-plane-version
        imagePullPolicy: IfNotPresent
        livenessProbe:
          httpGet:
            path: /ping
            port: 9997
          initialDelaySeconds: 10
        name: sp-validator
        ports:
        - containerPort: 8443
          name: sp-validator
        - containerPort: 9997
          name: admin-http
        readinessProbe:
          failureThreshold: 7
          httpGet:
            path: /ready
            port: 9997
        securityContext:
          runAsUser: 2103
        volumeMounts:
        - mountPath: /var/run/linkerd/tls
          name: tls
          readOnly: true
      - env:
        - name: LINKERD2_PROXY_LOG
          value: warn,linkerd=info
        - name: LINKERD2_PROXY_DESTINATION_SVC_ADDR
          value: linkerd-dst.linkerd.svc.cluster.local:8086
        - name: LINKERD2_PROXY_CONTROL_LISTEN_ADDR
          value: 0.0.0.0:4190
        - name: LINKERD2_PROXY_ADMIN_LISTEN_ADDR
          value: 0.0.0.0:4191
        - name: LINKERD2_PROXY_OUTBOUND_LISTEN_ADDR
          value: 127.0.0.1:4140
        - name: LINKERD2_PROXY_INBOUND_LISTEN_ADDR
          value: 0.0.0.0:4143
        - name: LINKERD2_PROXY_DESTINATION_GET_SUFFIXES
          value: svc.cluster.local.
        - name: LINKERD2_PROXY_DESTINATION_PROFILE_SUFFIXES
          value: svc.cluster.local.
        - name: LINKERD2_PROXY_INBOUND_ACCEPT_KEEPALIVE
          value: 10000ms
        - name: LINKERD2_PROXY_OUTBOUND_CONNECT_KEEPALIVE
          value: 10000ms
        - name: _pod_ns
          valueFrom:
            fieldRef:
              fieldPath: metadata.namespace
        - name: LINKERD2_PROXY_DESTINATION_CONTEXT
          value: ns:$(_pod_ns)
        - name: LINKERD2_PROXY_IDENTITY_DIR
          value: /var/run/linkerd/identity/end-entity
        - name: LINKERD2_PROXY_IDENTITY_TRUST_ANCHORS
          value: |
            -----BEGIN CERTIFICATE-----
            MIIBYDCCAQegAwIBAgIBATAKBggqhkjOPQQDAjAYMRYwFAYDVQQDEw1jbHVzdGVy
            LmxvY2FsMB4XDTE5MDMwMzAxNTk1MloXDTI5MDIyODAyMDM1MlowGDEWMBQGA1UE
            AxMNY2x1c3Rlci5sb2NhbDBZMBMGByqGSM49AgEGCCqGSM49AwEHA0IABAChpAt0
            xtgO9qbVtEtDK80N6iCL2Htyf2kIv2m5QkJ1y0TFQi5hTVe3wtspJ8YpZF0pl364
            6TiYeXB8tOOhIACjQjBAMA4GA1UdDwEB/wQEAwIBBjAdBgNVHSUEFjAUBggrBgEF
            BQcDAQYIKwYBBQUHAwIwDwYDVR0TAQH/BAUwAwEB/zAKBggqhkjOPQQDAgNHADBE
            AiBQ/AAwF8kG8VOmRSUTPakSSa/N4mqK2HsZuhQXCmiZHwIgZEzI5DCkpU7w3SIv
            OLO4Zsk1XrGZHGsmyiEyvYF9lpY=
            -----END CERTIFICATE-----
        - name: LINKERD2_PROXY_IDENTITY_TOKEN_FILE
          value: /var/run/secrets/kubernetes.io/serviceaccount/token
        - name: LINKERD2_PROXY_IDENTITY_SVC_ADDR
          value: linkerd-identity.linkerd.svc.cluster.local:8080
        - name: _pod_sa
          valueFrom:
            fieldRef:
              fieldPath: spec.serviceAccountName
        - name: _l5d_ns
          value: linkerd
        - name: _l5d_trustdomain
          value: cluster.local
        - name: LINKERD2_PROXY_IDENTITY_LOCAL_NAME
          value: $(_pod_sa).$(_pod_ns).serviceaccount.identity.$(_l5d_ns).$(_l5d_trustdomain)
        - name: LINKERD2_PROXY_IDENTITY_SVC_NAME
          value: linkerd-identity.$(_l5d_ns).serviceaccount.identity.$(_l5d_ns).$(_l5d_trustdomain)
        - name: LINKERD2_PROXY_DESTINATION_SVC_NAME
          value: linkerd-destination.$(_l5d_ns).serviceaccount.identity.$(_l5d_ns).$(_l5d_trustdomain)
        - name: LINKERD2_PROXY_TAP_SVC_NAME
          value: linkerd-tap.$(_l5d_ns).serviceaccount.identity.$(_l5d_ns).$(_l5d_trustdomain)
        image: gcr.io/linkerd-io/proxy:install-proxy-version
        imagePullPolicy: IfNotPresent
        livenessProbe:
          httpGet:
            path: /metrics
            port: 4191
          initialDelaySeconds: 10
        name: linkerd-proxy
        ports:
        - containerPort: 4143
          name: linkerd-proxy
        - containerPort: 4191
          name: linkerd-admin
        readinessProbe:
          httpGet:
            path: /ready
            port: 4191
          initialDelaySeconds: 2
        resources:
        securityContext:
          allowPrivilegeEscalation: false
          readOnlyRootFilesystem: true
          runAsUser: 2102
        terminationMessagePolicy: FallbackToLogsOnError
        volumeMounts:
        - mountPath: /var/run/linkerd/identity/end-entity
          name: linkerd-identity-end-entity
      initContainers:
      - args:
        - --incoming-proxy-port
        - "4143"
        - --outgoing-proxy-port
        - "4140"
        - --proxy-uid
        - "2102"
        - --inbound-ports-to-ignore
        - 4190,4191
        - --outbound-ports-to-ignore
        - "443"
        image: gcr.io/linkerd-io/proxy-init:v1.3.2
        imagePullPolicy: IfNotPresent
        name: linkerd-init
        resources:
          limits:
            cpu: "100m"
            memory: "50Mi"
          requests:
            cpu: "10m"
            memory: "10Mi"
        securityContext:
          allowPrivilegeEscalation: false
          capabilities:
            add:
            - NET_ADMIN
            - NET_RAW
          privileged: false
          readOnlyRootFilesystem: true
          runAsNonRoot: false
          runAsUser: 0
        terminationMessagePolicy: FallbackToLogsOnError
      serviceAccountName: linkerd-sp-validator
      volumes:
      - name: tls
        secret:
          secretName: linkerd-sp-validator-tls
      - emptyDir:
          medium: Memory
        name: linkerd-identity-end-entity
---
###
### Tap
###
---
kind: Service
apiVersion: v1
metadata:
  name: linkerd-tap
  namespace: linkerd
  labels:
    linkerd.io/control-plane-component: tap
    linkerd.io/control-plane-ns: linkerd
  annotations:
    linkerd.io/created-by: linkerd/cli dev-undefined
spec:
  type: ClusterIP
  selector:
    linkerd.io/control-plane-component: tap
  ports:
  - name: grpc
    port: 8088
    targetPort: 8088
  - name: apiserver
    port: 443
    targetPort: apiserver
---
<<<<<<< HEAD
=======
kind: Service
apiVersion: v1
metadata:
  name: linkerd-sp-validator
  namespace: linkerd
  labels:
    linkerd.io/control-plane-component: sp-validator
    linkerd.io/control-plane-ns: linkerd
  annotations:
    linkerd.io/created-by: linkerd/cli dev-undefined
spec:
  type: ClusterIP
  selector:
    linkerd.io/control-plane-component: sp-validator
  ports:
  - name: sp-validator
    port: 443
    targetPort: sp-validator
---
apiVersion: apps/v1
kind: Deployment
metadata:
  annotations:
    linkerd.io/created-by: linkerd/cli dev-undefined
  labels:
    app.kubernetes.io/name: sp-validator
    app.kubernetes.io/part-of: Linkerd
    app.kubernetes.io/version: install-control-plane-version
    linkerd.io/control-plane-component: sp-validator
    linkerd.io/control-plane-ns: linkerd
  name: linkerd-sp-validator
  namespace: linkerd
spec:
  replicas: 1
  selector:
    matchLabels:
      linkerd.io/control-plane-component: sp-validator
  template:
    metadata:
      annotations:
        linkerd.io/created-by: linkerd/cli dev-undefined
        linkerd.io/identity-mode: default
        linkerd.io/proxy-version: install-proxy-version
      labels:
        linkerd.io/control-plane-component: sp-validator
        linkerd.io/control-plane-ns: linkerd
        linkerd.io/proxy-deployment: linkerd-sp-validator
    spec:
      nodeSelector:
        beta.kubernetes.io/os: linux
      containers:
      - args:
        - sp-validator
        - -log-level=info
        image: gcr.io/linkerd-io/controller:install-control-plane-version
        imagePullPolicy: IfNotPresent
        livenessProbe:
          httpGet:
            path: /ping
            port: 9997
          initialDelaySeconds: 10
        name: sp-validator
        ports:
        - containerPort: 8443
          name: sp-validator
        - containerPort: 9997
          name: admin-http
        readinessProbe:
          failureThreshold: 7
          httpGet:
            path: /ready
            port: 9997
        securityContext:
          runAsUser: 2103
        volumeMounts:
        - mountPath: /var/run/linkerd/tls
          name: tls
          readOnly: true
      - env:
        - name: LINKERD2_PROXY_LOG
          value: warn,linkerd=info
        - name: LINKERD2_PROXY_DESTINATION_SVC_ADDR
          value: linkerd-dst.linkerd.svc.cluster.local:8086
        - name: LINKERD2_PROXY_CONTROL_LISTEN_ADDR
          value: 0.0.0.0:4190
        - name: LINKERD2_PROXY_ADMIN_LISTEN_ADDR
          value: 0.0.0.0:4191
        - name: LINKERD2_PROXY_OUTBOUND_LISTEN_ADDR
          value: 127.0.0.1:4140
        - name: LINKERD2_PROXY_INBOUND_LISTEN_ADDR
          value: 0.0.0.0:4143
        - name: LINKERD2_PROXY_DESTINATION_GET_SUFFIXES
          value: svc.cluster.local.
        - name: LINKERD2_PROXY_DESTINATION_PROFILE_SUFFIXES
          value: svc.cluster.local.
        - name: LINKERD2_PROXY_INBOUND_ACCEPT_KEEPALIVE
          value: 10000ms
        - name: LINKERD2_PROXY_OUTBOUND_CONNECT_KEEPALIVE
          value: 10000ms
        - name: _pod_ns
          valueFrom:
            fieldRef:
              fieldPath: metadata.namespace
        - name: LINKERD2_PROXY_DESTINATION_CONTEXT
          value: ns:$(_pod_ns)
        - name: LINKERD2_PROXY_IDENTITY_DIR
          value: /var/run/linkerd/identity/end-entity
        - name: LINKERD2_PROXY_IDENTITY_TRUST_ANCHORS
          value: |
            -----BEGIN CERTIFICATE-----
            MIIBYDCCAQegAwIBAgIBATAKBggqhkjOPQQDAjAYMRYwFAYDVQQDEw1jbHVzdGVy
            LmxvY2FsMB4XDTE5MDMwMzAxNTk1MloXDTI5MDIyODAyMDM1MlowGDEWMBQGA1UE
            AxMNY2x1c3Rlci5sb2NhbDBZMBMGByqGSM49AgEGCCqGSM49AwEHA0IABAChpAt0
            xtgO9qbVtEtDK80N6iCL2Htyf2kIv2m5QkJ1y0TFQi5hTVe3wtspJ8YpZF0pl364
            6TiYeXB8tOOhIACjQjBAMA4GA1UdDwEB/wQEAwIBBjAdBgNVHSUEFjAUBggrBgEF
            BQcDAQYIKwYBBQUHAwIwDwYDVR0TAQH/BAUwAwEB/zAKBggqhkjOPQQDAgNHADBE
            AiBQ/AAwF8kG8VOmRSUTPakSSa/N4mqK2HsZuhQXCmiZHwIgZEzI5DCkpU7w3SIv
            OLO4Zsk1XrGZHGsmyiEyvYF9lpY=
            -----END CERTIFICATE-----
        - name: LINKERD2_PROXY_IDENTITY_TOKEN_FILE
          value: /var/run/secrets/kubernetes.io/serviceaccount/token
        - name: LINKERD2_PROXY_IDENTITY_SVC_ADDR
          value: linkerd-identity.linkerd.svc.cluster.local:8080
        - name: _pod_sa
          valueFrom:
            fieldRef:
              fieldPath: spec.serviceAccountName
        - name: _l5d_ns
          value: linkerd
        - name: _l5d_trustdomain
          value: cluster.local
        - name: LINKERD2_PROXY_IDENTITY_LOCAL_NAME
          value: $(_pod_sa).$(_pod_ns).serviceaccount.identity.$(_l5d_ns).$(_l5d_trustdomain)
        - name: LINKERD2_PROXY_IDENTITY_SVC_NAME
          value: linkerd-identity.$(_l5d_ns).serviceaccount.identity.$(_l5d_ns).$(_l5d_trustdomain)
        - name: LINKERD2_PROXY_DESTINATION_SVC_NAME
          value: linkerd-destination.$(_l5d_ns).serviceaccount.identity.$(_l5d_ns).$(_l5d_trustdomain)
        - name: LINKERD2_PROXY_TAP_SVC_NAME
          value: linkerd-tap.$(_l5d_ns).serviceaccount.identity.$(_l5d_ns).$(_l5d_trustdomain)
        image: gcr.io/linkerd-io/proxy:install-proxy-version
        imagePullPolicy: IfNotPresent
        livenessProbe:
          httpGet:
            path: /metrics
            port: 4191
          initialDelaySeconds: 10
        name: linkerd-proxy
        ports:
        - containerPort: 4143
          name: linkerd-proxy
        - containerPort: 4191
          name: linkerd-admin
        readinessProbe:
          httpGet:
            path: /ready
            port: 4191
          initialDelaySeconds: 2
        resources:
        securityContext:
          allowPrivilegeEscalation: false
          readOnlyRootFilesystem: true
          runAsUser: 2102
        terminationMessagePolicy: FallbackToLogsOnError
        volumeMounts:
        - mountPath: /var/run/linkerd/identity/end-entity
          name: linkerd-identity-end-entity
      initContainers:
      - args:
        - --incoming-proxy-port
        - "4143"
        - --outgoing-proxy-port
        - "4140"
        - --proxy-uid
        - "2102"
        - --inbound-ports-to-ignore
        - 4190,4191
        - --outbound-ports-to-ignore
        - "443"
        image: gcr.io/linkerd-io/proxy-init:v1.3.2
        imagePullPolicy: IfNotPresent
        name: linkerd-init
        resources:
          limits:
            cpu: "100m"
            memory: "50Mi"
          requests:
            cpu: "10m"
            memory: "10Mi"
        securityContext:
          allowPrivilegeEscalation: false
          capabilities:
            add:
            - NET_ADMIN
            - NET_RAW
          privileged: false
          readOnlyRootFilesystem: true
          runAsNonRoot: false
          runAsUser: 0
        terminationMessagePolicy: FallbackToLogsOnError
      serviceAccountName: linkerd-sp-validator
      volumes:
      - name: tls
        secret:
          secretName: linkerd-sp-validator-tls
      - emptyDir:
          medium: Memory
        name: linkerd-identity-end-entity
---
###
### Tap
###
---
kind: Service
apiVersion: v1
metadata:
  name: linkerd-tap
  namespace: linkerd
  labels:
    linkerd.io/control-plane-component: tap
    linkerd.io/control-plane-ns: linkerd
  annotations:
    linkerd.io/created-by: linkerd/cli dev-undefined
spec:
  type: ClusterIP
  selector:
    linkerd.io/control-plane-component: tap
  ports:
  - name: grpc
    port: 8088
    targetPort: 8088
  - name: apiserver
    port: 443
    targetPort: apiserver
---
>>>>>>> 1cbc26a2
kind: Deployment
apiVersion: apps/v1
metadata:
  annotations:
    linkerd.io/created-by: linkerd/cli dev-undefined
  labels:
    app.kubernetes.io/name: tap
    app.kubernetes.io/part-of: Linkerd
    app.kubernetes.io/version: install-control-plane-version
    linkerd.io/control-plane-component: tap
    linkerd.io/control-plane-ns: linkerd
  name: linkerd-tap
  namespace: linkerd
spec:
  replicas: 1
  selector:
    matchLabels:
      linkerd.io/control-plane-component: tap
      linkerd.io/control-plane-ns: linkerd
      linkerd.io/proxy-deployment: linkerd-tap
  template:
    metadata:
      annotations:
        linkerd.io/created-by: linkerd/cli dev-undefined
        linkerd.io/identity-mode: default
        linkerd.io/proxy-version: install-proxy-version
      labels:
        linkerd.io/control-plane-component: tap
        linkerd.io/control-plane-ns: linkerd
        linkerd.io/proxy-deployment: linkerd-tap
    spec:
      nodeSelector:
        beta.kubernetes.io/os: linux
      containers:
      - args:
        - tap
        - -controller-namespace=linkerd
        - -log-level=info
        image: gcr.io/linkerd-io/controller:install-control-plane-version
        imagePullPolicy: IfNotPresent
        livenessProbe:
          httpGet:
            path: /ping
            port: 9998
          initialDelaySeconds: 10
        name: tap
        ports:
        - containerPort: 8088
          name: grpc
        - containerPort: 8089
          name: apiserver
        - containerPort: 9998
          name: admin-http
        readinessProbe:
          failureThreshold: 7
          httpGet:
            path: /ready
            port: 9998
        securityContext:
          runAsUser: 2103
        volumeMounts:
        - mountPath: /var/run/linkerd/tls
          name: tls
          readOnly: true
        - mountPath: /var/run/linkerd/config
          name: config
      - env:
        - name: LINKERD2_PROXY_LOG
          value: warn,linkerd=info
        - name: LINKERD2_PROXY_DESTINATION_SVC_ADDR
          value: linkerd-dst.linkerd.svc.cluster.local:8086
        - name: LINKERD2_PROXY_CONTROL_LISTEN_ADDR
          value: 0.0.0.0:4190
        - name: LINKERD2_PROXY_ADMIN_LISTEN_ADDR
          value: 0.0.0.0:4191
        - name: LINKERD2_PROXY_OUTBOUND_LISTEN_ADDR
          value: 127.0.0.1:4140
        - name: LINKERD2_PROXY_INBOUND_LISTEN_ADDR
          value: 0.0.0.0:4143
        - name: LINKERD2_PROXY_DESTINATION_GET_SUFFIXES
          value: svc.cluster.local.
        - name: LINKERD2_PROXY_DESTINATION_PROFILE_SUFFIXES
          value: svc.cluster.local.
        - name: LINKERD2_PROXY_INBOUND_ACCEPT_KEEPALIVE
          value: 10000ms
        - name: LINKERD2_PROXY_OUTBOUND_CONNECT_KEEPALIVE
          value: 10000ms
        - name: _pod_ns
          valueFrom:
            fieldRef:
              fieldPath: metadata.namespace
        - name: LINKERD2_PROXY_DESTINATION_CONTEXT
          value: ns:$(_pod_ns)
        - name: LINKERD2_PROXY_IDENTITY_DIR
          value: /var/run/linkerd/identity/end-entity
        - name: LINKERD2_PROXY_IDENTITY_TRUST_ANCHORS
          value: |
            -----BEGIN CERTIFICATE-----
            MIIBYDCCAQegAwIBAgIBATAKBggqhkjOPQQDAjAYMRYwFAYDVQQDEw1jbHVzdGVy
            LmxvY2FsMB4XDTE5MDMwMzAxNTk1MloXDTI5MDIyODAyMDM1MlowGDEWMBQGA1UE
            AxMNY2x1c3Rlci5sb2NhbDBZMBMGByqGSM49AgEGCCqGSM49AwEHA0IABAChpAt0
            xtgO9qbVtEtDK80N6iCL2Htyf2kIv2m5QkJ1y0TFQi5hTVe3wtspJ8YpZF0pl364
            6TiYeXB8tOOhIACjQjBAMA4GA1UdDwEB/wQEAwIBBjAdBgNVHSUEFjAUBggrBgEF
            BQcDAQYIKwYBBQUHAwIwDwYDVR0TAQH/BAUwAwEB/zAKBggqhkjOPQQDAgNHADBE
            AiBQ/AAwF8kG8VOmRSUTPakSSa/N4mqK2HsZuhQXCmiZHwIgZEzI5DCkpU7w3SIv
            OLO4Zsk1XrGZHGsmyiEyvYF9lpY=
            -----END CERTIFICATE-----
        - name: LINKERD2_PROXY_IDENTITY_TOKEN_FILE
          value: /var/run/secrets/kubernetes.io/serviceaccount/token
        - name: LINKERD2_PROXY_IDENTITY_SVC_ADDR
          value: linkerd-identity.linkerd.svc.cluster.local:8080
        - name: _pod_sa
          valueFrom:
            fieldRef:
              fieldPath: spec.serviceAccountName
        - name: _l5d_ns
          value: linkerd
        - name: _l5d_trustdomain
          value: cluster.local
        - name: LINKERD2_PROXY_IDENTITY_LOCAL_NAME
          value: $(_pod_sa).$(_pod_ns).serviceaccount.identity.$(_l5d_ns).$(_l5d_trustdomain)
        - name: LINKERD2_PROXY_IDENTITY_SVC_NAME
          value: linkerd-identity.$(_l5d_ns).serviceaccount.identity.$(_l5d_ns).$(_l5d_trustdomain)
        - name: LINKERD2_PROXY_DESTINATION_SVC_NAME
          value: linkerd-destination.$(_l5d_ns).serviceaccount.identity.$(_l5d_ns).$(_l5d_trustdomain)
        - name: LINKERD2_PROXY_TAP_SVC_NAME
          value: linkerd-tap.$(_l5d_ns).serviceaccount.identity.$(_l5d_ns).$(_l5d_trustdomain)
        image: gcr.io/linkerd-io/proxy:install-proxy-version
        imagePullPolicy: IfNotPresent
        livenessProbe:
          httpGet:
            path: /metrics
            port: 4191
          initialDelaySeconds: 10
        name: linkerd-proxy
        ports:
        - containerPort: 4143
          name: linkerd-proxy
        - containerPort: 4191
          name: linkerd-admin
        readinessProbe:
          httpGet:
            path: /ready
            port: 4191
          initialDelaySeconds: 2
        resources:
        securityContext:
          allowPrivilegeEscalation: false
          readOnlyRootFilesystem: true
          runAsUser: 2102
        terminationMessagePolicy: FallbackToLogsOnError
        volumeMounts:
        - mountPath: /var/run/linkerd/identity/end-entity
          name: linkerd-identity-end-entity
      initContainers:
      - args:
        - --incoming-proxy-port
        - "4143"
        - --outgoing-proxy-port
        - "4140"
        - --proxy-uid
        - "2102"
        - --inbound-ports-to-ignore
        - 4190,4191
        - --outbound-ports-to-ignore
        - "443"
        image: gcr.io/linkerd-io/proxy-init:v1.3.2
        imagePullPolicy: IfNotPresent
        name: linkerd-init
        resources:
          limits:
            cpu: "100m"
            memory: "50Mi"
          requests:
            cpu: "10m"
            memory: "10Mi"
        securityContext:
          allowPrivilegeEscalation: false
          capabilities:
            add:
            - NET_ADMIN
            - NET_RAW
          privileged: false
          readOnlyRootFilesystem: true
          runAsNonRoot: false
          runAsUser: 0
        terminationMessagePolicy: FallbackToLogsOnError
      serviceAccountName: linkerd-tap
      volumes:
      - configMap:
          name: linkerd-config
        name: config
      - emptyDir:
          medium: Memory
        name: linkerd-identity-end-entity
      - name: tls
        secret:
          secretName: linkerd-tap-tls
---
apiVersion: v1
kind: ConfigMap
metadata:
  labels:
    app.kubernetes.io/name: smi-metrics
    app.kubernetes.io/part-of: Linkerd
    app.kubernetes.io/version: install-control-plane-version
    linkerd.io/control-plane-component: smi-metrics
    linkerd.io/control-plane-ns: linkerd
  name: linkerd-smi-metrics
  namespace: linkerd
data:
  config.yml: |
    mesh: linkerd
    linkerd:
      prometheusUrl: http://linkerd-prometheus.linkerd.svc.cluster.local:9090
      resourceQueries:
        p99_response_latency : |-
          histogram_quantile(
                            0.99,
                            sum(
                              irate(
                                response_latency_ms_bucket{
                                  namespace=~"{{default ".+" .namespace }}",
                                  {{lower .kind}}=~"{{default ".+" .name }}"
                                }[{{.window}}]
                              )
                            ) by (
                              {{lower .kind}},
                              namespace,
                              le
                            )
                          )
        p90_response_latency : |-
          histogram_quantile(
                            0.90,
                            sum(
                              irate(
                                response_latency_ms_bucket{
                                  namespace=~"{{default ".+" .namespace }}",
                                  {{lower .kind}}=~"{{default ".+" .name }}"
                                }[{{.window}}]
                              )
                            ) by (
                              {{lower .kind}},
                              namespace,
                              le
                            )
                          )
        p50_response_latency : |-
          histogram_quantile(
                            0.50,
                            sum(
                              irate(
                                response_latency_ms_bucket{
                                  namespace=~"{{default ".+" .namespace }}",
                                  {{lower .kind}}=~"{{default ".+" .name }}"
                                }[{{.window}}]
                              )
                            ) by (
                              {{lower .kind}},
                              namespace,
                              le
                            )
                          )
        success_count : |-
          sum(
                    increase(
                      response_total{
                        classification="success",
                        namespace=~"{{default ".+" .namespace }}",
                        {{lower .kind}}=~"{{default ".+" .name }}"
                      }[{{.window}}]
                    )
                  ) by (
                    {{lower .kind}},
                    namespace
                  )
        failure_count : |-
          sum(
                    increase(
                      response_total{
                        classification="failure",
                        namespace=~"{{default ".+" .namespace }}",
                        {{lower .kind}}=~"{{default ".+" .name }}"
                      }[{{.window}}]
                    )
                  ) by (
                    {{lower .kind}},
                    namespace
                  )
      edgeQueries:
        p99_response_latency : |-
          histogram_quantile(
                            0.99,
                            sum(
                              irate(
                                response_latency_ms_bucket{
                                  namespace=~"{{.namespace}}",
                                  {{lower .kind}}=~"{{default ".+" .fromName}}",
                                  dst_{{lower .kind}}=~"{{default ".+" .toName}}"
                                }[{{.window}}]
                              )
                            ) by (
                              {{lower .kind}},
                              dst_{{lower .kind}},
                              namespace,
                              dst_namespace,
                              le
                            )
                          )
        p90_response_latency : |-
          histogram_quantile(
                            0.90,
                            sum(
                              irate(
                                response_latency_ms_bucket{
                                  namespace=~"{{.namespace}}",
                                  {{lower .kind}}=~"{{default ".+" .fromName}}",
                                  dst_{{lower .kind}}=~"{{default ".+" .toName}}"
                                }[{{.window}}]
                              )
                            ) by (
                              {{lower .kind}},
                              dst_{{lower .kind}},
                              namespace,
                              dst_namespace,
                              le
                            )
                          )
        p50_response_latency : |-
          histogram_quantile(
                            0.50,
                            sum(
                              irate(
                                response_latency_ms_bucket{
                                  namespace=~"{{.namespace}}",
                                  {{lower .kind}}=~"{{default ".+" .fromName}}",
                                  dst_{{lower .kind}}=~"{{default ".+" .toName}}"
                                }[{{.window}}]
                              )
                            ) by (
                              {{lower .kind}},
                              dst_{{lower .kind}},
                              namespace,
                              dst_namespace,
                              le
                            )
                          )
        success_count : |-
          sum(
                    increase(
                      response_total{
                        classification="success",
                        namespace=~"{{.namespace}}",
                        {{lower .kind}}=~"{{default ".+" .fromName}}",
                        dst_{{lower .kind}}=~"{{default ".+" .toName}}"
                      }[{{.window}}]
                    )
                  ) by (
                    {{lower .kind}},
                    dst_{{lower .kind}},
                    namespace,
                    dst_namespace
                  )
        failure_count : |-
          sum(
                    increase(
                      response_total{
                        classification="failure",
                        namespace=~"{{.namespace}}",
                        {{lower .kind}}=~"{{default ".+" .fromName}}",
                        dst_{{lower .kind}}=~"{{default ".+" .toName}}"
                      }[{{.window}}]
                    )
                  ) by (
                    {{lower .kind}},
                    dst_{{lower .kind}},
                    namespace,
                    dst_namespace
                  )
    
---
apiVersion: apps/v1
kind: Deployment
metadata:
  name: linkerd-smi-metrics
  namespace: linkerd
  labels:
    app.kubernetes.io/name: smi-metrics
    app.kubernetes.io/part-of: Linkerd
    app.kubernetes.io/version: install-control-plane-version
    linkerd.io/control-plane-component: smi-metrics
    linkerd.io/control-plane-ns: linkerd
spec:
  replicas: 1
  selector:
    matchLabels:
      linkerd.io/control-plane-component: smi-metrics
      linkerd.io/control-plane-ns: linkerd
      linkerd.io/proxy-deployment: linkerd-sp-validator
  template:
    metadata:
      annotations:
        linkerd.io/created-by: linkerd/cli dev-undefined
        linkerd.io/identity-mode: default
        linkerd.io/proxy-version: install-proxy-version
      labels:
        linkerd.io/control-plane-component: smi-metrics
        linkerd.io/control-plane-ns: linkerd
        linkerd.io/proxy-deployment: linkerd-sp-validator
    spec:
      nodeSelector:
        beta.kubernetes.io/os: linux
      serviceAccountName: linkerd-smi-metrics
      containers:
      - name: shim
        image: deislabs/smi-metrics:v0.2.0
        imagePullPolicy: IfNotPresent

        command:
        - /smi-metrics
        - --config=/config.yml

        ports:
        - containerPort: 8080
          name: api
          protocol: TCP
        - containerPort: 8081
          name: admin
          protocol: TCP

        volumeMounts:
        - name: config
          mountPath: /config.yml
          subPath: config.yml
        - mountPath: /var/run/smi-metrics
          name: tls
          readOnly: true

      - env:
        - name: LINKERD2_PROXY_LOG
          value: warn,linkerd=info
        - name: LINKERD2_PROXY_DESTINATION_SVC_ADDR
          value: linkerd-dst.linkerd.svc.cluster.local:8086
        - name: LINKERD2_PROXY_CONTROL_LISTEN_ADDR
          value: 0.0.0.0:4190
        - name: LINKERD2_PROXY_ADMIN_LISTEN_ADDR
          value: 0.0.0.0:4191
        - name: LINKERD2_PROXY_OUTBOUND_LISTEN_ADDR
          value: 127.0.0.1:4140
        - name: LINKERD2_PROXY_INBOUND_LISTEN_ADDR
          value: 0.0.0.0:4143
        - name: LINKERD2_PROXY_DESTINATION_GET_SUFFIXES
          value: svc.cluster.local.
        - name: LINKERD2_PROXY_DESTINATION_PROFILE_SUFFIXES
          value: svc.cluster.local.
        - name: LINKERD2_PROXY_INBOUND_ACCEPT_KEEPALIVE
          value: 10000ms
        - name: LINKERD2_PROXY_OUTBOUND_CONNECT_KEEPALIVE
          value: 10000ms
        - name: _pod_ns
          valueFrom:
            fieldRef:
              fieldPath: metadata.namespace
        - name: LINKERD2_PROXY_DESTINATION_CONTEXT
          value: ns:$(_pod_ns)
        - name: LINKERD2_PROXY_IDENTITY_DIR
          value: /var/run/linkerd/identity/end-entity
        - name: LINKERD2_PROXY_IDENTITY_TRUST_ANCHORS
          value: |
            -----BEGIN CERTIFICATE-----
            MIIBYDCCAQegAwIBAgIBATAKBggqhkjOPQQDAjAYMRYwFAYDVQQDEw1jbHVzdGVy
            LmxvY2FsMB4XDTE5MDMwMzAxNTk1MloXDTI5MDIyODAyMDM1MlowGDEWMBQGA1UE
            AxMNY2x1c3Rlci5sb2NhbDBZMBMGByqGSM49AgEGCCqGSM49AwEHA0IABAChpAt0
            xtgO9qbVtEtDK80N6iCL2Htyf2kIv2m5QkJ1y0TFQi5hTVe3wtspJ8YpZF0pl364
            6TiYeXB8tOOhIACjQjBAMA4GA1UdDwEB/wQEAwIBBjAdBgNVHSUEFjAUBggrBgEF
            BQcDAQYIKwYBBQUHAwIwDwYDVR0TAQH/BAUwAwEB/zAKBggqhkjOPQQDAgNHADBE
            AiBQ/AAwF8kG8VOmRSUTPakSSa/N4mqK2HsZuhQXCmiZHwIgZEzI5DCkpU7w3SIv
            OLO4Zsk1XrGZHGsmyiEyvYF9lpY=
            -----END CERTIFICATE-----
        - name: LINKERD2_PROXY_IDENTITY_TOKEN_FILE
          value: /var/run/secrets/kubernetes.io/serviceaccount/token
        - name: LINKERD2_PROXY_IDENTITY_SVC_ADDR
          value: linkerd-identity.linkerd.svc.cluster.local:8080
        - name: _pod_sa
          valueFrom:
            fieldRef:
              fieldPath: spec.serviceAccountName
        - name: _l5d_ns
          value: linkerd
        - name: _l5d_trustdomain
          value: cluster.local
        - name: LINKERD2_PROXY_IDENTITY_LOCAL_NAME
          value: $(_pod_sa).$(_pod_ns).serviceaccount.identity.$(_l5d_ns).$(_l5d_trustdomain)
        - name: LINKERD2_PROXY_IDENTITY_SVC_NAME
          value: linkerd-identity.$(_l5d_ns).serviceaccount.identity.$(_l5d_ns).$(_l5d_trustdomain)
        - name: LINKERD2_PROXY_DESTINATION_SVC_NAME
          value: linkerd-destination.$(_l5d_ns).serviceaccount.identity.$(_l5d_ns).$(_l5d_trustdomain)
        - name: LINKERD2_PROXY_TAP_SVC_NAME
          value: linkerd-tap.$(_l5d_ns).serviceaccount.identity.$(_l5d_ns).$(_l5d_trustdomain)
        image: gcr.io/linkerd-io/proxy:install-proxy-version
        imagePullPolicy: IfNotPresent
        livenessProbe:
          httpGet:
            path: /metrics
            port: 4191
          initialDelaySeconds: 10
        name: linkerd-proxy
        ports:
        - containerPort: 4143
          name: linkerd-proxy
        - containerPort: 4191
          name: linkerd-admin
        readinessProbe:
          httpGet:
            path: /ready
            port: 4191
          initialDelaySeconds: 2
        resources:
        securityContext:
          allowPrivilegeEscalation: false
          readOnlyRootFilesystem: true
          runAsUser: 2102
        terminationMessagePolicy: FallbackToLogsOnError
        volumeMounts:
        - mountPath: /var/run/linkerd/identity/end-entity
          name: linkerd-identity-end-entity
      initContainers:
      - args:
        - --incoming-proxy-port
        - "4143"
        - --outgoing-proxy-port
        - "4140"
        - --proxy-uid
        - "2102"
        - --inbound-ports-to-ignore
        - 4190,4191
        - --outbound-ports-to-ignore
        - "443"
        image: gcr.io/linkerd-io/proxy-init:v1.3.2
        imagePullPolicy: IfNotPresent
        name: linkerd-init
        resources:
          limits:
            cpu: "100m"
            memory: "50Mi"
          requests:
            cpu: "10m"
            memory: "10Mi"
        securityContext:
          allowPrivilegeEscalation: false
          capabilities:
            add:
            - NET_ADMIN
            - NET_RAW
          privileged: false
          readOnlyRootFilesystem: true
          runAsNonRoot: false
          runAsUser: 0
        terminationMessagePolicy: FallbackToLogsOnError
      volumes:
      - name: config
        configMap:
          name: linkerd-smi-metrics
      - emptyDir:
          medium: Memory
        name: linkerd-identity-end-entity
      - name: tls
        secret:
          secretName: linkerd-smi-metrics-tls
---
apiVersion: v1
kind: Service
metadata:
  name: linkerd-smi-metrics
  namespace: linkerd
  labels:
    linkerd.io/control-plane-component: smi-metrics
    linkerd.io/control-plane-ns: linkerd
  annotations:
    linkerd.io/created-by: linkerd/cli dev-undefined
spec:
  ports:
    - port: 443
      targetPort: api
      protocol: TCP
  selector:
    linkerd.io/control-plane-component: smi-metrics
---
###
### Grafana RBAC
###
---
kind: ServiceAccount
apiVersion: v1
metadata:
  name: linkerd-grafana
  namespace: linkerd
  labels:
    linkerd.io/control-plane-component: grafana
    linkerd.io/control-plane-ns: linkerd
---
###
### Grafana
###
---
kind: ConfigMap
apiVersion: v1
metadata:
  name: linkerd-grafana-config
  namespace: linkerd
  labels:
    linkerd.io/control-plane-component: grafana
    linkerd.io/control-plane-ns: linkerd
  annotations:
    linkerd.io/created-by: linkerd/cli dev-undefined
data:
  grafana.ini: |-
    instance_name = linkerd-grafana

    [server]
    root_url = %(protocol)s://%(domain)s:/grafana/

    [auth]
    disable_login_form = true

    [auth.anonymous]
    enabled = true
    org_role = Editor

    [auth.basic]
    enabled = false

    [analytics]
    check_for_updates = false

    [panels]
    disable_sanitize_html = true

  datasources.yaml: |-
    apiVersion: 1
    datasources:
    - name: prometheus
      type: prometheus
      access: proxy
      orgId: 1
      url: http://linkerd-prometheus.linkerd.svc.cluster.local:9090
      isDefault: true
      jsonData:
        timeInterval: "5s"
      version: 1
      editable: true

  dashboards.yaml: |-
    apiVersion: 1
    providers:
    - name: 'default'
      orgId: 1
      folder: ''
      type: file
      disableDeletion: true
      editable: true
      options:
        path: /var/lib/grafana/dashboards
        homeDashboardId: linkerd-top-line
---
kind: Service
apiVersion: v1
metadata:
  name: linkerd-grafana
  namespace: linkerd
  labels:
    linkerd.io/control-plane-component: grafana
    linkerd.io/control-plane-ns: linkerd
  annotations:
    linkerd.io/created-by: linkerd/cli dev-undefined
spec:
  type: ClusterIP
  selector:
    linkerd.io/control-plane-component: grafana
  ports:
  - name: http
    port: 3000
    targetPort: 3000
---
apiVersion: apps/v1
kind: Deployment
metadata:
  annotations:
    linkerd.io/created-by: linkerd/cli dev-undefined
  labels:
    app.kubernetes.io/name: grafana
    app.kubernetes.io/part-of: Linkerd
    app.kubernetes.io/version: install-control-plane-version
    linkerd.io/control-plane-component: grafana
    linkerd.io/control-plane-ns: linkerd
  name: linkerd-grafana
  namespace: linkerd
spec:
  replicas: 1
  selector:
    matchLabels:
      linkerd.io/control-plane-component: grafana
      linkerd.io/control-plane-ns: linkerd
      linkerd.io/proxy-deployment: linkerd-grafana
  template:
    metadata:
      annotations:
        linkerd.io/created-by: linkerd/cli dev-undefined
        linkerd.io/identity-mode: default
        linkerd.io/proxy-version: install-proxy-version
      labels:
        linkerd.io/control-plane-component: grafana
        linkerd.io/control-plane-ns: linkerd
        linkerd.io/proxy-deployment: linkerd-grafana
    spec:
      nodeSelector:
        beta.kubernetes.io/os: linux
      containers:
      - env:
        - name: GF_PATHS_DATA
          value: /data
        image: gcr.io/linkerd-io/grafana:install-control-plane-version
        imagePullPolicy: IfNotPresent
        livenessProbe:
          httpGet:
            path: /api/health
            port: 3000
          initialDelaySeconds: 30
        name: grafana
        ports:
        - containerPort: 3000
          name: http
        readinessProbe:
          httpGet:
            path: /api/health
            port: 3000
        securityContext:
          runAsUser: 472
        volumeMounts:
        - mountPath: /data
          name: data
        - mountPath: /etc/grafana
          name: grafana-config
          readOnly: true
      - env:
        - name: LINKERD2_PROXY_LOG
          value: warn,linkerd=info
        - name: LINKERD2_PROXY_DESTINATION_SVC_ADDR
          value: linkerd-dst.linkerd.svc.cluster.local:8086
        - name: LINKERD2_PROXY_CONTROL_LISTEN_ADDR
          value: 0.0.0.0:4190
        - name: LINKERD2_PROXY_ADMIN_LISTEN_ADDR
          value: 0.0.0.0:4191
        - name: LINKERD2_PROXY_OUTBOUND_LISTEN_ADDR
          value: 127.0.0.1:4140
        - name: LINKERD2_PROXY_INBOUND_LISTEN_ADDR
          value: 0.0.0.0:4143
        - name: LINKERD2_PROXY_DESTINATION_GET_SUFFIXES
          value: svc.cluster.local.
        - name: LINKERD2_PROXY_DESTINATION_PROFILE_SUFFIXES
          value: svc.cluster.local.
        - name: LINKERD2_PROXY_INBOUND_ACCEPT_KEEPALIVE
          value: 10000ms
        - name: LINKERD2_PROXY_OUTBOUND_CONNECT_KEEPALIVE
          value: 10000ms
        - name: _pod_ns
          valueFrom:
            fieldRef:
              fieldPath: metadata.namespace
        - name: LINKERD2_PROXY_DESTINATION_CONTEXT
          value: ns:$(_pod_ns)
        - name: LINKERD2_PROXY_IDENTITY_DIR
          value: /var/run/linkerd/identity/end-entity
        - name: LINKERD2_PROXY_IDENTITY_TRUST_ANCHORS
          value: |
            -----BEGIN CERTIFICATE-----
            MIIBYDCCAQegAwIBAgIBATAKBggqhkjOPQQDAjAYMRYwFAYDVQQDEw1jbHVzdGVy
            LmxvY2FsMB4XDTE5MDMwMzAxNTk1MloXDTI5MDIyODAyMDM1MlowGDEWMBQGA1UE
            AxMNY2x1c3Rlci5sb2NhbDBZMBMGByqGSM49AgEGCCqGSM49AwEHA0IABAChpAt0
            xtgO9qbVtEtDK80N6iCL2Htyf2kIv2m5QkJ1y0TFQi5hTVe3wtspJ8YpZF0pl364
            6TiYeXB8tOOhIACjQjBAMA4GA1UdDwEB/wQEAwIBBjAdBgNVHSUEFjAUBggrBgEF
            BQcDAQYIKwYBBQUHAwIwDwYDVR0TAQH/BAUwAwEB/zAKBggqhkjOPQQDAgNHADBE
            AiBQ/AAwF8kG8VOmRSUTPakSSa/N4mqK2HsZuhQXCmiZHwIgZEzI5DCkpU7w3SIv
            OLO4Zsk1XrGZHGsmyiEyvYF9lpY=
            -----END CERTIFICATE-----
        - name: LINKERD2_PROXY_IDENTITY_TOKEN_FILE
          value: /var/run/secrets/kubernetes.io/serviceaccount/token
        - name: LINKERD2_PROXY_IDENTITY_SVC_ADDR
          value: linkerd-identity.linkerd.svc.cluster.local:8080
        - name: _pod_sa
          valueFrom:
            fieldRef:
              fieldPath: spec.serviceAccountName
        - name: _l5d_ns
          value: linkerd
        - name: _l5d_trustdomain
          value: cluster.local
        - name: LINKERD2_PROXY_IDENTITY_LOCAL_NAME
          value: $(_pod_sa).$(_pod_ns).serviceaccount.identity.$(_l5d_ns).$(_l5d_trustdomain)
        - name: LINKERD2_PROXY_IDENTITY_SVC_NAME
          value: linkerd-identity.$(_l5d_ns).serviceaccount.identity.$(_l5d_ns).$(_l5d_trustdomain)
        - name: LINKERD2_PROXY_DESTINATION_SVC_NAME
          value: linkerd-destination.$(_l5d_ns).serviceaccount.identity.$(_l5d_ns).$(_l5d_trustdomain)
        - name: LINKERD2_PROXY_TAP_SVC_NAME
          value: linkerd-tap.$(_l5d_ns).serviceaccount.identity.$(_l5d_ns).$(_l5d_trustdomain)
        image: gcr.io/linkerd-io/proxy:install-proxy-version
        imagePullPolicy: IfNotPresent
        livenessProbe:
          httpGet:
            path: /metrics
            port: 4191
          initialDelaySeconds: 10
        name: linkerd-proxy
        ports:
        - containerPort: 4143
          name: linkerd-proxy
        - containerPort: 4191
          name: linkerd-admin
        readinessProbe:
          httpGet:
            path: /ready
            port: 4191
          initialDelaySeconds: 2
        resources:
        securityContext:
          allowPrivilegeEscalation: false
          readOnlyRootFilesystem: true
          runAsUser: 2102
        terminationMessagePolicy: FallbackToLogsOnError
        volumeMounts:
        - mountPath: /var/run/linkerd/identity/end-entity
          name: linkerd-identity-end-entity
      initContainers:
      - args:
        - --incoming-proxy-port
        - "4143"
        - --outgoing-proxy-port
        - "4140"
        - --proxy-uid
        - "2102"
        - --inbound-ports-to-ignore
        - 4190,4191
        - --outbound-ports-to-ignore
        - "443"
        image: gcr.io/linkerd-io/proxy-init:v1.3.1
        imagePullPolicy: IfNotPresent
        name: linkerd-init
        resources:
          limits:
            cpu: "100m"
            memory: "50Mi"
          requests:
            cpu: "10m"
            memory: "10Mi"
        securityContext:
          allowPrivilegeEscalation: false
          capabilities:
            add:
            - NET_ADMIN
            - NET_RAW
          privileged: false
          readOnlyRootFilesystem: true
          runAsNonRoot: false
          runAsUser: 0
        terminationMessagePolicy: FallbackToLogsOnError
      serviceAccountName: linkerd-grafana
      volumes:
      - emptyDir: {}
        name: data
      - configMap:
          items:
          - key: grafana.ini
            path: grafana.ini
          - key: datasources.yaml
            path: provisioning/datasources/datasources.yaml
          - key: dashboards.yaml
            path: provisioning/dashboards/dashboards.yaml
          name: linkerd-grafana-config
        name: grafana-config
      - emptyDir:
          medium: Memory
        name: linkerd-identity-end-entity<|MERGE_RESOLUTION|>--- conflicted
+++ resolved
@@ -1753,8 +1753,6 @@
     port: 443
     targetPort: apiserver
 ---
-<<<<<<< HEAD
-=======
 kind: Service
 apiVersion: v1
 metadata:
@@ -1989,7 +1987,6 @@
     port: 443
     targetPort: apiserver
 ---
->>>>>>> 1cbc26a2
 kind: Deployment
 apiVersion: apps/v1
 metadata:
