--- conflicted
+++ resolved
@@ -3081,8 +3081,6 @@
     app.kubernetes.io/version: install-control-plane-version
     linkerd.io/control-plane-component: smi-metrics
     linkerd.io/control-plane-ns: linkerd
-<<<<<<< HEAD
-=======
   name: linkerd-tap
   namespace: linkerd
 spec:
@@ -3313,7 +3311,6 @@
     app.kubernetes.io/version: install-control-plane-version
     linkerd.io/control-plane-component: smi-metrics
     linkerd.io/control-plane-ns: linkerd
->>>>>>> 1cbc26a2
   name: linkerd-smi-metrics
   namespace: linkerd
 data:
