---
###
### Linkerd Namespace
###
---
kind: Namespace
apiVersion: v1
metadata:
  name: linkerd
  annotations:
    linkerd.io/inject: disabled
  labels:
    linkerd.io/is-control-plane: "true"
    config.linkerd.io/admission-webhooks: disabled
    linkerd.io/control-plane-ns: linkerd
---
###
### Identity Controller Service RBAC
###
---
kind: ClusterRole
apiVersion: rbac.authorization.k8s.io/v1
metadata:
  name: linkerd-linkerd-identity
  labels:
    linkerd.io/control-plane-component: identity
    linkerd.io/control-plane-ns: linkerd
rules:
- apiGroups: ["authentication.k8s.io"]
  resources: ["tokenreviews"]
  verbs: ["create"]
- apiGroups: ["apps"]
  resources: ["deployments"]
  verbs: ["get"]
- apiGroups: [""]
  resources: ["events"]
  verbs: ["create", "patch"]
---
kind: ClusterRoleBinding
apiVersion: rbac.authorization.k8s.io/v1
metadata:
  name: linkerd-linkerd-identity
  labels:
    linkerd.io/control-plane-component: identity
    linkerd.io/control-plane-ns: linkerd
roleRef:
  apiGroup: rbac.authorization.k8s.io
  kind: ClusterRole
  name: linkerd-linkerd-identity
subjects:
- kind: ServiceAccount
  name: linkerd-identity
  namespace: linkerd
---
kind: ServiceAccount
apiVersion: v1
metadata:
  name: linkerd-identity
  namespace: linkerd
  labels:
    linkerd.io/control-plane-component: identity
    linkerd.io/control-plane-ns: linkerd
---
###
### Controller RBAC
###
---
kind: ClusterRole
apiVersion: rbac.authorization.k8s.io/v1
metadata:
  name: linkerd-linkerd-controller
  labels:
    linkerd.io/control-plane-component: controller
    linkerd.io/control-plane-ns: linkerd
rules:
- apiGroups: ["extensions", "apps"]
  resources: ["daemonsets", "deployments", "replicasets", "statefulsets"]
  verbs: ["list", "get", "watch"]
- apiGroups: ["extensions", "batch"]
  resources: ["cronjobs", "jobs"]
  verbs: ["list" , "get", "watch"]
- apiGroups: [""]
  resources: ["pods", "endpoints", "services", "replicationcontrollers", "namespaces"]
  verbs: ["list", "get", "watch"]
- apiGroups: ["linkerd.io"]
  resources: ["serviceprofiles"]
  verbs: ["list", "get", "watch"]
- apiGroups: ["split.smi-spec.io"]
  resources: ["trafficsplits"]
  verbs: ["list", "get", "watch"]
---
kind: ClusterRoleBinding
apiVersion: rbac.authorization.k8s.io/v1
metadata:
  name: linkerd-linkerd-controller
  labels:
    linkerd.io/control-plane-component: controller
    linkerd.io/control-plane-ns: linkerd
roleRef:
  apiGroup: rbac.authorization.k8s.io
  kind: ClusterRole
  name: linkerd-linkerd-controller
subjects:
- kind: ServiceAccount
  name: linkerd-controller
  namespace: linkerd
---
kind: ServiceAccount
apiVersion: v1
metadata:
  name: linkerd-controller
  namespace: linkerd
  labels:
    linkerd.io/control-plane-component: controller
    linkerd.io/control-plane-ns: linkerd
---
###
### Destination Controller Service
###
---
kind: ClusterRole
apiVersion: rbac.authorization.k8s.io/v1
metadata:
  name: linkerd-linkerd-destination
  labels:
    linkerd.io/control-plane-component: destination
    linkerd.io/control-plane-ns: linkerd
rules:
- apiGroups: ["apps"]
  resources: ["replicasets"]
  verbs: ["list", "get", "watch"]
- apiGroups: ["batch"]
  resources: ["jobs"]
  verbs: ["list", "get", "watch"]
- apiGroups: [""]
  resources: ["pods", "endpoints", "services", "nodes"]
  verbs: ["list", "get", "watch"]
- apiGroups: ["linkerd.io"]
  resources: ["serviceprofiles"]
  verbs: ["list", "get", "watch"]
- apiGroups: ["split.smi-spec.io"]
  resources: ["trafficsplits"]
  verbs: ["list", "get", "watch"]
---
kind: ClusterRoleBinding
apiVersion: rbac.authorization.k8s.io/v1
metadata:
  name: linkerd-linkerd-destination
  labels:
    linkerd.io/control-plane-component: destination
    linkerd.io/control-plane-ns: linkerd
roleRef:
  apiGroup: rbac.authorization.k8s.io
  kind: ClusterRole
  name: linkerd-linkerd-destination
subjects:
- kind: ServiceAccount
  name: linkerd-destination
  namespace: linkerd
---
kind: ServiceAccount
apiVersion: v1
metadata:
  name: linkerd-destination
  namespace: linkerd
  labels:
    linkerd.io/control-plane-component: destination
    linkerd.io/control-plane-ns: linkerd
---
###
### Heartbeat RBAC
###
---
apiVersion: rbac.authorization.k8s.io/v1
kind: Role
metadata:
  name: linkerd-heartbeat
  namespace: linkerd
  labels:
    linkerd.io/control-plane-ns: linkerd
rules:
- apiGroups: [""]
  resources: ["configmaps"]
  verbs: ["get"]
  resourceNames: ["linkerd-config"]
---
apiVersion: rbac.authorization.k8s.io/v1
kind: RoleBinding
metadata:
  name: linkerd-heartbeat
  namespace: linkerd
  labels:
    linkerd.io/control-plane-ns: linkerd
roleRef:
  kind: Role
  name: linkerd-heartbeat
  apiGroup: rbac.authorization.k8s.io
subjects:
- kind: ServiceAccount
  name: linkerd-heartbeat
  namespace: linkerd
---
kind: ServiceAccount
apiVersion: v1
metadata:
  name: linkerd-heartbeat
  namespace: linkerd
  labels:
    linkerd.io/control-plane-component: heartbeat
    linkerd.io/control-plane-ns: linkerd
---
###
### Web RBAC
###
---
apiVersion: rbac.authorization.k8s.io/v1
kind: Role
metadata:
  name: linkerd-web
  namespace: linkerd
  labels:
    linkerd.io/control-plane-component: web
    linkerd.io/control-plane-ns: linkerd
rules:
- apiGroups: [""]
  resources: ["configmaps"]
  verbs: ["get"]
  resourceNames: ["linkerd-config"]
- apiGroups: [""]
  resources: ["namespaces", "configmaps"]
  verbs: ["get"]
- apiGroups: [""]
  resources: ["serviceaccounts", "pods"]
  verbs: ["list"]
- apiGroups: ["apps"]
  resources: ["replicasets"]
  verbs: ["list"]
---
apiVersion: rbac.authorization.k8s.io/v1
kind: RoleBinding
metadata:
  name: linkerd-web
  namespace: linkerd
  labels:
    linkerd.io/control-plane-component: web
    linkerd.io/control-plane-ns: linkerd
roleRef:
  kind: Role
  name: linkerd-web
  apiGroup: rbac.authorization.k8s.io
subjects:
- kind: ServiceAccount
  name: linkerd-web
  namespace: linkerd
---
apiVersion: rbac.authorization.k8s.io/v1
kind: ClusterRole
metadata:
  name: linkerd-linkerd-web-check
  labels:
    linkerd.io/control-plane-component: web
    linkerd.io/control-plane-ns: linkerd
rules:
- apiGroups: ["rbac.authorization.k8s.io"]
  resources: ["clusterroles", "clusterrolebindings"]
  verbs: ["list"]
- apiGroups: ["apiextensions.k8s.io"]
  resources: ["customresourcedefinitions"]
  verbs: ["list"]
- apiGroups: ["admissionregistration.k8s.io"]
  resources: ["mutatingwebhookconfigurations", "validatingwebhookconfigurations"]
  verbs: ["list"]
- apiGroups: ["policy"]
  resources: ["podsecuritypolicies"]
  verbs: ["list"]
- apiGroups: ["linkerd.io"]
  resources: ["serviceprofiles"]
  verbs: ["list"]
- apiGroups: ["apiregistration.k8s.io"]
  resources: ["apiservices"]
  verbs: ["get"]
---
apiVersion: rbac.authorization.k8s.io/v1
kind: ClusterRoleBinding
metadata:
  name: linkerd-linkerd-web-check
  labels:
    linkerd.io/control-plane-component: web
    linkerd.io/control-plane-ns: linkerd
roleRef:
  kind: ClusterRole
  name: linkerd-linkerd-web-check
  apiGroup: rbac.authorization.k8s.io
subjects:
- kind: ServiceAccount
  name: linkerd-web
  namespace: linkerd
---
kind: ClusterRoleBinding
apiVersion: rbac.authorization.k8s.io/v1
metadata:
  name: linkerd-linkerd-web-admin
  labels:
    linkerd.io/control-plane-component: web
    linkerd.io/control-plane-ns: linkerd
roleRef:
  apiGroup: rbac.authorization.k8s.io
  kind: ClusterRole
  name: linkerd-linkerd-tap-admin
subjects:
- kind: ServiceAccount
  name: linkerd-web
  namespace: linkerd
---
kind: ServiceAccount
apiVersion: v1
metadata:
  name: linkerd-web
  namespace: linkerd
  labels:
    linkerd.io/control-plane-component: web
    linkerd.io/control-plane-ns: linkerd
---
###
### Service Profile CRD
###
---
apiVersion: apiextensions.k8s.io/v1beta1
kind: CustomResourceDefinition
metadata:
  name: serviceprofiles.linkerd.io
  annotations:
    linkerd.io/created-by: linkerd/cli dev-undefined
  labels:
    linkerd.io/control-plane-ns: linkerd
spec:
  group: linkerd.io
  versions:
  - name: v1alpha1
    served: true
    storage: false
  - name: v1alpha2
    served: true
    storage: true
  scope: Namespaced
  names:
    plural: serviceprofiles
    singular: serviceprofile
    kind: ServiceProfile
    shortNames:
    - sp
---
###
### TrafficSplit CRD
### Copied from https://github.com/deislabs/smi-sdk-go/blob/cea7e1e9372304bbb6c74a3f6ca788d9eaa9cc58/crds/split.yaml
###
---
apiVersion: apiextensions.k8s.io/v1beta1
kind: CustomResourceDefinition
metadata:
  name: trafficsplits.split.smi-spec.io
  annotations:
    linkerd.io/created-by: linkerd/cli dev-undefined
  labels:
    linkerd.io/control-plane-ns: linkerd
spec:
  group: split.smi-spec.io
  version: v1alpha1
  scope: Namespaced
  names:
    kind: TrafficSplit
    shortNames:
      - ts
    plural: trafficsplits
    singular: trafficsplit
  additionalPrinterColumns:
  - name: Service
    type: string
    description: The apex service of this split.
    JSONPath: .spec.service
---
###
### Proxy Injector RBAC
###
---
kind: ClusterRole
apiVersion: rbac.authorization.k8s.io/v1
metadata:
  name: linkerd-linkerd-proxy-injector
  labels:
    linkerd.io/control-plane-component: proxy-injector
    linkerd.io/control-plane-ns: linkerd
rules:
- apiGroups: [""]
  resources: ["events"]
  verbs: ["create", "patch"]
- apiGroups: [""]
  resources: ["namespaces", "replicationcontrollers"]
  verbs: ["list", "get", "watch"]
- apiGroups: [""]
  resources: ["pods"]
  verbs: ["list", "watch"]
- apiGroups: ["extensions", "apps"]
  resources: ["deployments", "replicasets", "daemonsets", "statefulsets"]
  verbs: ["list", "get", "watch"]
- apiGroups: ["extensions", "batch"]
  resources: ["cronjobs", "jobs"]
  verbs: ["list", "get", "watch"]
---
kind: ClusterRoleBinding
apiVersion: rbac.authorization.k8s.io/v1
metadata:
  name: linkerd-linkerd-proxy-injector
  labels:
    linkerd.io/control-plane-component: proxy-injector
    linkerd.io/control-plane-ns: linkerd
subjects:
- kind: ServiceAccount
  name: linkerd-proxy-injector
  namespace: linkerd
  apiGroup: ""
roleRef:
  kind: ClusterRole
  name: linkerd-linkerd-proxy-injector
  apiGroup: rbac.authorization.k8s.io
---
kind: ServiceAccount
apiVersion: v1
metadata:
  name: linkerd-proxy-injector
  namespace: linkerd
  labels:
    linkerd.io/control-plane-component: proxy-injector
    linkerd.io/control-plane-ns: linkerd
---
kind: Secret
apiVersion: v1
metadata:
  name: linkerd-proxy-injector-k8s-tls
  namespace: linkerd
  labels:
    linkerd.io/control-plane-component: proxy-injector
    linkerd.io/control-plane-ns: linkerd
  annotations:
    linkerd.io/created-by: linkerd/cli dev-undefined
type: kubernetes.io/tls
data:
  tls.crt: cHJveHkgaW5qZWN0b3IgY3J0
  tls.key: cHJveHkgaW5qZWN0b3Iga2V5
---
apiVersion: admissionregistration.k8s.io/v1beta1
kind: MutatingWebhookConfiguration
metadata:
  name: linkerd-proxy-injector-webhook-config
  labels:
    linkerd.io/control-plane-component: proxy-injector
    linkerd.io/control-plane-ns: linkerd
webhooks:
- name: linkerd-proxy-injector.linkerd.io
  namespaceSelector:
    matchExpressions:
    - key: config.linkerd.io/admission-webhooks
      operator: NotIn
      values:
      - disabled
  clientConfig:
    service:
      name: linkerd-proxy-injector
      namespace: linkerd
      path: "/"
    caBundle: cHJveHkgaW5qZWN0b3IgQ0EgYnVuZGxl
  failurePolicy: Fail
  rules:
  - operations: [ "CREATE" ]
    apiGroups: [""]
    apiVersions: ["v1"]
    resources: ["pods"]
  sideEffects: None
---
###
### Service Profile Validator RBAC
###
---
kind: ClusterRole
apiVersion: rbac.authorization.k8s.io/v1
metadata:
  name: linkerd-linkerd-sp-validator
  labels:
    linkerd.io/control-plane-component: sp-validator
    linkerd.io/control-plane-ns: linkerd
rules:
- apiGroups: [""]
  resources: ["pods"]
  verbs: ["list"]
---
kind: ClusterRoleBinding
apiVersion: rbac.authorization.k8s.io/v1
metadata:
  name: linkerd-linkerd-sp-validator
  labels:
    linkerd.io/control-plane-component: sp-validator
    linkerd.io/control-plane-ns: linkerd
subjects:
- kind: ServiceAccount
  name: linkerd-sp-validator
  namespace: linkerd
  apiGroup: ""
roleRef:
  kind: ClusterRole
  name: linkerd-linkerd-sp-validator
  apiGroup: rbac.authorization.k8s.io
---
kind: ServiceAccount
apiVersion: v1
metadata:
  name: linkerd-sp-validator
  namespace: linkerd
  labels:
    linkerd.io/control-plane-component: sp-validator
    linkerd.io/control-plane-ns: linkerd
---
kind: Secret
apiVersion: v1
metadata:
  name: linkerd-sp-validator-k8s-tls
  namespace: linkerd
  labels:
    linkerd.io/control-plane-component: sp-validator
    linkerd.io/control-plane-ns: linkerd
  annotations:
    linkerd.io/created-by: linkerd/cli dev-undefined
type: kubernetes.io/tls
data:
  tls.crt: cHJvZmlsZSB2YWxpZGF0b3IgY3J0
  tls.key: cHJvZmlsZSB2YWxpZGF0b3Iga2V5
---
apiVersion: admissionregistration.k8s.io/v1beta1
kind: ValidatingWebhookConfiguration
metadata:
  name: linkerd-sp-validator-webhook-config
  labels:
    linkerd.io/control-plane-component: sp-validator
    linkerd.io/control-plane-ns: linkerd
webhooks:
- name: linkerd-sp-validator.linkerd.io
  namespaceSelector:
    matchExpressions:
    - key: config.linkerd.io/admission-webhooks
      operator: NotIn
      values:
      - disabled
  clientConfig:
    service:
      name: linkerd-sp-validator
      namespace: linkerd
      path: "/"
    caBundle: cHJvZmlsZSB2YWxpZGF0b3IgQ0EgYnVuZGxl
  failurePolicy: Fail
  rules:
  - operations: [ "CREATE" , "UPDATE" ]
    apiGroups: ["linkerd.io"]
    apiVersions: ["v1alpha1", "v1alpha2"]
    resources: ["serviceprofiles"]
  sideEffects: None
---
###
### Tap RBAC
###
---
kind: ClusterRole
apiVersion: rbac.authorization.k8s.io/v1
metadata:
  name: linkerd-linkerd-tap
  labels:
    linkerd.io/control-plane-component: tap
    linkerd.io/control-plane-ns: linkerd
rules:
- apiGroups: [""]
  resources: ["pods", "services", "replicationcontrollers", "namespaces", "nodes"]
  verbs: ["list", "get", "watch"]
- apiGroups: ["extensions", "apps"]
  resources: ["daemonsets", "deployments", "replicasets", "statefulsets"]
  verbs: ["list", "get", "watch"]
- apiGroups: ["extensions", "batch"]
  resources: ["cronjobs", "jobs"]
  verbs: ["list" , "get", "watch"]
---
kind: ClusterRole
apiVersion: rbac.authorization.k8s.io/v1
metadata:
  name: linkerd-linkerd-tap-admin
  labels:
    linkerd.io/control-plane-component: tap
    linkerd.io/control-plane-ns: linkerd
rules:
- apiGroups: ["tap.linkerd.io"]
  resources: ["*"]
  verbs: ["watch"]
---
kind: ClusterRoleBinding
apiVersion: rbac.authorization.k8s.io/v1
metadata:
  name: linkerd-linkerd-tap
  labels:
    linkerd.io/control-plane-component: tap
    linkerd.io/control-plane-ns: linkerd
roleRef:
  apiGroup: rbac.authorization.k8s.io
  kind: ClusterRole
  name: linkerd-linkerd-tap
subjects:
- kind: ServiceAccount
  name: linkerd-tap
  namespace: linkerd
---
apiVersion: rbac.authorization.k8s.io/v1
kind: ClusterRoleBinding
metadata:
  name: linkerd-linkerd-tap-auth-delegator
  labels:
    linkerd.io/control-plane-component: tap
    linkerd.io/control-plane-ns: linkerd
roleRef:
  apiGroup: rbac.authorization.k8s.io
  kind: ClusterRole
  name: system:auth-delegator
subjects:
- kind: ServiceAccount
  name: linkerd-tap
  namespace: linkerd
---
kind: ServiceAccount
apiVersion: v1
metadata:
  name: linkerd-tap
  namespace: linkerd
  labels:
    linkerd.io/control-plane-component: tap
    linkerd.io/control-plane-ns: linkerd
---
apiVersion: rbac.authorization.k8s.io/v1
kind: RoleBinding
metadata:
  name: linkerd-linkerd-tap-auth-reader
  namespace: kube-system
  labels:
    linkerd.io/control-plane-component: tap
    linkerd.io/control-plane-ns: linkerd
roleRef:
  apiGroup: rbac.authorization.k8s.io
  kind: Role
  name: extension-apiserver-authentication-reader
subjects:
- kind: ServiceAccount
  name: linkerd-tap
  namespace: linkerd
---
kind: Secret
apiVersion: v1
metadata:
  name: linkerd-tap-k8s-tls
  namespace: linkerd
  labels:
    linkerd.io/control-plane-component: tap
    linkerd.io/control-plane-ns: linkerd
  annotations:
    linkerd.io/created-by: linkerd/cli dev-undefined
type: kubernetes.io/tls
data:
  tls.crt: dGFwIGNydA==
  tls.key: dGFwIGtleQ==
---
apiVersion: apiregistration.k8s.io/v1
kind: APIService
metadata:
  name: v1alpha1.tap.linkerd.io
  labels:
    linkerd.io/control-plane-component: tap
    linkerd.io/control-plane-ns: linkerd
spec:
  group: tap.linkerd.io
  version: v1alpha1
  groupPriorityMinimum: 1000
  versionPriority: 100
  service:
    name: linkerd-tap
    namespace: linkerd
  caBundle: dGFwIENBIGJ1bmRsZQ==
---
###
### Control Plane PSP
###
---
apiVersion: policy/v1beta1
kind: PodSecurityPolicy
metadata:
  name: linkerd-linkerd-control-plane
  labels:
    linkerd.io/control-plane-ns: linkerd
spec:
  allowPrivilegeEscalation: false
  readOnlyRootFilesystem: true
  allowedCapabilities:
  - NET_ADMIN
  - NET_RAW
  requiredDropCapabilities:
  - ALL
  hostNetwork: false
  hostIPC: false
  hostPID: false
  seLinux:
    rule: RunAsAny
  runAsUser:
    rule: RunAsAny
  supplementalGroups:
    rule: MustRunAs
    ranges:
    - min: 1
      max: 65535
  fsGroup:
    rule: MustRunAs
    ranges:
    - min: 1
      max: 65535
  volumes:
  - configMap
  - emptyDir
  - secret
  - projected
  - downwardAPI
  - persistentVolumeClaim
---
apiVersion: rbac.authorization.k8s.io/v1
kind: Role
metadata:
  name: linkerd-psp
  namespace: linkerd
  labels:
    linkerd.io/control-plane-ns: linkerd
rules:
- apiGroups: ['policy', 'extensions']
  resources: ['podsecuritypolicies']
  verbs: ['use']
  resourceNames:
  - linkerd-linkerd-control-plane
---
apiVersion: rbac.authorization.k8s.io/v1
kind: RoleBinding
metadata:
  name: linkerd-psp
  namespace: linkerd
  labels:
    linkerd.io/control-plane-ns: linkerd
roleRef:
  kind: Role
  name: linkerd-psp
  apiGroup: rbac.authorization.k8s.io
subjects:
- kind: ServiceAccount
  name: linkerd-controller
  namespace: linkerd
- kind: ServiceAccount
  name: linkerd-destination
  namespace: linkerd
- kind: ServiceAccount
  name: linkerd-grafana
  namespace: linkerd
- kind: ServiceAccount
  name: linkerd-heartbeat
  namespace: linkerd
- kind: ServiceAccount
  name: linkerd-identity
  namespace: linkerd
- kind: ServiceAccount
  name: linkerd-prometheus
  namespace: linkerd
- kind: ServiceAccount
  name: linkerd-proxy-injector
  namespace: linkerd
- kind: ServiceAccount
  name: linkerd-sp-validator
  namespace: linkerd
- kind: ServiceAccount
  name: linkerd-tap
  namespace: linkerd
- kind: ServiceAccount
  name: linkerd-web
  namespace: linkerd
---
kind: ConfigMap
apiVersion: v1
metadata:
  name: linkerd-config
  namespace: linkerd
  labels:
    linkerd.io/control-plane-component: controller
    linkerd.io/control-plane-ns: linkerd
  annotations:
    linkerd.io/created-by: linkerd/cli dev-undefined
data:
  global: |
    {"linkerdNamespace":"linkerd","cniEnabled":false,"version":"install-control-plane-version","identityContext":{"trustDomain":"cluster.local","trustAnchorsPem":"-----BEGIN CERTIFICATE-----\nMIIBwTCCAWagAwIBAgIQeDZp5lDaIygQ5UfMKZrFATAKBggqhkjOPQQDAjApMScw\nJQYDVQQDEx5pZGVudGl0eS5saW5rZXJkLmNsdXN0ZXIubG9jYWwwHhcNMjAwODI4\nMDcxMjQ3WhcNMzAwODI2MDcxMjQ3WjApMScwJQYDVQQDEx5pZGVudGl0eS5saW5r\nZXJkLmNsdXN0ZXIubG9jYWwwWTATBgcqhkjOPQIBBggqhkjOPQMBBwNCAARqc70Z\nl1vgw79rjB5uSITICUA6GyfvSFfcuIis7B/XFSkkwAHU5S/s1AAP+R0TX7HBWUC4\nuaG4WWsiwJKNn7mgo3AwbjAOBgNVHQ8BAf8EBAMCAQYwEgYDVR0TAQH/BAgwBgEB\n/wIBATAdBgNVHQ4EFgQU5YtjVVPfd7I7NLHsn2C26EByGV0wKQYDVR0RBCIwIIIe\naWRlbnRpdHkubGlua2VyZC5jbHVzdGVyLmxvY2FsMAoGCCqGSM49BAMCA0kAMEYC\nIQCN7lBFLDDvjx6V0+XkjpKERRsJYf5adMvnloFl48ilJgIhANtxhndcr+QJPuC8\nvgUC0d2/9FMueIVMb+46WTCOjsqr\n-----END CERTIFICATE-----\n","issuanceLifetime":"86400s","clockSkewAllowance":"20s","scheme":"linkerd.io/tls"},"autoInjectContext":null,"omitWebhookSideEffects":false,"clusterDomain":"cluster.local"}
  proxy: |
    {"proxyImage":{"imageName":"ghcr.io/linkerd/proxy","pullPolicy":"IfNotPresent"},"proxyInitImage":{"imageName":"ghcr.io/linkerd/proxy-init","pullPolicy":"IfNotPresent"},"controlPort":{"port":4190},"ignoreInboundPorts":[],"ignoreOutboundPorts":[],"inboundPort":{"port":4143},"adminPort":{"port":4191},"outboundPort":{"port":4140},"resource":{"requestCpu":"400m","requestMemory":"300Mi","limitCpu":"1","limitMemory":"250Mi"},"proxyUid":"2102","logLevel":{"level":"warn,linkerd=info"},"disableExternalProfiles":true,"proxyVersion":"install-proxy-version","proxyInitImageVersion":"v1.3.6","debugImage":{"imageName":"ghcr.io/linkerd/debug","pullPolicy":"IfNotPresent"},"debugImageVersion":"install-debug-version","destinationGetNetworks":"10.0.0.0/8,172.16.0.0/12,192.168.0.0/16","logFormat":"plain","outboundConnectTimeout":"","inboundConnectTimeout":""}
  install: |
    {"cliVersion":"dev-undefined","flags":[{"name":"ha","value":"true"},{"name":"controller-replicas","value":"2"},{"name":"proxy-cpu-request","value":"400m"},{"name":"proxy-memory-request","value":"300Mi"}]}
---
###
### Identity Controller Service
###
---
kind: Secret
apiVersion: v1
metadata:
  name: linkerd-identity-issuer
  namespace: linkerd
  labels:
    linkerd.io/control-plane-component: identity
    linkerd.io/control-plane-ns: linkerd
  annotations:
    linkerd.io/created-by: linkerd/cli dev-undefined
    linkerd.io/identity-issuer-expiry: 2030-08-26T07:13:47Z
data:
  crt.pem: LS0tLS1CRUdJTiBDRVJUSUZJQ0FURS0tLS0tCk1JSUJ3RENDQVdlZ0F3SUJBZ0lSQUpSSWdaOFJ0TzhFd2cxWGVwZjhUNDR3Q2dZSUtvWkl6ajBFQXdJd0tURW4KTUNVR0ExVUVBeE1lYVdSbGJuUnBkSGt1YkdsdWEyVnlaQzVqYkhWemRHVnlMbXh2WTJGc01CNFhEVEl3TURneQpPREEzTVRNME4xb1hEVE13TURneU5qQTNNVE0wTjFvd0tURW5NQ1VHQTFVRUF4TWVhV1JsYm5ScGRIa3ViR2x1CmEyVnlaQzVqYkhWemRHVnlMbXh2WTJGc01Ga3dFd1lIS29aSXpqMENBUVlJS29aSXpqMERBUWNEUWdBRTEvRnAKZmNSbkRjZWRMNkFqVWFYWVB2NERJTUJhSnVmT0k1Tld0eStYU1g3SmpYZ1p0TTcyZFF2UmFZYW51eEQzNkR0MQoyL0p4eWlTZ3hLV1Jkb2F5K2FOd01HNHdEZ1lEVlIwUEFRSC9CQVFEQWdFR01CSUdBMVVkRXdFQi93UUlNQVlCCkFmOENBUUF3SFFZRFZSME9CQllFRkkxV25ycU1ZS2FISE9vK3pweWlpRHEycE8wS01Da0dBMVVkRVFRaU1DQ0MKSG1sa1pXNTBhWFI1TG14cGJtdGxjbVF1WTJ4MWMzUmxjaTVzYjJOaGJEQUtCZ2dxaGtqT1BRUURBZ05IQURCRQpBaUF0dW9JNVh1Q3RyR1ZSelNtUlRsMnJhMjhhVjlNeVRVN2Q1cW5UQUZIS1NnSWdSS0N2bHVPU2dBNU8yMXA1CjUxdGRybWtIRVpScjBxbExTSmRIWWdFZk16az0KLS0tLS1FTkQgQ0VSVElGSUNBVEUtLS0tLQ==
  key.pem: LS0tLS1CRUdJTiBFQyBQUklWQVRFIEtFWS0tLS0tCk1IY0NBUUVFSUFBZThuZmJ6WnU5Yy9PQjIrOHhKTTBGejdOVXdUUWF6dWxrRk5zNFRJNStvQW9HQ0NxR1NNNDkKQXdFSG9VUURRZ0FFMS9GcGZjUm5EY2VkTDZBalVhWFlQdjRESU1CYUp1Zk9JNU5XdHkrWFNYN0pqWGdadE03MgpkUXZSYVlhbnV4RDM2RHQxMi9KeHlpU2d4S1dSZG9heStRPT0KLS0tLS1FTkQgRUMgUFJJVkFURSBLRVktLS0tLQ==
---
kind: Service
apiVersion: v1
metadata:
  name: linkerd-identity
  namespace: linkerd
  labels:
    linkerd.io/control-plane-component: identity
    linkerd.io/control-plane-ns: linkerd
  annotations:
    linkerd.io/created-by: linkerd/cli dev-undefined
spec:
  type: ClusterIP
  selector:
    linkerd.io/control-plane-component: identity
  ports:
  - name: grpc
    port: 8080
    targetPort: 8080
---
kind: Service
apiVersion: v1
metadata:
  name: linkerd-identity-headless
  namespace: linkerd
  labels:
    linkerd.io/control-plane-component: identity
    linkerd.io/control-plane-ns: linkerd
  annotations:
    linkerd.io/created-by: linkerd/cli dev-undefined
spec:
  clusterIP: None
  selector:
    linkerd.io/control-plane-component: identity
  ports:
  - name: grpc
    port: 8080
    targetPort: 8080
---
apiVersion: apps/v1
kind: Deployment
metadata:
  annotations:
    linkerd.io/created-by: linkerd/cli dev-undefined
  labels:
    app.kubernetes.io/name: identity
    app.kubernetes.io/part-of: Linkerd
    app.kubernetes.io/version: install-control-plane-version
    linkerd.io/control-plane-component: identity
    linkerd.io/control-plane-ns: linkerd
  name: linkerd-identity
  namespace: linkerd
spec:
  replicas: 2
  selector:
    matchLabels:
      linkerd.io/control-plane-component: identity
      linkerd.io/control-plane-ns: linkerd
      linkerd.io/proxy-deployment: linkerd-identity
  strategy:
    rollingUpdate:
      maxUnavailable: 1
  template:
    metadata:
      annotations:
        linkerd.io/created-by: linkerd/cli dev-undefined
        linkerd.io/identity-mode: default
        linkerd.io/proxy-version: install-proxy-version
      labels:
        linkerd.io/control-plane-component: identity
        linkerd.io/control-plane-ns: linkerd
        linkerd.io/workload-ns: linkerd
        linkerd.io/proxy-deployment: linkerd-identity
    spec:
      nodeSelector:
        beta.kubernetes.io/os: linux
      affinity:
        podAntiAffinity:
          preferredDuringSchedulingIgnoredDuringExecution:
          - podAffinityTerm:
              labelSelector:
                matchExpressions:
                - key: linkerd.io/control-plane-component
                  operator: In
                  values:
                  - identity
              topologyKey: failure-domain.beta.kubernetes.io/zone
            weight: 100
          requiredDuringSchedulingIgnoredDuringExecution:
          - labelSelector:
              matchExpressions:
              - key: linkerd.io/control-plane-component
                operator: In
                values:
                - identity
            topologyKey: kubernetes.io/hostname
      containers:
      - args:
        - identity
        - -log-level=info
<<<<<<< HEAD
        - -controller-namespace=linkerd
        - -identity-trust-domain=cluster.local
        - -identity-issuance-lifetime=24h0m0s
        - -identity-clock-skew-allowance=20s
        - -identity-trust-anchors-pem=LS0tLS1CRUdJTiBDRVJUSUZJQ0FURS0tLS0tCk1JSUJ3VENDQVdhZ0F3SUJBZ0lRZURacDVsRGFJeWdRNVVmTUtackZBVEFLQmdncWhrak9QUVFEQWpBcE1TY3cKSlFZRFZRUURFeDVwWkdWdWRHbDBlUzVzYVc1clpYSmtMbU5zZFhOMFpYSXViRzlqWVd3d0hoY05NakF3T0RJNApNRGN4TWpRM1doY05NekF3T0RJMk1EY3hNalEzV2pBcE1TY3dKUVlEVlFRREV4NXBaR1Z1ZEdsMGVTNXNhVzVyClpYSmtMbU5zZFhOMFpYSXViRzlqWVd3d1dUQVRCZ2NxaGtqT1BRSUJCZ2dxaGtqT1BRTUJCd05DQUFScWM3MFoKbDF2Z3c3OXJqQjV1U0lUSUNVQTZHeWZ2U0ZmY3VJaXM3Qi9YRlNra3dBSFU1Uy9zMUFBUCtSMFRYN0hCV1VDNAp1YUc0V1dzaXdKS05uN21nbzNBd2JqQU9CZ05WSFE4QkFmOEVCQU1DQVFZd0VnWURWUjBUQVFIL0JBZ3dCZ0VCCi93SUJBVEFkQmdOVkhRNEVGZ1FVNVl0alZWUGZkN0k3TkxIc24yQzI2RUJ5R1Ywd0tRWURWUjBSQkNJd0lJSWUKYVdSbGJuUnBkSGt1YkdsdWEyVnlaQzVqYkhWemRHVnlMbXh2WTJGc01Bb0dDQ3FHU000OUJBTUNBMGtBTUVZQwpJUUNON2xCRkxERHZqeDZWMCtYa2pwS0VSUnNKWWY1YWRNdm5sb0ZsNDhpbEpnSWhBTnR4aG5kY3IrUUpQdUM4CnZnVUMwZDIvOUZNdWVJVk1iKzQ2V1RDT2pzcXIKLS0tLS1FTkQgQ0VSVElGSUNBVEUtLS0tLQo=
        - -identity-scheme=linkerd.io/tls
        image: gcr.io/linkerd-io/controller:install-control-plane-version
=======
        image: ghcr.io/linkerd/controller:install-control-plane-version
>>>>>>> d4990a64
        imagePullPolicy: IfNotPresent
        livenessProbe:
          httpGet:
            path: /ping
            port: 9990
          initialDelaySeconds: 10
        name: identity
        ports:
        - containerPort: 8080
          name: grpc
        - containerPort: 9990
          name: admin-http
        readinessProbe:
          failureThreshold: 7
          httpGet:
            path: /ready
            port: 9990
        resources:
          limits:
            cpu: "1"
            memory: "250Mi"
          requests:
            cpu: "100m"
            memory: "10Mi"
        securityContext:
          runAsUser: 2103
        volumeMounts:
        - mountPath: /var/run/linkerd/identity/issuer
          name: identity-issuer
      - env:
        - name: LINKERD2_PROXY_LOG
          value: warn,linkerd=info
        - name: LINKERD2_PROXY_LOG_FORMAT
          value: plain
        - name: LINKERD2_PROXY_DESTINATION_SVC_ADDR
          value: linkerd-dst-headless.linkerd.svc.cluster.local:8086
        - name: LINKERD2_PROXY_DESTINATION_GET_NETWORKS
          value: "10.0.0.0/8,172.16.0.0/12,192.168.0.0/16"
        - name: LINKERD2_PROXY_DESTINATION_PROFILE_NETWORKS
          value: "10.0.0.0/8,172.16.0.0/12,192.168.0.0/16"
        - name: LINKERD2_PROXY_INBOUND_CONNECT_TIMEOUT
          value: "100ms"
        - name: LINKERD2_PROXY_OUTBOUND_CONNECT_TIMEOUT
          value: "1000ms"
        - name: LINKERD2_PROXY_CONTROL_LISTEN_ADDR
          value: 0.0.0.0:4190
        - name: LINKERD2_PROXY_ADMIN_LISTEN_ADDR
          value: 0.0.0.0:4191
        - name: LINKERD2_PROXY_OUTBOUND_LISTEN_ADDR
          value: 127.0.0.1:4140
        - name: LINKERD2_PROXY_INBOUND_LISTEN_ADDR
          value: 0.0.0.0:4143
        - name: LINKERD2_PROXY_DESTINATION_GET_SUFFIXES
          value: svc.cluster.local.
        - name: LINKERD2_PROXY_DESTINATION_PROFILE_SUFFIXES
          value: svc.cluster.local.
        - name: LINKERD2_PROXY_INBOUND_ACCEPT_KEEPALIVE
          value: 10000ms
        - name: LINKERD2_PROXY_OUTBOUND_CONNECT_KEEPALIVE
          value: 10000ms
        - name: _pod_ns
          valueFrom:
            fieldRef:
              fieldPath: metadata.namespace
        - name: _pod_nodeName
          valueFrom:
             fieldRef:
              fieldPath: spec.nodeName
        - name: LINKERD2_PROXY_DESTINATION_CONTEXT
          value: |
            {"ns":"$(_pod_ns)", "nodeName":"$(_pod_nodeName)"}
        - name: LINKERD2_PROXY_IDENTITY_DIR
          value: /var/run/linkerd/identity/end-entity
        - name: LINKERD2_PROXY_IDENTITY_TRUST_ANCHORS
          value: |
            -----BEGIN CERTIFICATE-----
            MIIBwTCCAWagAwIBAgIQeDZp5lDaIygQ5UfMKZrFATAKBggqhkjOPQQDAjApMScw
            JQYDVQQDEx5pZGVudGl0eS5saW5rZXJkLmNsdXN0ZXIubG9jYWwwHhcNMjAwODI4
            MDcxMjQ3WhcNMzAwODI2MDcxMjQ3WjApMScwJQYDVQQDEx5pZGVudGl0eS5saW5r
            ZXJkLmNsdXN0ZXIubG9jYWwwWTATBgcqhkjOPQIBBggqhkjOPQMBBwNCAARqc70Z
            l1vgw79rjB5uSITICUA6GyfvSFfcuIis7B/XFSkkwAHU5S/s1AAP+R0TX7HBWUC4
            uaG4WWsiwJKNn7mgo3AwbjAOBgNVHQ8BAf8EBAMCAQYwEgYDVR0TAQH/BAgwBgEB
            /wIBATAdBgNVHQ4EFgQU5YtjVVPfd7I7NLHsn2C26EByGV0wKQYDVR0RBCIwIIIe
            aWRlbnRpdHkubGlua2VyZC5jbHVzdGVyLmxvY2FsMAoGCCqGSM49BAMCA0kAMEYC
            IQCN7lBFLDDvjx6V0+XkjpKERRsJYf5adMvnloFl48ilJgIhANtxhndcr+QJPuC8
            vgUC0d2/9FMueIVMb+46WTCOjsqr
            -----END CERTIFICATE-----
        - name: LINKERD2_PROXY_IDENTITY_TOKEN_FILE
          value: /var/run/secrets/kubernetes.io/serviceaccount/token
        - name: LINKERD2_PROXY_IDENTITY_SVC_ADDR
          value: localhost.:8080
        - name: _pod_sa
          valueFrom:
            fieldRef:
              fieldPath: spec.serviceAccountName
        - name: _l5d_ns
          value: linkerd
        - name: _l5d_trustdomain
          value: cluster.local
        - name: LINKERD2_PROXY_IDENTITY_LOCAL_NAME
          value: $(_pod_sa).$(_pod_ns).serviceaccount.identity.$(_l5d_ns).$(_l5d_trustdomain)
        - name: LINKERD2_PROXY_IDENTITY_SVC_NAME
          value: linkerd-identity.$(_l5d_ns).serviceaccount.identity.$(_l5d_ns).$(_l5d_trustdomain)
        - name: LINKERD2_PROXY_DESTINATION_SVC_NAME
          value: linkerd-destination.$(_l5d_ns).serviceaccount.identity.$(_l5d_ns).$(_l5d_trustdomain)
        - name: LINKERD2_PROXY_TAP_SVC_NAME
          value: linkerd-tap.$(_l5d_ns).serviceaccount.identity.$(_l5d_ns).$(_l5d_trustdomain)
        image: ghcr.io/linkerd/proxy:install-proxy-version
        imagePullPolicy: IfNotPresent
        livenessProbe:
          httpGet:
            path: /live
            port: 4191
          initialDelaySeconds: 10
        name: linkerd-proxy
        ports:
        - containerPort: 4143
          name: linkerd-proxy
        - containerPort: 4191
          name: linkerd-admin
        readinessProbe:
          httpGet:
            path: /ready
            port: 4191
          initialDelaySeconds: 2
        resources:
          limits:
            cpu: "1"
            memory: "250Mi"
          requests:
            cpu: "400m"
            memory: "300Mi"
        securityContext:
          allowPrivilegeEscalation: false
          readOnlyRootFilesystem: true
          runAsUser: 2102
        terminationMessagePolicy: FallbackToLogsOnError
        volumeMounts:
        - mountPath: /var/run/linkerd/identity/end-entity
          name: linkerd-identity-end-entity
      initContainers:
      - args:
        - --incoming-proxy-port
        - "4143"
        - --outgoing-proxy-port
        - "4140"
        - --proxy-uid
        - "2102"
        - --inbound-ports-to-ignore
        - 4190,4191
        - --outbound-ports-to-ignore
        - "443"
        image: ghcr.io/linkerd/proxy-init:v1.3.6
        imagePullPolicy: IfNotPresent
        name: linkerd-init
        resources:
          limits:
            cpu: "100m"
            memory: "50Mi"
          requests:
            cpu: "10m"
            memory: "10Mi"
        securityContext:
          allowPrivilegeEscalation: false
          capabilities:
            add:
            - NET_ADMIN
            - NET_RAW
          privileged: false
          readOnlyRootFilesystem: true
          runAsNonRoot: false
          runAsUser: 0
        terminationMessagePolicy: FallbackToLogsOnError
        volumeMounts:
        - mountPath: /run
          name: linkerd-proxy-init-xtables-lock
      serviceAccountName: linkerd-identity
      volumes:
      - name: identity-issuer
        secret:
          secretName: linkerd-identity-issuer
      - emptyDir: {}
        name: linkerd-proxy-init-xtables-lock
      - emptyDir:
          medium: Memory
        name: linkerd-identity-end-entity
---
###
### Controller
###
---
kind: Service
apiVersion: v1
metadata:
  name: linkerd-controller-api
  namespace: linkerd
  labels:
    linkerd.io/control-plane-component: controller
    linkerd.io/control-plane-ns: linkerd
  annotations:
    linkerd.io/created-by: linkerd/cli dev-undefined
spec:
  type: ClusterIP
  selector:
    linkerd.io/control-plane-component: controller
  ports:
  - name: http
    port: 8085
    targetPort: 8085
---
apiVersion: apps/v1
kind: Deployment
metadata:
  annotations:
    linkerd.io/created-by: linkerd/cli dev-undefined
  labels:
    app.kubernetes.io/name: controller
    app.kubernetes.io/part-of: Linkerd
    app.kubernetes.io/version: install-control-plane-version
    linkerd.io/control-plane-component: controller
    linkerd.io/control-plane-ns: linkerd
  name: linkerd-controller
  namespace: linkerd
spec:
  replicas: 2
  selector:
    matchLabels:
      linkerd.io/control-plane-component: controller
      linkerd.io/control-plane-ns: linkerd
      linkerd.io/proxy-deployment: linkerd-controller
  strategy:
    rollingUpdate:
      maxUnavailable: 1
  template:
    metadata:
      annotations:
        linkerd.io/created-by: linkerd/cli dev-undefined
        linkerd.io/identity-mode: default
        linkerd.io/proxy-version: install-proxy-version
      labels:
        linkerd.io/control-plane-component: controller
        linkerd.io/control-plane-ns: linkerd
        linkerd.io/workload-ns: linkerd
        linkerd.io/proxy-deployment: linkerd-controller
    spec:
      nodeSelector:
        beta.kubernetes.io/os: linux
      affinity:
        podAntiAffinity:
          preferredDuringSchedulingIgnoredDuringExecution:
          - podAffinityTerm:
              labelSelector:
                matchExpressions:
                - key: linkerd.io/control-plane-component
                  operator: In
                  values:
                  - controller
              topologyKey: failure-domain.beta.kubernetes.io/zone
            weight: 100
          requiredDuringSchedulingIgnoredDuringExecution:
          - labelSelector:
              matchExpressions:
              - key: linkerd.io/control-plane-component
                operator: In
                values:
                - controller
            topologyKey: kubernetes.io/hostname
      containers:
      - args:
        - public-api
        - -destination-addr=linkerd-dst.linkerd.svc.cluster.local:8086
        - -controller-namespace=linkerd
        - -log-level=info
        - -cluster-domain=cluster.local
        - -prometheus-url=http://linkerd-prometheus.linkerd.svc.cluster.local:9090
        image: ghcr.io/linkerd/controller:install-control-plane-version
        imagePullPolicy: IfNotPresent
        livenessProbe:
          httpGet:
            path: /ping
            port: 9995
          initialDelaySeconds: 10
        name: public-api
        ports:
        - containerPort: 8085
          name: http
        - containerPort: 9995
          name: admin-http
        readinessProbe:
          failureThreshold: 7
          httpGet:
            path: /ready
            port: 9995
        resources:
          limits:
            cpu: "1"
            memory: "250Mi"
          requests:
            cpu: "100m"
            memory: "50Mi"
        securityContext:
          runAsUser: 2103
      - env:
        - name: LINKERD2_PROXY_LOG
          value: warn,linkerd=info
        - name: LINKERD2_PROXY_LOG_FORMAT
          value: plain
        - name: LINKERD2_PROXY_DESTINATION_SVC_ADDR
          value: linkerd-dst-headless.linkerd.svc.cluster.local:8086
        - name: LINKERD2_PROXY_DESTINATION_GET_NETWORKS
          value: "10.0.0.0/8,172.16.0.0/12,192.168.0.0/16"
        - name: LINKERD2_PROXY_DESTINATION_PROFILE_NETWORKS
          value: "10.0.0.0/8,172.16.0.0/12,192.168.0.0/16"
        - name: LINKERD2_PROXY_INBOUND_CONNECT_TIMEOUT
          value: "100ms"
        - name: LINKERD2_PROXY_OUTBOUND_CONNECT_TIMEOUT
          value: "1000ms"
        - name: LINKERD2_PROXY_CONTROL_LISTEN_ADDR
          value: 0.0.0.0:4190
        - name: LINKERD2_PROXY_ADMIN_LISTEN_ADDR
          value: 0.0.0.0:4191
        - name: LINKERD2_PROXY_OUTBOUND_LISTEN_ADDR
          value: 127.0.0.1:4140
        - name: LINKERD2_PROXY_INBOUND_LISTEN_ADDR
          value: 0.0.0.0:4143
        - name: LINKERD2_PROXY_DESTINATION_GET_SUFFIXES
          value: svc.cluster.local.
        - name: LINKERD2_PROXY_DESTINATION_PROFILE_SUFFIXES
          value: svc.cluster.local.
        - name: LINKERD2_PROXY_INBOUND_ACCEPT_KEEPALIVE
          value: 10000ms
        - name: LINKERD2_PROXY_OUTBOUND_CONNECT_KEEPALIVE
          value: 10000ms
        - name: _pod_ns
          valueFrom:
            fieldRef:
              fieldPath: metadata.namespace
        - name: _pod_nodeName
          valueFrom:
             fieldRef:
              fieldPath: spec.nodeName
        - name: LINKERD2_PROXY_DESTINATION_CONTEXT
          value: |
            {"ns":"$(_pod_ns)", "nodeName":"$(_pod_nodeName)"}
        - name: LINKERD2_PROXY_IDENTITY_DIR
          value: /var/run/linkerd/identity/end-entity
        - name: LINKERD2_PROXY_IDENTITY_TRUST_ANCHORS
          value: |
            -----BEGIN CERTIFICATE-----
            MIIBwTCCAWagAwIBAgIQeDZp5lDaIygQ5UfMKZrFATAKBggqhkjOPQQDAjApMScw
            JQYDVQQDEx5pZGVudGl0eS5saW5rZXJkLmNsdXN0ZXIubG9jYWwwHhcNMjAwODI4
            MDcxMjQ3WhcNMzAwODI2MDcxMjQ3WjApMScwJQYDVQQDEx5pZGVudGl0eS5saW5r
            ZXJkLmNsdXN0ZXIubG9jYWwwWTATBgcqhkjOPQIBBggqhkjOPQMBBwNCAARqc70Z
            l1vgw79rjB5uSITICUA6GyfvSFfcuIis7B/XFSkkwAHU5S/s1AAP+R0TX7HBWUC4
            uaG4WWsiwJKNn7mgo3AwbjAOBgNVHQ8BAf8EBAMCAQYwEgYDVR0TAQH/BAgwBgEB
            /wIBATAdBgNVHQ4EFgQU5YtjVVPfd7I7NLHsn2C26EByGV0wKQYDVR0RBCIwIIIe
            aWRlbnRpdHkubGlua2VyZC5jbHVzdGVyLmxvY2FsMAoGCCqGSM49BAMCA0kAMEYC
            IQCN7lBFLDDvjx6V0+XkjpKERRsJYf5adMvnloFl48ilJgIhANtxhndcr+QJPuC8
            vgUC0d2/9FMueIVMb+46WTCOjsqr
            -----END CERTIFICATE-----
        - name: LINKERD2_PROXY_IDENTITY_TOKEN_FILE
          value: /var/run/secrets/kubernetes.io/serviceaccount/token
        - name: LINKERD2_PROXY_IDENTITY_SVC_ADDR
          value: linkerd-identity-headless.linkerd.svc.cluster.local:8080
        - name: _pod_sa
          valueFrom:
            fieldRef:
              fieldPath: spec.serviceAccountName
        - name: _l5d_ns
          value: linkerd
        - name: _l5d_trustdomain
          value: cluster.local
        - name: LINKERD2_PROXY_IDENTITY_LOCAL_NAME
          value: $(_pod_sa).$(_pod_ns).serviceaccount.identity.$(_l5d_ns).$(_l5d_trustdomain)
        - name: LINKERD2_PROXY_IDENTITY_SVC_NAME
          value: linkerd-identity.$(_l5d_ns).serviceaccount.identity.$(_l5d_ns).$(_l5d_trustdomain)
        - name: LINKERD2_PROXY_DESTINATION_SVC_NAME
          value: linkerd-destination.$(_l5d_ns).serviceaccount.identity.$(_l5d_ns).$(_l5d_trustdomain)
        - name: LINKERD2_PROXY_TAP_SVC_NAME
          value: linkerd-tap.$(_l5d_ns).serviceaccount.identity.$(_l5d_ns).$(_l5d_trustdomain)
        image: ghcr.io/linkerd/proxy:install-proxy-version
        imagePullPolicy: IfNotPresent
        livenessProbe:
          httpGet:
            path: /live
            port: 4191
          initialDelaySeconds: 10
        name: linkerd-proxy
        ports:
        - containerPort: 4143
          name: linkerd-proxy
        - containerPort: 4191
          name: linkerd-admin
        readinessProbe:
          httpGet:
            path: /ready
            port: 4191
          initialDelaySeconds: 2
        resources:
          limits:
            cpu: "1"
            memory: "250Mi"
          requests:
            cpu: "400m"
            memory: "300Mi"
        securityContext:
          allowPrivilegeEscalation: false
          readOnlyRootFilesystem: true
          runAsUser: 2102
        terminationMessagePolicy: FallbackToLogsOnError
        volumeMounts:
        - mountPath: /var/run/linkerd/identity/end-entity
          name: linkerd-identity-end-entity
      initContainers:
      - args:
        - --incoming-proxy-port
        - "4143"
        - --outgoing-proxy-port
        - "4140"
        - --proxy-uid
        - "2102"
        - --inbound-ports-to-ignore
        - 4190,4191
        - --outbound-ports-to-ignore
        - "443"
        image: ghcr.io/linkerd/proxy-init:v1.3.6
        imagePullPolicy: IfNotPresent
        name: linkerd-init
        resources:
          limits:
            cpu: "100m"
            memory: "50Mi"
          requests:
            cpu: "10m"
            memory: "10Mi"
        securityContext:
          allowPrivilegeEscalation: false
          capabilities:
            add:
            - NET_ADMIN
            - NET_RAW
          privileged: false
          readOnlyRootFilesystem: true
          runAsNonRoot: false
          runAsUser: 0
        terminationMessagePolicy: FallbackToLogsOnError
        volumeMounts:
        - mountPath: /run
          name: linkerd-proxy-init-xtables-lock
      serviceAccountName: linkerd-controller
      volumes:
      - emptyDir: {}
        name: linkerd-proxy-init-xtables-lock
      - emptyDir:
          medium: Memory
        name: linkerd-identity-end-entity
---
###
### Destination Controller Service
###
---
kind: Service
apiVersion: v1
metadata:
  name: linkerd-dst
  namespace: linkerd
  labels:
    linkerd.io/control-plane-component: destination
    linkerd.io/control-plane-ns: linkerd
  annotations:
    linkerd.io/created-by: linkerd/cli dev-undefined
spec:
  type: ClusterIP
  selector:
    linkerd.io/control-plane-component: destination
  ports:
  - name: grpc
    port: 8086
    targetPort: 8086
---
kind: Service
apiVersion: v1
metadata:
  name: linkerd-dst-headless
  namespace: linkerd
  labels:
    linkerd.io/control-plane-component: destination
    linkerd.io/control-plane-ns: linkerd
  annotations:
    linkerd.io/created-by: linkerd/cli dev-undefined
spec:
  clusterIP: None
  selector:
    linkerd.io/control-plane-component: destination
  ports:
  - name: grpc
    port: 8086
    targetPort: 8086
---
apiVersion: apps/v1
kind: Deployment
metadata:
  annotations:
    linkerd.io/created-by: linkerd/cli dev-undefined
  labels:
    app.kubernetes.io/name: destination
    app.kubernetes.io/part-of: Linkerd
    app.kubernetes.io/version: install-control-plane-version
    linkerd.io/control-plane-component: destination
    linkerd.io/control-plane-ns: linkerd
  name: linkerd-destination
  namespace: linkerd
spec:
  replicas: 2
  selector:
    matchLabels:
      linkerd.io/control-plane-component: destination
      linkerd.io/control-plane-ns: linkerd
      linkerd.io/proxy-deployment: linkerd-destination
  strategy:
    rollingUpdate:
      maxUnavailable: 1
  template:
    metadata:
      annotations:
        linkerd.io/created-by: linkerd/cli dev-undefined
        linkerd.io/identity-mode: default
        linkerd.io/proxy-version: install-proxy-version
      labels:
        linkerd.io/control-plane-component: destination
        linkerd.io/control-plane-ns: linkerd
        linkerd.io/workload-ns: linkerd
        linkerd.io/proxy-deployment: linkerd-destination
    spec:
      nodeSelector:
        beta.kubernetes.io/os: linux
      affinity:
        podAntiAffinity:
          preferredDuringSchedulingIgnoredDuringExecution:
          - podAffinityTerm:
              labelSelector:
                matchExpressions:
                - key: linkerd.io/control-plane-component
                  operator: In
                  values:
                  - destination
              topologyKey: failure-domain.beta.kubernetes.io/zone
            weight: 100
          requiredDuringSchedulingIgnoredDuringExecution:
          - labelSelector:
              matchExpressions:
              - key: linkerd.io/control-plane-component
                operator: In
                values:
                - destination
            topologyKey: kubernetes.io/hostname
      containers:
      - args:
        - destination
        - -addr=:8086
        - -controller-namespace=linkerd
        - -enable-h2-upgrade=true
        - -log-level=info
        - -enable-endpoint-slices=false
<<<<<<< HEAD
        - -cluster-domain=cluster.local
        - -identity-trust-domain=cluster.local
        image: gcr.io/linkerd-io/controller:install-control-plane-version
=======
        image: ghcr.io/linkerd/controller:install-control-plane-version
>>>>>>> d4990a64
        imagePullPolicy: IfNotPresent
        livenessProbe:
          httpGet:
            path: /ping
            port: 9996
          initialDelaySeconds: 10
        name: destination
        ports:
        - containerPort: 8086
          name: grpc
        - containerPort: 9996
          name: admin-http
        readinessProbe:
          failureThreshold: 7
          httpGet:
            path: /ready
            port: 9996
        resources:
          limits:
            cpu: "1"
            memory: "250Mi"
          requests:
            cpu: "100m"
            memory: "50Mi"
        securityContext:
          runAsUser: 2103
      - env:
        - name: LINKERD2_PROXY_LOG
          value: warn,linkerd=info
        - name: LINKERD2_PROXY_LOG_FORMAT
          value: plain
        - name: LINKERD2_PROXY_DESTINATION_SVC_ADDR
          value: localhost.:8086
        - name: LINKERD2_PROXY_DESTINATION_GET_NETWORKS
          value: "10.0.0.0/8,172.16.0.0/12,192.168.0.0/16"
        - name: LINKERD2_PROXY_DESTINATION_PROFILE_NETWORKS
          value: "10.0.0.0/8,172.16.0.0/12,192.168.0.0/16"
        - name: LINKERD2_PROXY_INBOUND_CONNECT_TIMEOUT
          value: "100ms"
        - name: LINKERD2_PROXY_OUTBOUND_CONNECT_TIMEOUT
          value: "1000ms"
        - name: LINKERD2_PROXY_CONTROL_LISTEN_ADDR
          value: 0.0.0.0:4190
        - name: LINKERD2_PROXY_ADMIN_LISTEN_ADDR
          value: 0.0.0.0:4191
        - name: LINKERD2_PROXY_OUTBOUND_LISTEN_ADDR
          value: 127.0.0.1:4140
        - name: LINKERD2_PROXY_INBOUND_LISTEN_ADDR
          value: 0.0.0.0:4143
        - name: LINKERD2_PROXY_DESTINATION_GET_SUFFIXES
          value: svc.cluster.local.
        - name: LINKERD2_PROXY_DESTINATION_PROFILE_SUFFIXES
          value: svc.cluster.local.
        - name: LINKERD2_PROXY_INBOUND_ACCEPT_KEEPALIVE
          value: 10000ms
        - name: LINKERD2_PROXY_OUTBOUND_CONNECT_KEEPALIVE
          value: 10000ms
        - name: _pod_ns
          valueFrom:
            fieldRef:
              fieldPath: metadata.namespace
        - name: _pod_nodeName
          valueFrom:
             fieldRef:
              fieldPath: spec.nodeName
        - name: LINKERD2_PROXY_DESTINATION_CONTEXT
          value: |
            {"ns":"$(_pod_ns)", "nodeName":"$(_pod_nodeName)"}
        - name: LINKERD2_PROXY_IDENTITY_DIR
          value: /var/run/linkerd/identity/end-entity
        - name: LINKERD2_PROXY_IDENTITY_TRUST_ANCHORS
          value: |
            -----BEGIN CERTIFICATE-----
            MIIBwTCCAWagAwIBAgIQeDZp5lDaIygQ5UfMKZrFATAKBggqhkjOPQQDAjApMScw
            JQYDVQQDEx5pZGVudGl0eS5saW5rZXJkLmNsdXN0ZXIubG9jYWwwHhcNMjAwODI4
            MDcxMjQ3WhcNMzAwODI2MDcxMjQ3WjApMScwJQYDVQQDEx5pZGVudGl0eS5saW5r
            ZXJkLmNsdXN0ZXIubG9jYWwwWTATBgcqhkjOPQIBBggqhkjOPQMBBwNCAARqc70Z
            l1vgw79rjB5uSITICUA6GyfvSFfcuIis7B/XFSkkwAHU5S/s1AAP+R0TX7HBWUC4
            uaG4WWsiwJKNn7mgo3AwbjAOBgNVHQ8BAf8EBAMCAQYwEgYDVR0TAQH/BAgwBgEB
            /wIBATAdBgNVHQ4EFgQU5YtjVVPfd7I7NLHsn2C26EByGV0wKQYDVR0RBCIwIIIe
            aWRlbnRpdHkubGlua2VyZC5jbHVzdGVyLmxvY2FsMAoGCCqGSM49BAMCA0kAMEYC
            IQCN7lBFLDDvjx6V0+XkjpKERRsJYf5adMvnloFl48ilJgIhANtxhndcr+QJPuC8
            vgUC0d2/9FMueIVMb+46WTCOjsqr
            -----END CERTIFICATE-----
        - name: LINKERD2_PROXY_IDENTITY_TOKEN_FILE
          value: /var/run/secrets/kubernetes.io/serviceaccount/token
        - name: LINKERD2_PROXY_IDENTITY_SVC_ADDR
          value: linkerd-identity-headless.linkerd.svc.cluster.local:8080
        - name: _pod_sa
          valueFrom:
            fieldRef:
              fieldPath: spec.serviceAccountName
        - name: _l5d_ns
          value: linkerd
        - name: _l5d_trustdomain
          value: cluster.local
        - name: LINKERD2_PROXY_IDENTITY_LOCAL_NAME
          value: $(_pod_sa).$(_pod_ns).serviceaccount.identity.$(_l5d_ns).$(_l5d_trustdomain)
        - name: LINKERD2_PROXY_IDENTITY_SVC_NAME
          value: linkerd-identity.$(_l5d_ns).serviceaccount.identity.$(_l5d_ns).$(_l5d_trustdomain)
        - name: LINKERD2_PROXY_DESTINATION_SVC_NAME
          value: linkerd-destination.$(_l5d_ns).serviceaccount.identity.$(_l5d_ns).$(_l5d_trustdomain)
        - name: LINKERD2_PROXY_TAP_SVC_NAME
          value: linkerd-tap.$(_l5d_ns).serviceaccount.identity.$(_l5d_ns).$(_l5d_trustdomain)
        image: ghcr.io/linkerd/proxy:install-proxy-version
        imagePullPolicy: IfNotPresent
        livenessProbe:
          httpGet:
            path: /live
            port: 4191
          initialDelaySeconds: 10
        name: linkerd-proxy
        ports:
        - containerPort: 4143
          name: linkerd-proxy
        - containerPort: 4191
          name: linkerd-admin
        readinessProbe:
          httpGet:
            path: /ready
            port: 4191
          initialDelaySeconds: 2
        resources:
          limits:
            cpu: "1"
            memory: "250Mi"
          requests:
            cpu: "400m"
            memory: "300Mi"
        securityContext:
          allowPrivilegeEscalation: false
          readOnlyRootFilesystem: true
          runAsUser: 2102
        terminationMessagePolicy: FallbackToLogsOnError
        volumeMounts:
        - mountPath: /var/run/linkerd/identity/end-entity
          name: linkerd-identity-end-entity
      initContainers:
      - args:
        - --incoming-proxy-port
        - "4143"
        - --outgoing-proxy-port
        - "4140"
        - --proxy-uid
        - "2102"
        - --inbound-ports-to-ignore
        - 4190,4191
        - --outbound-ports-to-ignore
        - "443"
        image: ghcr.io/linkerd/proxy-init:v1.3.6
        imagePullPolicy: IfNotPresent
        name: linkerd-init
        resources:
          limits:
            cpu: "100m"
            memory: "50Mi"
          requests:
            cpu: "10m"
            memory: "10Mi"
        securityContext:
          allowPrivilegeEscalation: false
          capabilities:
            add:
            - NET_ADMIN
            - NET_RAW
          privileged: false
          readOnlyRootFilesystem: true
          runAsNonRoot: false
          runAsUser: 0
        terminationMessagePolicy: FallbackToLogsOnError
        volumeMounts:
        - mountPath: /run
          name: linkerd-proxy-init-xtables-lock
      serviceAccountName: linkerd-destination
      volumes:
      - emptyDir: {}
        name: linkerd-proxy-init-xtables-lock
      - emptyDir:
          medium: Memory
        name: linkerd-identity-end-entity
---
###
### Heartbeat
###
---
apiVersion: batch/v1beta1
kind: CronJob
metadata:
  name: linkerd-heartbeat
  namespace: linkerd
  labels:
    app.kubernetes.io/name: heartbeat
    app.kubernetes.io/part-of: Linkerd
    app.kubernetes.io/version: install-control-plane-version
    linkerd.io/control-plane-component: heartbeat
    linkerd.io/control-plane-ns: linkerd
  annotations:
    linkerd.io/created-by: linkerd/cli dev-undefined
spec:
  schedule: "1 2 3 4 5"
  successfulJobsHistoryLimit: 0
  jobTemplate:
    spec:
      template:
        metadata:
          labels:
            linkerd.io/control-plane-component: heartbeat
            linkerd.io/workload-ns: linkerd
          annotations:
            linkerd.io/created-by: linkerd/cli dev-undefined
        spec:
          nodeSelector:
            beta.kubernetes.io/os: linux
          serviceAccountName: linkerd-heartbeat
          restartPolicy: Never
          containers:
          - name: heartbeat
            image: ghcr.io/linkerd/controller:install-control-plane-version
            imagePullPolicy: IfNotPresent
            args:
            - "heartbeat"
            - "-controller-namespace=linkerd"
            - "-log-level=info"
            - "-prometheus-url=http://linkerd-prometheus.linkerd.svc.cluster.local:9090"
            resources:
              limits:
                cpu: "1"
                memory: "250Mi"
              requests:
                cpu: "100m"
                memory: "50Mi"
            securityContext:
              runAsUser: 2103
---
###
### Web
###
---
kind: Service
apiVersion: v1
metadata:
  name: linkerd-web
  namespace: linkerd
  labels:
    linkerd.io/control-plane-component: web
    linkerd.io/control-plane-ns: linkerd
  annotations:
    linkerd.io/created-by: linkerd/cli dev-undefined
spec:
  type: ClusterIP
  selector:
    linkerd.io/control-plane-component: web
  ports:
  - name: http
    port: 8084
    targetPort: 8084
  - name: admin-http
    port: 9994
    targetPort: 9994
---
apiVersion: apps/v1
kind: Deployment
metadata:
  annotations:
    linkerd.io/created-by: linkerd/cli dev-undefined
  labels:
    app.kubernetes.io/name: web
    app.kubernetes.io/part-of: Linkerd
    app.kubernetes.io/version: install-control-plane-version
    linkerd.io/control-plane-component: web
    linkerd.io/control-plane-ns: linkerd
  name: linkerd-web
  namespace: linkerd
spec:
  replicas: 1
  selector:
    matchLabels:
      linkerd.io/control-plane-component: web
      linkerd.io/control-plane-ns: linkerd
      linkerd.io/proxy-deployment: linkerd-web
  template:
    metadata:
      annotations:
        linkerd.io/created-by: linkerd/cli dev-undefined
        linkerd.io/identity-mode: default
        linkerd.io/proxy-version: install-proxy-version
      labels:
        linkerd.io/control-plane-component: web
        linkerd.io/control-plane-ns: linkerd
        linkerd.io/workload-ns: linkerd
        linkerd.io/proxy-deployment: linkerd-web
    spec:
      nodeSelector:
        beta.kubernetes.io/os: linux
      containers:
      - args:
        - -api-addr=linkerd-controller-api.linkerd.svc.cluster.local:8085
        - -cluster-domain=cluster.local
        - -grafana-addr=linkerd-grafana.linkerd.svc.cluster.local:3000
        - -controller-namespace=linkerd
        - -log-level=info
        - -enforced-host=^(localhost|127\.0\.0\.1|linkerd-web\.linkerd\.svc\.cluster\.local|linkerd-web\.linkerd\.svc|\[::1\])(:\d+)?$
        image: ghcr.io/linkerd/web:install-control-plane-version
        imagePullPolicy: IfNotPresent
        livenessProbe:
          httpGet:
            path: /ping
            port: 9994
          initialDelaySeconds: 10
        name: web
        ports:
        - containerPort: 8084
          name: http
        - containerPort: 9994
          name: admin-http
        readinessProbe:
          failureThreshold: 7
          httpGet:
            path: /ready
            port: 9994
        resources:
          limits:
            cpu: "1"
            memory: "250Mi"
          requests:
            cpu: "100m"
            memory: "50Mi"
        securityContext:
          runAsUser: 2103
      - env:
        - name: LINKERD2_PROXY_LOG
          value: warn,linkerd=info
        - name: LINKERD2_PROXY_LOG_FORMAT
          value: plain
        - name: LINKERD2_PROXY_DESTINATION_SVC_ADDR
          value: linkerd-dst-headless.linkerd.svc.cluster.local:8086
        - name: LINKERD2_PROXY_DESTINATION_GET_NETWORKS
          value: "10.0.0.0/8,172.16.0.0/12,192.168.0.0/16"
        - name: LINKERD2_PROXY_DESTINATION_PROFILE_NETWORKS
          value: "10.0.0.0/8,172.16.0.0/12,192.168.0.0/16"
        - name: LINKERD2_PROXY_INBOUND_CONNECT_TIMEOUT
          value: "100ms"
        - name: LINKERD2_PROXY_OUTBOUND_CONNECT_TIMEOUT
          value: "1000ms"
        - name: LINKERD2_PROXY_CONTROL_LISTEN_ADDR
          value: 0.0.0.0:4190
        - name: LINKERD2_PROXY_ADMIN_LISTEN_ADDR
          value: 0.0.0.0:4191
        - name: LINKERD2_PROXY_OUTBOUND_LISTEN_ADDR
          value: 127.0.0.1:4140
        - name: LINKERD2_PROXY_INBOUND_LISTEN_ADDR
          value: 0.0.0.0:4143
        - name: LINKERD2_PROXY_DESTINATION_GET_SUFFIXES
          value: svc.cluster.local.
        - name: LINKERD2_PROXY_DESTINATION_PROFILE_SUFFIXES
          value: svc.cluster.local.
        - name: LINKERD2_PROXY_INBOUND_ACCEPT_KEEPALIVE
          value: 10000ms
        - name: LINKERD2_PROXY_OUTBOUND_CONNECT_KEEPALIVE
          value: 10000ms
        - name: _pod_ns
          valueFrom:
            fieldRef:
              fieldPath: metadata.namespace
        - name: _pod_nodeName
          valueFrom:
             fieldRef:
              fieldPath: spec.nodeName
        - name: LINKERD2_PROXY_DESTINATION_CONTEXT
          value: |
            {"ns":"$(_pod_ns)", "nodeName":"$(_pod_nodeName)"}
        - name: LINKERD2_PROXY_IDENTITY_DIR
          value: /var/run/linkerd/identity/end-entity
        - name: LINKERD2_PROXY_IDENTITY_TRUST_ANCHORS
          value: |
            -----BEGIN CERTIFICATE-----
            MIIBwTCCAWagAwIBAgIQeDZp5lDaIygQ5UfMKZrFATAKBggqhkjOPQQDAjApMScw
            JQYDVQQDEx5pZGVudGl0eS5saW5rZXJkLmNsdXN0ZXIubG9jYWwwHhcNMjAwODI4
            MDcxMjQ3WhcNMzAwODI2MDcxMjQ3WjApMScwJQYDVQQDEx5pZGVudGl0eS5saW5r
            ZXJkLmNsdXN0ZXIubG9jYWwwWTATBgcqhkjOPQIBBggqhkjOPQMBBwNCAARqc70Z
            l1vgw79rjB5uSITICUA6GyfvSFfcuIis7B/XFSkkwAHU5S/s1AAP+R0TX7HBWUC4
            uaG4WWsiwJKNn7mgo3AwbjAOBgNVHQ8BAf8EBAMCAQYwEgYDVR0TAQH/BAgwBgEB
            /wIBATAdBgNVHQ4EFgQU5YtjVVPfd7I7NLHsn2C26EByGV0wKQYDVR0RBCIwIIIe
            aWRlbnRpdHkubGlua2VyZC5jbHVzdGVyLmxvY2FsMAoGCCqGSM49BAMCA0kAMEYC
            IQCN7lBFLDDvjx6V0+XkjpKERRsJYf5adMvnloFl48ilJgIhANtxhndcr+QJPuC8
            vgUC0d2/9FMueIVMb+46WTCOjsqr
            -----END CERTIFICATE-----
        - name: LINKERD2_PROXY_IDENTITY_TOKEN_FILE
          value: /var/run/secrets/kubernetes.io/serviceaccount/token
        - name: LINKERD2_PROXY_IDENTITY_SVC_ADDR
          value: linkerd-identity-headless.linkerd.svc.cluster.local:8080
        - name: _pod_sa
          valueFrom:
            fieldRef:
              fieldPath: spec.serviceAccountName
        - name: _l5d_ns
          value: linkerd
        - name: _l5d_trustdomain
          value: cluster.local
        - name: LINKERD2_PROXY_IDENTITY_LOCAL_NAME
          value: $(_pod_sa).$(_pod_ns).serviceaccount.identity.$(_l5d_ns).$(_l5d_trustdomain)
        - name: LINKERD2_PROXY_IDENTITY_SVC_NAME
          value: linkerd-identity.$(_l5d_ns).serviceaccount.identity.$(_l5d_ns).$(_l5d_trustdomain)
        - name: LINKERD2_PROXY_DESTINATION_SVC_NAME
          value: linkerd-destination.$(_l5d_ns).serviceaccount.identity.$(_l5d_ns).$(_l5d_trustdomain)
        - name: LINKERD2_PROXY_TAP_SVC_NAME
          value: linkerd-tap.$(_l5d_ns).serviceaccount.identity.$(_l5d_ns).$(_l5d_trustdomain)
        image: ghcr.io/linkerd/proxy:install-proxy-version
        imagePullPolicy: IfNotPresent
        livenessProbe:
          httpGet:
            path: /live
            port: 4191
          initialDelaySeconds: 10
        name: linkerd-proxy
        ports:
        - containerPort: 4143
          name: linkerd-proxy
        - containerPort: 4191
          name: linkerd-admin
        readinessProbe:
          httpGet:
            path: /ready
            port: 4191
          initialDelaySeconds: 2
        resources:
          limits:
            cpu: "1"
            memory: "250Mi"
          requests:
            cpu: "400m"
            memory: "300Mi"
        securityContext:
          allowPrivilegeEscalation: false
          readOnlyRootFilesystem: true
          runAsUser: 2102
        terminationMessagePolicy: FallbackToLogsOnError
        volumeMounts:
        - mountPath: /var/run/linkerd/identity/end-entity
          name: linkerd-identity-end-entity
      initContainers:
      - args:
        - --incoming-proxy-port
        - "4143"
        - --outgoing-proxy-port
        - "4140"
        - --proxy-uid
        - "2102"
        - --inbound-ports-to-ignore
        - 4190,4191
        - --outbound-ports-to-ignore
        - "443"
        image: ghcr.io/linkerd/proxy-init:v1.3.6
        imagePullPolicy: IfNotPresent
        name: linkerd-init
        resources:
          limits:
            cpu: "100m"
            memory: "50Mi"
          requests:
            cpu: "10m"
            memory: "10Mi"
        securityContext:
          allowPrivilegeEscalation: false
          capabilities:
            add:
            - NET_ADMIN
            - NET_RAW
          privileged: false
          readOnlyRootFilesystem: true
          runAsNonRoot: false
          runAsUser: 0
        terminationMessagePolicy: FallbackToLogsOnError
        volumeMounts:
        - mountPath: /run
          name: linkerd-proxy-init-xtables-lock
      serviceAccountName: linkerd-web
      volumes:
      - emptyDir: {}
        name: linkerd-proxy-init-xtables-lock
      - emptyDir:
          medium: Memory
        name: linkerd-identity-end-entity
---
###
### Proxy Injector
###
---
apiVersion: apps/v1
kind: Deployment
metadata:
  annotations:
    linkerd.io/created-by: linkerd/cli dev-undefined
  labels:
    app.kubernetes.io/name: proxy-injector
    app.kubernetes.io/part-of: Linkerd
    app.kubernetes.io/version: install-control-plane-version
    linkerd.io/control-plane-component: proxy-injector
    linkerd.io/control-plane-ns: linkerd
  name: linkerd-proxy-injector
  namespace: linkerd
spec:
  replicas: 2
  selector:
    matchLabels:
      linkerd.io/control-plane-component: proxy-injector
  strategy:
    rollingUpdate:
      maxUnavailable: 1
  template:
    metadata:
      annotations:
        linkerd.io/created-by: linkerd/cli dev-undefined
        linkerd.io/identity-mode: default
        linkerd.io/proxy-version: install-proxy-version
      labels:
        linkerd.io/control-plane-component: proxy-injector
        linkerd.io/control-plane-ns: linkerd
        linkerd.io/workload-ns: linkerd
        linkerd.io/proxy-deployment: linkerd-proxy-injector
    spec:
      nodeSelector:
        beta.kubernetes.io/os: linux
      affinity:
        podAntiAffinity:
          preferredDuringSchedulingIgnoredDuringExecution:
          - podAffinityTerm:
              labelSelector:
                matchExpressions:
                - key: linkerd.io/control-plane-component
                  operator: In
                  values:
                  - proxy-injector
              topologyKey: failure-domain.beta.kubernetes.io/zone
            weight: 100
          requiredDuringSchedulingIgnoredDuringExecution:
          - labelSelector:
              matchExpressions:
              - key: linkerd.io/control-plane-component
                operator: In
                values:
                - proxy-injector
            topologyKey: kubernetes.io/hostname
      containers:
      - args:
        - proxy-injector
        - -log-level=info
<<<<<<< HEAD
        - -controller-namespace=linkerd
        - -identity-trust-domain=cluster.local
        - -identity-issuance-lifetime=24h0m0s
        - -identity-clock-skew-allowance=20s
        - -identity-trust-anchors-pem=LS0tLS1CRUdJTiBDRVJUSUZJQ0FURS0tLS0tCk1JSUJ3VENDQVdhZ0F3SUJBZ0lRZURacDVsRGFJeWdRNVVmTUtackZBVEFLQmdncWhrak9QUVFEQWpBcE1TY3cKSlFZRFZRUURFeDVwWkdWdWRHbDBlUzVzYVc1clpYSmtMbU5zZFhOMFpYSXViRzlqWVd3d0hoY05NakF3T0RJNApNRGN4TWpRM1doY05NekF3T0RJMk1EY3hNalEzV2pBcE1TY3dKUVlEVlFRREV4NXBaR1Z1ZEdsMGVTNXNhVzVyClpYSmtMbU5zZFhOMFpYSXViRzlqWVd3d1dUQVRCZ2NxaGtqT1BRSUJCZ2dxaGtqT1BRTUJCd05DQUFScWM3MFoKbDF2Z3c3OXJqQjV1U0lUSUNVQTZHeWZ2U0ZmY3VJaXM3Qi9YRlNra3dBSFU1Uy9zMUFBUCtSMFRYN0hCV1VDNAp1YUc0V1dzaXdKS05uN21nbzNBd2JqQU9CZ05WSFE4QkFmOEVCQU1DQVFZd0VnWURWUjBUQVFIL0JBZ3dCZ0VCCi93SUJBVEFkQmdOVkhRNEVGZ1FVNVl0alZWUGZkN0k3TkxIc24yQzI2RUJ5R1Ywd0tRWURWUjBSQkNJd0lJSWUKYVdSbGJuUnBkSGt1YkdsdWEyVnlaQzVqYkhWemRHVnlMbXh2WTJGc01Bb0dDQ3FHU000OUJBTUNBMGtBTUVZQwpJUUNON2xCRkxERHZqeDZWMCtYa2pwS0VSUnNKWWY1YWRNdm5sb0ZsNDhpbEpnSWhBTnR4aG5kY3IrUUpQdUM4CnZnVUMwZDIvOUZNdWVJVk1iKzQ2V1RDT2pzcXIKLS0tLS1FTkQgQ0VSVElGSUNBVEUtLS0tLQo=
        - -identity-scheme=linkerd.io/tls
        - -cluster-domain=cluster.local
        - -proxy-image=gcr.io/linkerd-io/proxy
        - -proxy-image-pull-policy=IfNotPresent
        - -proxy-init-image=gcr.io/linkerd-io/proxy-init
        - -proxy-init-image-pull-policy=IfNotPresent
        - -control-port=4190
        - -inbound-port=4143
        - -admin-port=4191
        - -outbound-port=4140
        - -proxy-cpu-request=400m
        - -proxy-cpu-limit=1
        - -proxy-memory-request=300Mi
        - -proxy-memory-limit=250Mi
        - -proxy-uid=2102
        - -proxy-log-level=warn,linkerd=info
        - -proxy-log-format=plain
        - -proxy-version=install-proxy-version
        - -proxy-init-image-version=v1.3.6
        - -debug-image=gcr.io/linkerd-io/debug
        - -debug-image-pull-policy=IfNotPresent
        - -debug-image-version=install-debug-version
        - -destination-get-networks=10.0.0.0/8,172.16.0.0/12,192.168.0.0/16
        - -outbound-connect-timeout=1000ms
        - -inbound-connect-timeout=100ms
        - -omit-webhook-side-effects=false
        - -cni-enabled=false
        - -enable-external-profiles=false
        image: gcr.io/linkerd-io/controller:install-control-plane-version
=======
        image: ghcr.io/linkerd/controller:install-control-plane-version
>>>>>>> d4990a64
        imagePullPolicy: IfNotPresent
        livenessProbe:
          httpGet:
            path: /ping
            port: 9995
          initialDelaySeconds: 10
        name: proxy-injector
        ports:
        - containerPort: 8443
          name: proxy-injector
        - containerPort: 9995
          name: admin-http
        readinessProbe:
          failureThreshold: 7
          httpGet:
            path: /ready
            port: 9995
        resources:
          limits:
            cpu: "1"
            memory: "250Mi"
          requests:
            cpu: "100m"
            memory: "50Mi"
        securityContext:
          runAsUser: 2103
        volumeMounts:
        - mountPath: /var/run/linkerd/tls
          name: tls
          readOnly: true
      - env:
        - name: LINKERD2_PROXY_LOG
          value: warn,linkerd=info
        - name: LINKERD2_PROXY_LOG_FORMAT
          value: plain
        - name: LINKERD2_PROXY_DESTINATION_SVC_ADDR
          value: linkerd-dst-headless.linkerd.svc.cluster.local:8086
        - name: LINKERD2_PROXY_DESTINATION_GET_NETWORKS
          value: "10.0.0.0/8,172.16.0.0/12,192.168.0.0/16"
        - name: LINKERD2_PROXY_DESTINATION_PROFILE_NETWORKS
          value: "10.0.0.0/8,172.16.0.0/12,192.168.0.0/16"
        - name: LINKERD2_PROXY_INBOUND_CONNECT_TIMEOUT
          value: "100ms"
        - name: LINKERD2_PROXY_OUTBOUND_CONNECT_TIMEOUT
          value: "1000ms"
        - name: LINKERD2_PROXY_CONTROL_LISTEN_ADDR
          value: 0.0.0.0:4190
        - name: LINKERD2_PROXY_ADMIN_LISTEN_ADDR
          value: 0.0.0.0:4191
        - name: LINKERD2_PROXY_OUTBOUND_LISTEN_ADDR
          value: 127.0.0.1:4140
        - name: LINKERD2_PROXY_INBOUND_LISTEN_ADDR
          value: 0.0.0.0:4143
        - name: LINKERD2_PROXY_DESTINATION_GET_SUFFIXES
          value: svc.cluster.local.
        - name: LINKERD2_PROXY_DESTINATION_PROFILE_SUFFIXES
          value: svc.cluster.local.
        - name: LINKERD2_PROXY_INBOUND_ACCEPT_KEEPALIVE
          value: 10000ms
        - name: LINKERD2_PROXY_OUTBOUND_CONNECT_KEEPALIVE
          value: 10000ms
        - name: _pod_ns
          valueFrom:
            fieldRef:
              fieldPath: metadata.namespace
        - name: _pod_nodeName
          valueFrom:
             fieldRef:
              fieldPath: spec.nodeName
        - name: LINKERD2_PROXY_DESTINATION_CONTEXT
          value: |
            {"ns":"$(_pod_ns)", "nodeName":"$(_pod_nodeName)"}
        - name: LINKERD2_PROXY_IDENTITY_DIR
          value: /var/run/linkerd/identity/end-entity
        - name: LINKERD2_PROXY_IDENTITY_TRUST_ANCHORS
          value: |
            -----BEGIN CERTIFICATE-----
            MIIBwTCCAWagAwIBAgIQeDZp5lDaIygQ5UfMKZrFATAKBggqhkjOPQQDAjApMScw
            JQYDVQQDEx5pZGVudGl0eS5saW5rZXJkLmNsdXN0ZXIubG9jYWwwHhcNMjAwODI4
            MDcxMjQ3WhcNMzAwODI2MDcxMjQ3WjApMScwJQYDVQQDEx5pZGVudGl0eS5saW5r
            ZXJkLmNsdXN0ZXIubG9jYWwwWTATBgcqhkjOPQIBBggqhkjOPQMBBwNCAARqc70Z
            l1vgw79rjB5uSITICUA6GyfvSFfcuIis7B/XFSkkwAHU5S/s1AAP+R0TX7HBWUC4
            uaG4WWsiwJKNn7mgo3AwbjAOBgNVHQ8BAf8EBAMCAQYwEgYDVR0TAQH/BAgwBgEB
            /wIBATAdBgNVHQ4EFgQU5YtjVVPfd7I7NLHsn2C26EByGV0wKQYDVR0RBCIwIIIe
            aWRlbnRpdHkubGlua2VyZC5jbHVzdGVyLmxvY2FsMAoGCCqGSM49BAMCA0kAMEYC
            IQCN7lBFLDDvjx6V0+XkjpKERRsJYf5adMvnloFl48ilJgIhANtxhndcr+QJPuC8
            vgUC0d2/9FMueIVMb+46WTCOjsqr
            -----END CERTIFICATE-----
        - name: LINKERD2_PROXY_IDENTITY_TOKEN_FILE
          value: /var/run/secrets/kubernetes.io/serviceaccount/token
        - name: LINKERD2_PROXY_IDENTITY_SVC_ADDR
          value: linkerd-identity-headless.linkerd.svc.cluster.local:8080
        - name: _pod_sa
          valueFrom:
            fieldRef:
              fieldPath: spec.serviceAccountName
        - name: _l5d_ns
          value: linkerd
        - name: _l5d_trustdomain
          value: cluster.local
        - name: LINKERD2_PROXY_IDENTITY_LOCAL_NAME
          value: $(_pod_sa).$(_pod_ns).serviceaccount.identity.$(_l5d_ns).$(_l5d_trustdomain)
        - name: LINKERD2_PROXY_IDENTITY_SVC_NAME
          value: linkerd-identity.$(_l5d_ns).serviceaccount.identity.$(_l5d_ns).$(_l5d_trustdomain)
        - name: LINKERD2_PROXY_DESTINATION_SVC_NAME
          value: linkerd-destination.$(_l5d_ns).serviceaccount.identity.$(_l5d_ns).$(_l5d_trustdomain)
        - name: LINKERD2_PROXY_TAP_SVC_NAME
          value: linkerd-tap.$(_l5d_ns).serviceaccount.identity.$(_l5d_ns).$(_l5d_trustdomain)
        image: ghcr.io/linkerd/proxy:install-proxy-version
        imagePullPolicy: IfNotPresent
        livenessProbe:
          httpGet:
            path: /live
            port: 4191
          initialDelaySeconds: 10
        name: linkerd-proxy
        ports:
        - containerPort: 4143
          name: linkerd-proxy
        - containerPort: 4191
          name: linkerd-admin
        readinessProbe:
          httpGet:
            path: /ready
            port: 4191
          initialDelaySeconds: 2
        resources:
          limits:
            cpu: "1"
            memory: "250Mi"
          requests:
            cpu: "400m"
            memory: "300Mi"
        securityContext:
          allowPrivilegeEscalation: false
          readOnlyRootFilesystem: true
          runAsUser: 2102
        terminationMessagePolicy: FallbackToLogsOnError
        volumeMounts:
        - mountPath: /var/run/linkerd/identity/end-entity
          name: linkerd-identity-end-entity
      initContainers:
      - args:
        - --incoming-proxy-port
        - "4143"
        - --outgoing-proxy-port
        - "4140"
        - --proxy-uid
        - "2102"
        - --inbound-ports-to-ignore
        - 4190,4191
        - --outbound-ports-to-ignore
        - "443"
        image: ghcr.io/linkerd/proxy-init:v1.3.6
        imagePullPolicy: IfNotPresent
        name: linkerd-init
        resources:
          limits:
            cpu: "100m"
            memory: "50Mi"
          requests:
            cpu: "10m"
            memory: "10Mi"
        securityContext:
          allowPrivilegeEscalation: false
          capabilities:
            add:
            - NET_ADMIN
            - NET_RAW
          privileged: false
          readOnlyRootFilesystem: true
          runAsNonRoot: false
          runAsUser: 0
        terminationMessagePolicy: FallbackToLogsOnError
        volumeMounts:
        - mountPath: /run
          name: linkerd-proxy-init-xtables-lock
      serviceAccountName: linkerd-proxy-injector
      volumes:
      - name: tls
        secret:
          secretName: linkerd-proxy-injector-k8s-tls
      - emptyDir: {}
        name: linkerd-proxy-init-xtables-lock
      - emptyDir:
          medium: Memory
        name: linkerd-identity-end-entity
---
kind: Service
apiVersion: v1
metadata:
  name: linkerd-proxy-injector
  namespace: linkerd
  labels:
    linkerd.io/control-plane-component: proxy-injector
    linkerd.io/control-plane-ns: linkerd
  annotations:
    linkerd.io/created-by: linkerd/cli dev-undefined
spec:
  type: ClusterIP
  selector:
    linkerd.io/control-plane-component: proxy-injector
  ports:
  - name: proxy-injector
    port: 443
    targetPort: proxy-injector
---
###
### Service Profile Validator
###
---
kind: Service
apiVersion: v1
metadata:
  name: linkerd-sp-validator
  namespace: linkerd
  labels:
    linkerd.io/control-plane-component: sp-validator
    linkerd.io/control-plane-ns: linkerd
  annotations:
    linkerd.io/created-by: linkerd/cli dev-undefined
spec:
  type: ClusterIP
  selector:
    linkerd.io/control-plane-component: sp-validator
  ports:
  - name: sp-validator
    port: 443
    targetPort: sp-validator
---
apiVersion: apps/v1
kind: Deployment
metadata:
  annotations:
    linkerd.io/created-by: linkerd/cli dev-undefined
  labels:
    app.kubernetes.io/name: sp-validator
    app.kubernetes.io/part-of: Linkerd
    app.kubernetes.io/version: install-control-plane-version
    linkerd.io/control-plane-component: sp-validator
    linkerd.io/control-plane-ns: linkerd
  name: linkerd-sp-validator
  namespace: linkerd
spec:
  replicas: 2
  selector:
    matchLabels:
      linkerd.io/control-plane-component: sp-validator
  strategy:
    rollingUpdate:
      maxUnavailable: 1
  template:
    metadata:
      annotations:
        linkerd.io/created-by: linkerd/cli dev-undefined
        linkerd.io/identity-mode: default
        linkerd.io/proxy-version: install-proxy-version
      labels:
        linkerd.io/control-plane-component: sp-validator
        linkerd.io/control-plane-ns: linkerd
        linkerd.io/workload-ns: linkerd
        linkerd.io/proxy-deployment: linkerd-sp-validator
    spec:
      nodeSelector:
        beta.kubernetes.io/os: linux
      affinity:
        podAntiAffinity:
          preferredDuringSchedulingIgnoredDuringExecution:
          - podAffinityTerm:
              labelSelector:
                matchExpressions:
                - key: linkerd.io/control-plane-component
                  operator: In
                  values:
                  - sp-validator
              topologyKey: failure-domain.beta.kubernetes.io/zone
            weight: 100
          requiredDuringSchedulingIgnoredDuringExecution:
          - labelSelector:
              matchExpressions:
              - key: linkerd.io/control-plane-component
                operator: In
                values:
                - sp-validator
            topologyKey: kubernetes.io/hostname
      containers:
      - args:
        - sp-validator
        - -log-level=info
        image: ghcr.io/linkerd/controller:install-control-plane-version
        imagePullPolicy: IfNotPresent
        livenessProbe:
          httpGet:
            path: /ping
            port: 9997
          initialDelaySeconds: 10
        name: sp-validator
        ports:
        - containerPort: 8443
          name: sp-validator
        - containerPort: 9997
          name: admin-http
        readinessProbe:
          failureThreshold: 7
          httpGet:
            path: /ready
            port: 9997
        resources:
          limits:
            cpu: "1"
            memory: "250Mi"
          requests:
            cpu: "100m"
            memory: "50Mi"
        securityContext:
          runAsUser: 2103
        volumeMounts:
        - mountPath: /var/run/linkerd/tls
          name: tls
          readOnly: true
      - env:
        - name: LINKERD2_PROXY_LOG
          value: warn,linkerd=info
        - name: LINKERD2_PROXY_LOG_FORMAT
          value: plain
        - name: LINKERD2_PROXY_DESTINATION_SVC_ADDR
          value: linkerd-dst-headless.linkerd.svc.cluster.local:8086
        - name: LINKERD2_PROXY_DESTINATION_GET_NETWORKS
          value: "10.0.0.0/8,172.16.0.0/12,192.168.0.0/16"
        - name: LINKERD2_PROXY_DESTINATION_PROFILE_NETWORKS
          value: "10.0.0.0/8,172.16.0.0/12,192.168.0.0/16"
        - name: LINKERD2_PROXY_INBOUND_CONNECT_TIMEOUT
          value: "100ms"
        - name: LINKERD2_PROXY_OUTBOUND_CONNECT_TIMEOUT
          value: "1000ms"
        - name: LINKERD2_PROXY_CONTROL_LISTEN_ADDR
          value: 0.0.0.0:4190
        - name: LINKERD2_PROXY_ADMIN_LISTEN_ADDR
          value: 0.0.0.0:4191
        - name: LINKERD2_PROXY_OUTBOUND_LISTEN_ADDR
          value: 127.0.0.1:4140
        - name: LINKERD2_PROXY_INBOUND_LISTEN_ADDR
          value: 0.0.0.0:4143
        - name: LINKERD2_PROXY_DESTINATION_GET_SUFFIXES
          value: svc.cluster.local.
        - name: LINKERD2_PROXY_DESTINATION_PROFILE_SUFFIXES
          value: svc.cluster.local.
        - name: LINKERD2_PROXY_INBOUND_ACCEPT_KEEPALIVE
          value: 10000ms
        - name: LINKERD2_PROXY_OUTBOUND_CONNECT_KEEPALIVE
          value: 10000ms
        - name: _pod_ns
          valueFrom:
            fieldRef:
              fieldPath: metadata.namespace
        - name: _pod_nodeName
          valueFrom:
             fieldRef:
              fieldPath: spec.nodeName
        - name: LINKERD2_PROXY_DESTINATION_CONTEXT
          value: |
            {"ns":"$(_pod_ns)", "nodeName":"$(_pod_nodeName)"}
        - name: LINKERD2_PROXY_IDENTITY_DIR
          value: /var/run/linkerd/identity/end-entity
        - name: LINKERD2_PROXY_IDENTITY_TRUST_ANCHORS
          value: |
            -----BEGIN CERTIFICATE-----
            MIIBwTCCAWagAwIBAgIQeDZp5lDaIygQ5UfMKZrFATAKBggqhkjOPQQDAjApMScw
            JQYDVQQDEx5pZGVudGl0eS5saW5rZXJkLmNsdXN0ZXIubG9jYWwwHhcNMjAwODI4
            MDcxMjQ3WhcNMzAwODI2MDcxMjQ3WjApMScwJQYDVQQDEx5pZGVudGl0eS5saW5r
            ZXJkLmNsdXN0ZXIubG9jYWwwWTATBgcqhkjOPQIBBggqhkjOPQMBBwNCAARqc70Z
            l1vgw79rjB5uSITICUA6GyfvSFfcuIis7B/XFSkkwAHU5S/s1AAP+R0TX7HBWUC4
            uaG4WWsiwJKNn7mgo3AwbjAOBgNVHQ8BAf8EBAMCAQYwEgYDVR0TAQH/BAgwBgEB
            /wIBATAdBgNVHQ4EFgQU5YtjVVPfd7I7NLHsn2C26EByGV0wKQYDVR0RBCIwIIIe
            aWRlbnRpdHkubGlua2VyZC5jbHVzdGVyLmxvY2FsMAoGCCqGSM49BAMCA0kAMEYC
            IQCN7lBFLDDvjx6V0+XkjpKERRsJYf5adMvnloFl48ilJgIhANtxhndcr+QJPuC8
            vgUC0d2/9FMueIVMb+46WTCOjsqr
            -----END CERTIFICATE-----
        - name: LINKERD2_PROXY_IDENTITY_TOKEN_FILE
          value: /var/run/secrets/kubernetes.io/serviceaccount/token
        - name: LINKERD2_PROXY_IDENTITY_SVC_ADDR
          value: linkerd-identity-headless.linkerd.svc.cluster.local:8080
        - name: _pod_sa
          valueFrom:
            fieldRef:
              fieldPath: spec.serviceAccountName
        - name: _l5d_ns
          value: linkerd
        - name: _l5d_trustdomain
          value: cluster.local
        - name: LINKERD2_PROXY_IDENTITY_LOCAL_NAME
          value: $(_pod_sa).$(_pod_ns).serviceaccount.identity.$(_l5d_ns).$(_l5d_trustdomain)
        - name: LINKERD2_PROXY_IDENTITY_SVC_NAME
          value: linkerd-identity.$(_l5d_ns).serviceaccount.identity.$(_l5d_ns).$(_l5d_trustdomain)
        - name: LINKERD2_PROXY_DESTINATION_SVC_NAME
          value: linkerd-destination.$(_l5d_ns).serviceaccount.identity.$(_l5d_ns).$(_l5d_trustdomain)
        - name: LINKERD2_PROXY_TAP_SVC_NAME
          value: linkerd-tap.$(_l5d_ns).serviceaccount.identity.$(_l5d_ns).$(_l5d_trustdomain)
        image: ghcr.io/linkerd/proxy:install-proxy-version
        imagePullPolicy: IfNotPresent
        livenessProbe:
          httpGet:
            path: /live
            port: 4191
          initialDelaySeconds: 10
        name: linkerd-proxy
        ports:
        - containerPort: 4143
          name: linkerd-proxy
        - containerPort: 4191
          name: linkerd-admin
        readinessProbe:
          httpGet:
            path: /ready
            port: 4191
          initialDelaySeconds: 2
        resources:
          limits:
            cpu: "1"
            memory: "250Mi"
          requests:
            cpu: "400m"
            memory: "300Mi"
        securityContext:
          allowPrivilegeEscalation: false
          readOnlyRootFilesystem: true
          runAsUser: 2102
        terminationMessagePolicy: FallbackToLogsOnError
        volumeMounts:
        - mountPath: /var/run/linkerd/identity/end-entity
          name: linkerd-identity-end-entity
      initContainers:
      - args:
        - --incoming-proxy-port
        - "4143"
        - --outgoing-proxy-port
        - "4140"
        - --proxy-uid
        - "2102"
        - --inbound-ports-to-ignore
        - 4190,4191
        - --outbound-ports-to-ignore
        - "443"
        image: ghcr.io/linkerd/proxy-init:v1.3.6
        imagePullPolicy: IfNotPresent
        name: linkerd-init
        resources:
          limits:
            cpu: "100m"
            memory: "50Mi"
          requests:
            cpu: "10m"
            memory: "10Mi"
        securityContext:
          allowPrivilegeEscalation: false
          capabilities:
            add:
            - NET_ADMIN
            - NET_RAW
          privileged: false
          readOnlyRootFilesystem: true
          runAsNonRoot: false
          runAsUser: 0
        terminationMessagePolicy: FallbackToLogsOnError
        volumeMounts:
        - mountPath: /run
          name: linkerd-proxy-init-xtables-lock
      serviceAccountName: linkerd-sp-validator
      volumes:
      - name: tls
        secret:
          secretName: linkerd-sp-validator-k8s-tls
      - emptyDir: {}
        name: linkerd-proxy-init-xtables-lock
      - emptyDir:
          medium: Memory
        name: linkerd-identity-end-entity
---
###
### Tap
###
---
kind: Service
apiVersion: v1
metadata:
  name: linkerd-tap
  namespace: linkerd
  labels:
    linkerd.io/control-plane-component: tap
    linkerd.io/control-plane-ns: linkerd
  annotations:
    linkerd.io/created-by: linkerd/cli dev-undefined
spec:
  type: ClusterIP
  selector:
    linkerd.io/control-plane-component: tap
  ports:
  - name: grpc
    port: 8088
    targetPort: 8088
  - name: apiserver
    port: 443
    targetPort: apiserver
---
kind: Deployment
apiVersion: apps/v1
metadata:
  annotations:
    linkerd.io/created-by: linkerd/cli dev-undefined
  labels:
    app.kubernetes.io/name: tap
    app.kubernetes.io/part-of: Linkerd
    app.kubernetes.io/version: install-control-plane-version
    linkerd.io/control-plane-component: tap
    linkerd.io/control-plane-ns: linkerd
  name: linkerd-tap
  namespace: linkerd
spec:
  replicas: 2
  selector:
    matchLabels:
      linkerd.io/control-plane-component: tap
      linkerd.io/control-plane-ns: linkerd
      linkerd.io/proxy-deployment: linkerd-tap
  strategy:
    rollingUpdate:
      maxUnavailable: 1
  template:
    metadata:
      annotations:
        linkerd.io/created-by: linkerd/cli dev-undefined
        linkerd.io/identity-mode: default
        linkerd.io/proxy-version: install-proxy-version
      labels:
        linkerd.io/control-plane-component: tap
        linkerd.io/control-plane-ns: linkerd
        linkerd.io/workload-ns: linkerd
        linkerd.io/proxy-deployment: linkerd-tap
    spec:
      nodeSelector:
        beta.kubernetes.io/os: linux
      affinity:
        podAntiAffinity:
          preferredDuringSchedulingIgnoredDuringExecution:
          - podAffinityTerm:
              labelSelector:
                matchExpressions:
                - key: linkerd.io/control-plane-component
                  operator: In
                  values:
                  - tap
              topologyKey: failure-domain.beta.kubernetes.io/zone
            weight: 100
          requiredDuringSchedulingIgnoredDuringExecution:
          - labelSelector:
              matchExpressions:
              - key: linkerd.io/control-plane-component
                operator: In
                values:
                - tap
            topologyKey: kubernetes.io/hostname
      containers:
      - args:
        - tap
        - -controller-namespace=linkerd
        - -log-level=info
<<<<<<< HEAD
        - -identity-trust-domain=cluster.local
        image: gcr.io/linkerd-io/controller:install-control-plane-version
=======
        image: ghcr.io/linkerd/controller:install-control-plane-version
>>>>>>> d4990a64
        imagePullPolicy: IfNotPresent
        livenessProbe:
          httpGet:
            path: /ping
            port: 9998
          initialDelaySeconds: 10
        name: tap
        ports:
        - containerPort: 8088
          name: grpc
        - containerPort: 8089
          name: apiserver
        - containerPort: 9998
          name: admin-http
        readinessProbe:
          failureThreshold: 7
          httpGet:
            path: /ready
            port: 9998
        resources:
          limits:
            cpu: "1"
            memory: "250Mi"
          requests:
            cpu: "100m"
            memory: "50Mi"
        securityContext:
          runAsUser: 2103
        volumeMounts:
        - mountPath: /var/run/linkerd/tls
          name: tls
          readOnly: true
      - env:
        - name: LINKERD2_PROXY_LOG
          value: warn,linkerd=info
        - name: LINKERD2_PROXY_LOG_FORMAT
          value: plain
        - name: LINKERD2_PROXY_DESTINATION_SVC_ADDR
          value: linkerd-dst-headless.linkerd.svc.cluster.local:8086
        - name: LINKERD2_PROXY_DESTINATION_GET_NETWORKS
          value: "10.0.0.0/8,172.16.0.0/12,192.168.0.0/16"
        - name: LINKERD2_PROXY_DESTINATION_PROFILE_NETWORKS
          value: "10.0.0.0/8,172.16.0.0/12,192.168.0.0/16"
        - name: LINKERD2_PROXY_INBOUND_CONNECT_TIMEOUT
          value: "100ms"
        - name: LINKERD2_PROXY_OUTBOUND_CONNECT_TIMEOUT
          value: "1000ms"
        - name: LINKERD2_PROXY_CONTROL_LISTEN_ADDR
          value: 0.0.0.0:4190
        - name: LINKERD2_PROXY_ADMIN_LISTEN_ADDR
          value: 0.0.0.0:4191
        - name: LINKERD2_PROXY_OUTBOUND_LISTEN_ADDR
          value: 127.0.0.1:4140
        - name: LINKERD2_PROXY_INBOUND_LISTEN_ADDR
          value: 0.0.0.0:4143
        - name: LINKERD2_PROXY_DESTINATION_GET_SUFFIXES
          value: svc.cluster.local.
        - name: LINKERD2_PROXY_DESTINATION_PROFILE_SUFFIXES
          value: svc.cluster.local.
        - name: LINKERD2_PROXY_INBOUND_ACCEPT_KEEPALIVE
          value: 10000ms
        - name: LINKERD2_PROXY_OUTBOUND_CONNECT_KEEPALIVE
          value: 10000ms
        - name: _pod_ns
          valueFrom:
            fieldRef:
              fieldPath: metadata.namespace
        - name: _pod_nodeName
          valueFrom:
             fieldRef:
              fieldPath: spec.nodeName
        - name: LINKERD2_PROXY_DESTINATION_CONTEXT
          value: |
            {"ns":"$(_pod_ns)", "nodeName":"$(_pod_nodeName)"}
        - name: LINKERD2_PROXY_IDENTITY_DIR
          value: /var/run/linkerd/identity/end-entity
        - name: LINKERD2_PROXY_IDENTITY_TRUST_ANCHORS
          value: |
            -----BEGIN CERTIFICATE-----
            MIIBwTCCAWagAwIBAgIQeDZp5lDaIygQ5UfMKZrFATAKBggqhkjOPQQDAjApMScw
            JQYDVQQDEx5pZGVudGl0eS5saW5rZXJkLmNsdXN0ZXIubG9jYWwwHhcNMjAwODI4
            MDcxMjQ3WhcNMzAwODI2MDcxMjQ3WjApMScwJQYDVQQDEx5pZGVudGl0eS5saW5r
            ZXJkLmNsdXN0ZXIubG9jYWwwWTATBgcqhkjOPQIBBggqhkjOPQMBBwNCAARqc70Z
            l1vgw79rjB5uSITICUA6GyfvSFfcuIis7B/XFSkkwAHU5S/s1AAP+R0TX7HBWUC4
            uaG4WWsiwJKNn7mgo3AwbjAOBgNVHQ8BAf8EBAMCAQYwEgYDVR0TAQH/BAgwBgEB
            /wIBATAdBgNVHQ4EFgQU5YtjVVPfd7I7NLHsn2C26EByGV0wKQYDVR0RBCIwIIIe
            aWRlbnRpdHkubGlua2VyZC5jbHVzdGVyLmxvY2FsMAoGCCqGSM49BAMCA0kAMEYC
            IQCN7lBFLDDvjx6V0+XkjpKERRsJYf5adMvnloFl48ilJgIhANtxhndcr+QJPuC8
            vgUC0d2/9FMueIVMb+46WTCOjsqr
            -----END CERTIFICATE-----
        - name: LINKERD2_PROXY_IDENTITY_TOKEN_FILE
          value: /var/run/secrets/kubernetes.io/serviceaccount/token
        - name: LINKERD2_PROXY_IDENTITY_SVC_ADDR
          value: linkerd-identity-headless.linkerd.svc.cluster.local:8080
        - name: _pod_sa
          valueFrom:
            fieldRef:
              fieldPath: spec.serviceAccountName
        - name: _l5d_ns
          value: linkerd
        - name: _l5d_trustdomain
          value: cluster.local
        - name: LINKERD2_PROXY_IDENTITY_LOCAL_NAME
          value: $(_pod_sa).$(_pod_ns).serviceaccount.identity.$(_l5d_ns).$(_l5d_trustdomain)
        - name: LINKERD2_PROXY_IDENTITY_SVC_NAME
          value: linkerd-identity.$(_l5d_ns).serviceaccount.identity.$(_l5d_ns).$(_l5d_trustdomain)
        - name: LINKERD2_PROXY_DESTINATION_SVC_NAME
          value: linkerd-destination.$(_l5d_ns).serviceaccount.identity.$(_l5d_ns).$(_l5d_trustdomain)
        - name: LINKERD2_PROXY_TAP_SVC_NAME
          value: linkerd-tap.$(_l5d_ns).serviceaccount.identity.$(_l5d_ns).$(_l5d_trustdomain)
        image: ghcr.io/linkerd/proxy:install-proxy-version
        imagePullPolicy: IfNotPresent
        livenessProbe:
          httpGet:
            path: /live
            port: 4191
          initialDelaySeconds: 10
        name: linkerd-proxy
        ports:
        - containerPort: 4143
          name: linkerd-proxy
        - containerPort: 4191
          name: linkerd-admin
        readinessProbe:
          httpGet:
            path: /ready
            port: 4191
          initialDelaySeconds: 2
        resources:
          limits:
            cpu: "1"
            memory: "250Mi"
          requests:
            cpu: "400m"
            memory: "300Mi"
        securityContext:
          allowPrivilegeEscalation: false
          readOnlyRootFilesystem: true
          runAsUser: 2102
        terminationMessagePolicy: FallbackToLogsOnError
        volumeMounts:
        - mountPath: /var/run/linkerd/identity/end-entity
          name: linkerd-identity-end-entity
      initContainers:
      - args:
        - --incoming-proxy-port
        - "4143"
        - --outgoing-proxy-port
        - "4140"
        - --proxy-uid
        - "2102"
        - --inbound-ports-to-ignore
        - 4190,4191
        - --outbound-ports-to-ignore
        - "443"
        image: ghcr.io/linkerd/proxy-init:v1.3.6
        imagePullPolicy: IfNotPresent
        name: linkerd-init
        resources:
          limits:
            cpu: "100m"
            memory: "50Mi"
          requests:
            cpu: "10m"
            memory: "10Mi"
        securityContext:
          allowPrivilegeEscalation: false
          capabilities:
            add:
            - NET_ADMIN
            - NET_RAW
          privileged: false
          readOnlyRootFilesystem: true
          runAsNonRoot: false
          runAsUser: 0
        terminationMessagePolicy: FallbackToLogsOnError
        volumeMounts:
        - mountPath: /run
          name: linkerd-proxy-init-xtables-lock
      serviceAccountName: linkerd-tap
      volumes:
      - emptyDir: {}
        name: linkerd-proxy-init-xtables-lock
      - emptyDir:
          medium: Memory
        name: linkerd-identity-end-entity
      - name: tls
        secret:
          secretName: linkerd-tap-k8s-tls

---
###
### linkerd add-ons configuration
###
---
kind: ConfigMap
apiVersion: v1
metadata:
  name: linkerd-config-addons
  namespace: linkerd
  labels:
    linkerd.io/control-plane-ns: linkerd
  annotations:
    linkerd.io/created-by: linkerd/cli dev-undefined
data:
  values: |-
    global:
      prometheusUrl: ""
      grafanaUrl: ""
    grafana:
      enabled: true
      resources:
        cpu:
          limit: "1"
          request: 100m
        memory:
          limit: 1024Mi
          request: 50Mi
    prometheus:
      enabled: true
      resources:
        cpu:
          limit: "4"
          request: 300m
        memory:
          limit: 8192Mi
          request: 300Mi
    tracing:
      enabled: false
---
###
### Grafana RBAC
###
---
kind: ServiceAccount
apiVersion: v1
metadata:
  name: linkerd-grafana
  namespace: linkerd
  labels:
    linkerd.io/control-plane-component: grafana
    linkerd.io/control-plane-ns: linkerd
---
###
### Grafana
###
---
kind: ConfigMap
apiVersion: v1
metadata:
  name: linkerd-grafana-config
  namespace: linkerd
  labels:
    linkerd.io/control-plane-component: grafana
    linkerd.io/control-plane-ns: linkerd
  annotations:
    linkerd.io/created-by: linkerd/cli dev-undefined
data:
  grafana.ini: |-
    instance_name = linkerd-grafana

    [server]
    root_url = %(protocol)s://%(domain)s:/grafana/

    [auth]
    disable_login_form = true

    [auth.anonymous]
    enabled = true
    org_role = Editor

    [auth.basic]
    enabled = false

    [analytics]
    check_for_updates = false

    [panels]
    disable_sanitize_html = true

  datasources.yaml: |-
    apiVersion: 1
    datasources:
    - name: prometheus
      type: prometheus
      access: proxy
      orgId: 1
      url: http://linkerd-prometheus.linkerd.svc.cluster.local:9090
      isDefault: true
      jsonData:
        timeInterval: "5s"
      version: 1
      editable: true

  dashboards.yaml: |-
    apiVersion: 1
    providers:
    - name: 'default'
      orgId: 1
      folder: ''
      type: file
      disableDeletion: true
      editable: true
      options:
        path: /var/lib/grafana/dashboards
        homeDashboardId: linkerd-top-line
---
kind: Service
apiVersion: v1
metadata:
  name: linkerd-grafana
  namespace: linkerd
  labels:
    linkerd.io/control-plane-component: grafana
    linkerd.io/control-plane-ns: linkerd
  annotations:
    linkerd.io/created-by: linkerd/cli dev-undefined
spec:
  type: ClusterIP
  selector:
    linkerd.io/control-plane-component: grafana
  ports:
  - name: http
    port: 3000
    targetPort: 3000
---
apiVersion: apps/v1
kind: Deployment
metadata:
  annotations:
    linkerd.io/created-by: linkerd/cli dev-undefined
  labels:
    app.kubernetes.io/name: grafana
    app.kubernetes.io/part-of: Linkerd
    app.kubernetes.io/version: install-control-plane-version
    linkerd.io/control-plane-component: grafana
    linkerd.io/control-plane-ns: linkerd
  name: linkerd-grafana
  namespace: linkerd
spec:
  replicas: 1
  selector:
    matchLabels:
      linkerd.io/control-plane-component: grafana
      linkerd.io/control-plane-ns: linkerd
      linkerd.io/proxy-deployment: linkerd-grafana
  template:
    metadata:
      annotations:
        linkerd.io/created-by: linkerd/cli dev-undefined
        linkerd.io/identity-mode: default
        linkerd.io/proxy-version: install-proxy-version
      labels:
        linkerd.io/control-plane-component: grafana
        linkerd.io/control-plane-ns: linkerd
        linkerd.io/workload-ns: linkerd
        linkerd.io/proxy-deployment: linkerd-grafana
    spec:
      nodeSelector:
        beta.kubernetes.io/os: linux
      containers:
      - env:
        - name: GF_PATHS_DATA
          value: /data
        # Force using the go-based DNS resolver instead of the OS' to avoid failures in some environments
        # see https://github.com/grafana/grafana/issues/20096
        - name: GODEBUG
          value: netdns=go
        image: ghcr.io/linkerd/grafana:install-control-plane-version
        imagePullPolicy: IfNotPresent
        livenessProbe:
          httpGet:
            path: /api/health
            port: 3000
          initialDelaySeconds: 30
        name: grafana
        ports:
        - containerPort: 3000
          name: http
        readinessProbe:
          httpGet:
            path: /api/health
            port: 3000
        resources:
          limits:
            cpu: "1"
            memory: "1024Mi"
          requests:
            cpu: "100m"
            memory: "50Mi"
        securityContext:
          runAsUser: 472
        volumeMounts:
        - mountPath: /data
          name: data
        - mountPath: /etc/grafana
          name: grafana-config
          readOnly: true
      - env:
        - name: LINKERD2_PROXY_LOG
          value: warn,linkerd=info
        - name: LINKERD2_PROXY_LOG_FORMAT
          value: plain
        - name: LINKERD2_PROXY_DESTINATION_SVC_ADDR
          value: linkerd-dst-headless.linkerd.svc.cluster.local:8086
        - name: LINKERD2_PROXY_DESTINATION_GET_NETWORKS
          value: "10.0.0.0/8,172.16.0.0/12,192.168.0.0/16"
        - name: LINKERD2_PROXY_DESTINATION_PROFILE_NETWORKS
          value: "10.0.0.0/8,172.16.0.0/12,192.168.0.0/16"
        - name: LINKERD2_PROXY_INBOUND_CONNECT_TIMEOUT
          value: "100ms"
        - name: LINKERD2_PROXY_OUTBOUND_CONNECT_TIMEOUT
          value: "1000ms"
        - name: LINKERD2_PROXY_CONTROL_LISTEN_ADDR
          value: 0.0.0.0:4190
        - name: LINKERD2_PROXY_ADMIN_LISTEN_ADDR
          value: 0.0.0.0:4191
        - name: LINKERD2_PROXY_OUTBOUND_LISTEN_ADDR
          value: 127.0.0.1:4140
        - name: LINKERD2_PROXY_INBOUND_LISTEN_ADDR
          value: 0.0.0.0:4143
        - name: LINKERD2_PROXY_DESTINATION_GET_SUFFIXES
          value: svc.cluster.local.
        - name: LINKERD2_PROXY_DESTINATION_PROFILE_SUFFIXES
          value: svc.cluster.local.
        - name: LINKERD2_PROXY_INBOUND_ACCEPT_KEEPALIVE
          value: 10000ms
        - name: LINKERD2_PROXY_OUTBOUND_CONNECT_KEEPALIVE
          value: 10000ms
        - name: _pod_ns
          valueFrom:
            fieldRef:
              fieldPath: metadata.namespace
        - name: _pod_nodeName
          valueFrom:
             fieldRef:
              fieldPath: spec.nodeName
        - name: LINKERD2_PROXY_DESTINATION_CONTEXT
          value: |
            {"ns":"$(_pod_ns)", "nodeName":"$(_pod_nodeName)"}
        - name: LINKERD2_PROXY_IDENTITY_DIR
          value: /var/run/linkerd/identity/end-entity
        - name: LINKERD2_PROXY_IDENTITY_TRUST_ANCHORS
          value: |
            -----BEGIN CERTIFICATE-----
            MIIBwTCCAWagAwIBAgIQeDZp5lDaIygQ5UfMKZrFATAKBggqhkjOPQQDAjApMScw
            JQYDVQQDEx5pZGVudGl0eS5saW5rZXJkLmNsdXN0ZXIubG9jYWwwHhcNMjAwODI4
            MDcxMjQ3WhcNMzAwODI2MDcxMjQ3WjApMScwJQYDVQQDEx5pZGVudGl0eS5saW5r
            ZXJkLmNsdXN0ZXIubG9jYWwwWTATBgcqhkjOPQIBBggqhkjOPQMBBwNCAARqc70Z
            l1vgw79rjB5uSITICUA6GyfvSFfcuIis7B/XFSkkwAHU5S/s1AAP+R0TX7HBWUC4
            uaG4WWsiwJKNn7mgo3AwbjAOBgNVHQ8BAf8EBAMCAQYwEgYDVR0TAQH/BAgwBgEB
            /wIBATAdBgNVHQ4EFgQU5YtjVVPfd7I7NLHsn2C26EByGV0wKQYDVR0RBCIwIIIe
            aWRlbnRpdHkubGlua2VyZC5jbHVzdGVyLmxvY2FsMAoGCCqGSM49BAMCA0kAMEYC
            IQCN7lBFLDDvjx6V0+XkjpKERRsJYf5adMvnloFl48ilJgIhANtxhndcr+QJPuC8
            vgUC0d2/9FMueIVMb+46WTCOjsqr
            -----END CERTIFICATE-----
        - name: LINKERD2_PROXY_IDENTITY_TOKEN_FILE
          value: /var/run/secrets/kubernetes.io/serviceaccount/token
        - name: LINKERD2_PROXY_IDENTITY_SVC_ADDR
          value: linkerd-identity-headless.linkerd.svc.cluster.local:8080
        - name: _pod_sa
          valueFrom:
            fieldRef:
              fieldPath: spec.serviceAccountName
        - name: _l5d_ns
          value: linkerd
        - name: _l5d_trustdomain
          value: cluster.local
        - name: LINKERD2_PROXY_IDENTITY_LOCAL_NAME
          value: $(_pod_sa).$(_pod_ns).serviceaccount.identity.$(_l5d_ns).$(_l5d_trustdomain)
        - name: LINKERD2_PROXY_IDENTITY_SVC_NAME
          value: linkerd-identity.$(_l5d_ns).serviceaccount.identity.$(_l5d_ns).$(_l5d_trustdomain)
        - name: LINKERD2_PROXY_DESTINATION_SVC_NAME
          value: linkerd-destination.$(_l5d_ns).serviceaccount.identity.$(_l5d_ns).$(_l5d_trustdomain)
        - name: LINKERD2_PROXY_TAP_SVC_NAME
          value: linkerd-tap.$(_l5d_ns).serviceaccount.identity.$(_l5d_ns).$(_l5d_trustdomain)
        image: ghcr.io/linkerd/proxy:install-proxy-version
        imagePullPolicy: IfNotPresent
        livenessProbe:
          httpGet:
            path: /live
            port: 4191
          initialDelaySeconds: 10
        name: linkerd-proxy
        ports:
        - containerPort: 4143
          name: linkerd-proxy
        - containerPort: 4191
          name: linkerd-admin
        readinessProbe:
          httpGet:
            path: /ready
            port: 4191
          initialDelaySeconds: 2
        resources:
          limits:
            cpu: "1"
            memory: "250Mi"
          requests:
            cpu: "400m"
            memory: "300Mi"
        securityContext:
          allowPrivilegeEscalation: false
          readOnlyRootFilesystem: true
          runAsUser: 2102
        terminationMessagePolicy: FallbackToLogsOnError
        volumeMounts:
        - mountPath: /var/run/linkerd/identity/end-entity
          name: linkerd-identity-end-entity
      initContainers:
      - args:
        - --incoming-proxy-port
        - "4143"
        - --outgoing-proxy-port
        - "4140"
        - --proxy-uid
        - "2102"
        - --inbound-ports-to-ignore
        - 4190,4191
        - --outbound-ports-to-ignore
        - "443"
        image: ghcr.io/linkerd/proxy-init:v1.3.6
        imagePullPolicy: IfNotPresent
        name: linkerd-init
        resources:
          limits:
            cpu: "100m"
            memory: "50Mi"
          requests:
            cpu: "10m"
            memory: "10Mi"
        securityContext:
          allowPrivilegeEscalation: false
          capabilities:
            add:
            - NET_ADMIN
            - NET_RAW
          privileged: false
          readOnlyRootFilesystem: true
          runAsNonRoot: false
          runAsUser: 0
        terminationMessagePolicy: FallbackToLogsOnError
        volumeMounts:
        - mountPath: /run
          name: linkerd-proxy-init-xtables-lock
      serviceAccountName: linkerd-grafana
      volumes:
      - emptyDir: {}
        name: data
      - configMap:
          items:
          - key: grafana.ini
            path: grafana.ini
          - key: datasources.yaml
            path: provisioning/datasources/datasources.yaml
          - key: dashboards.yaml
            path: provisioning/dashboards/dashboards.yaml
          name: linkerd-grafana-config
        name: grafana-config
      - emptyDir: {}
        name: linkerd-proxy-init-xtables-lock
      - emptyDir:
          medium: Memory
        name: linkerd-identity-end-entity
---
###
### Prometheus RBAC
###
---
kind: ClusterRole
apiVersion: rbac.authorization.k8s.io/v1
metadata:
  name: linkerd-linkerd-prometheus
  labels:
    linkerd.io/control-plane-component: prometheus
    linkerd.io/control-plane-ns: linkerd
rules:
- apiGroups: [""]
  resources: ["nodes", "nodes/proxy", "pods"]
  verbs: ["get", "list", "watch"]
---
kind: ClusterRoleBinding
apiVersion: rbac.authorization.k8s.io/v1
metadata:
  name: linkerd-linkerd-prometheus
  labels:
    linkerd.io/control-plane-component: prometheus
    linkerd.io/control-plane-ns: linkerd
roleRef:
  apiGroup: rbac.authorization.k8s.io
  kind: ClusterRole
  name: linkerd-linkerd-prometheus
subjects:
- kind: ServiceAccount
  name: linkerd-prometheus
  namespace: linkerd
---
kind: ServiceAccount
apiVersion: v1
metadata:
  name: linkerd-prometheus
  namespace: linkerd
  labels:
    linkerd.io/control-plane-component: prometheus
    linkerd.io/control-plane-ns: linkerd
---
###
### Prometheus
###
---
kind: ConfigMap
apiVersion: v1
metadata:
  name: linkerd-prometheus-config
  namespace: linkerd
  labels:
    linkerd.io/control-plane-component: prometheus
    linkerd.io/control-plane-ns: linkerd
  annotations:
    linkerd.io/created-by: linkerd/cli dev-undefined
data:
  prometheus.yml: |-
    global:
      evaluation_interval: 10s
      scrape_interval: 10s
      scrape_timeout: 10s

    rule_files:
    - /etc/prometheus/*_rules.yml
    - /etc/prometheus/*_rules.yaml

    scrape_configs:
    - job_name: 'prometheus'
      static_configs:
      - targets: ['localhost:9090']

    - job_name: 'grafana'
      kubernetes_sd_configs:
      - role: pod
        namespaces:
          names: ['linkerd']
      relabel_configs:
      - source_labels:
        - __meta_kubernetes_pod_container_name
        action: keep
        regex: ^grafana$

    #  Required for: https://grafana.com/grafana/dashboards/315
    - job_name: 'kubernetes-nodes-cadvisor'
      scheme: https
      tls_config:
        ca_file: /var/run/secrets/kubernetes.io/serviceaccount/ca.crt
        insecure_skip_verify: true
      bearer_token_file: /var/run/secrets/kubernetes.io/serviceaccount/token
      kubernetes_sd_configs:
      - role: node
      relabel_configs:
      - action: labelmap
        regex: __meta_kubernetes_node_label_(.+)
      - target_label: __address__
        replacement: kubernetes.default.svc:443
      - source_labels: [__meta_kubernetes_node_name]
        regex: (.+)
        target_label: __metrics_path__
        replacement: /api/v1/nodes/$1/proxy/metrics/cadvisor
      metric_relabel_configs:
      - source_labels: [__name__]
        regex: '(container|machine)_(cpu|memory|network|fs)_(.+)'
        action: keep
      - source_labels: [__name__]
        regex: 'container_memory_failures_total' # unneeded large metric
        action: drop

    - job_name: 'linkerd-controller'
      kubernetes_sd_configs:
      - role: pod
        namespaces:
          names: ['linkerd']
      relabel_configs:
      - source_labels:
        - __meta_kubernetes_pod_label_linkerd_io_control_plane_component
        - __meta_kubernetes_pod_container_port_name
        action: keep
        regex: (.*);admin-http$
      - source_labels: [__meta_kubernetes_pod_container_name]
        action: replace
        target_label: component

    - job_name: 'linkerd-service-mirror'
      kubernetes_sd_configs:
      - role: pod
      relabel_configs:
      - source_labels:
        - __meta_kubernetes_pod_label_linkerd_io_control_plane_component
        - __meta_kubernetes_pod_container_port_name
        action: keep
        regex: linkerd-service-mirror;admin-http$
      - source_labels: [__meta_kubernetes_pod_container_name]
        action: replace
        target_label: component

    - job_name: 'linkerd-proxy'
      kubernetes_sd_configs:
      - role: pod
      relabel_configs:
      - source_labels:
        - __meta_kubernetes_pod_container_name
        - __meta_kubernetes_pod_container_port_name
        - __meta_kubernetes_pod_label_linkerd_io_control_plane_ns
        action: keep
        regex: ^linkerd-proxy;linkerd-admin;linkerd$
      - source_labels: [__meta_kubernetes_namespace]
        action: replace
        target_label: namespace
      - source_labels: [__meta_kubernetes_pod_name]
        action: replace
        target_label: pod
      # special case k8s' "job" label, to not interfere with prometheus' "job"
      # label
      # __meta_kubernetes_pod_label_linkerd_io_proxy_job=foo =>
      # k8s_job=foo
      - source_labels: [__meta_kubernetes_pod_label_linkerd_io_proxy_job]
        action: replace
        target_label: k8s_job
      # drop __meta_kubernetes_pod_label_linkerd_io_proxy_job
      - action: labeldrop
        regex: __meta_kubernetes_pod_label_linkerd_io_proxy_job
      # __meta_kubernetes_pod_label_linkerd_io_proxy_deployment=foo =>
      # deployment=foo
      - action: labelmap
        regex: __meta_kubernetes_pod_label_linkerd_io_proxy_(.+)
      # drop all labels that we just made copies of in the previous labelmap
      - action: labeldrop
        regex: __meta_kubernetes_pod_label_linkerd_io_proxy_(.+)
      # __meta_kubernetes_pod_label_linkerd_io_foo=bar =>
      # foo=bar
      - action: labelmap
        regex: __meta_kubernetes_pod_label_linkerd_io_(.+)
      # Copy all pod labels to tmp labels
      - action: labelmap
        regex: __meta_kubernetes_pod_label_(.+)
        replacement: __tmp_pod_label_$1
      # Take `linkerd_io_` prefixed labels and copy them without the prefix
      - action: labelmap
        regex: __tmp_pod_label_linkerd_io_(.+)
        replacement:  __tmp_pod_label_$1
      # Drop the `linkerd_io_` originals
      - action: labeldrop
        regex: __tmp_pod_label_linkerd_io_(.+)
      # Copy tmp labels into real labels
      - action: labelmap
        regex: __tmp_pod_label_(.+)
---
kind: Service
apiVersion: v1
metadata:
  name: linkerd-prometheus
  namespace: linkerd
  labels:
    linkerd.io/control-plane-component: prometheus
    linkerd.io/control-plane-ns: linkerd
  annotations:
    linkerd.io/created-by: linkerd/cli dev-undefined
spec:
  type: ClusterIP
  selector:
    linkerd.io/control-plane-component: prometheus
  ports:
  - name: admin-http
    port: 9090
    targetPort: 9090
---
apiVersion: apps/v1
kind: Deployment
metadata:
  annotations:
    linkerd.io/created-by: linkerd/cli dev-undefined
  labels:
    app.kubernetes.io/name: prometheus
    app.kubernetes.io/part-of: Linkerd
    app.kubernetes.io/version: install-control-plane-version
    linkerd.io/control-plane-component: prometheus
    linkerd.io/control-plane-ns: linkerd
  name: linkerd-prometheus
  namespace: linkerd
spec:
  replicas: 1
  selector:
    matchLabels:
      linkerd.io/control-plane-component: prometheus
      linkerd.io/control-plane-ns: linkerd
      linkerd.io/proxy-deployment: linkerd-prometheus
  template:
    metadata:
      annotations:
        linkerd.io/created-by: linkerd/cli dev-undefined
        linkerd.io/identity-mode: default
        linkerd.io/proxy-version: install-proxy-version
      labels:
        linkerd.io/control-plane-component: prometheus
        linkerd.io/control-plane-ns: linkerd
        linkerd.io/workload-ns: linkerd
        linkerd.io/proxy-deployment: linkerd-prometheus
    spec:
      nodeSelector:
        beta.kubernetes.io/os: linux
      securityContext:
        fsGroup: 65534
      containers:
      - args:
        - --config.file=/etc/prometheus/prometheus.yml
        - --log.level=info
        - --storage.tsdb.path=/data
        - --storage.tsdb.retention.time=6h
        image: prom/prometheus:v2.19.3
        imagePullPolicy: IfNotPresent
        livenessProbe:
          httpGet:
            path: /-/healthy
            port: 9090
          initialDelaySeconds: 30
          timeoutSeconds: 30
        name: prometheus
        ports:
        - containerPort: 9090
          name: admin-http
        readinessProbe:
          httpGet:
            path: /-/ready
            port: 9090
          initialDelaySeconds: 30
          timeoutSeconds: 30
        resources:
          limits:
            cpu: "4"
            memory: "8192Mi"
          requests:
            cpu: "300m"
            memory: "300Mi"
        securityContext:
          runAsNonRoot: true
          runAsUser: 65534
          runAsGroup: 65534
        volumeMounts:
        - mountPath: /data
          name: data
        - mountPath: /etc/prometheus/prometheus.yml
          name: prometheus-config
          subPath: prometheus.yml
          readOnly: true
      - env:
        - name: LINKERD2_PROXY_LOG
          value: warn,linkerd=info
        - name: LINKERD2_PROXY_LOG_FORMAT
          value: plain
        - name: LINKERD2_PROXY_DESTINATION_SVC_ADDR
          value: linkerd-dst-headless.linkerd.svc.cluster.local:8086
        - name: LINKERD2_PROXY_DESTINATION_GET_NETWORKS
          value: "10.0.0.0/8,172.16.0.0/12,192.168.0.0/16"
        - name: LINKERD2_PROXY_DESTINATION_PROFILE_NETWORKS
          value: "10.0.0.0/8,172.16.0.0/12,192.168.0.0/16"
        - name: LINKERD2_PROXY_INBOUND_CONNECT_TIMEOUT
          value: "100ms"
        - name: LINKERD2_PROXY_OUTBOUND_CONNECT_TIMEOUT
          value: "1000ms"
        - name: LINKERD2_PROXY_CONTROL_LISTEN_ADDR
          value: 0.0.0.0:4190
        - name: LINKERD2_PROXY_ADMIN_LISTEN_ADDR
          value: 0.0.0.0:4191
        - name: LINKERD2_PROXY_OUTBOUND_LISTEN_ADDR
          value: 127.0.0.1:4140
        - name: LINKERD2_PROXY_INBOUND_LISTEN_ADDR
          value: 0.0.0.0:4143
        - name: LINKERD2_PROXY_DESTINATION_GET_SUFFIXES
          value: svc.cluster.local.
        - name: LINKERD2_PROXY_DESTINATION_PROFILE_SUFFIXES
          value: svc.cluster.local.
        - name: LINKERD2_PROXY_INBOUND_ACCEPT_KEEPALIVE
          value: 10000ms
        - name: LINKERD2_PROXY_OUTBOUND_CONNECT_KEEPALIVE
          value: 10000ms
        - name: _pod_ns
          valueFrom:
            fieldRef:
              fieldPath: metadata.namespace
        - name: _pod_nodeName
          valueFrom:
             fieldRef:
              fieldPath: spec.nodeName
        - name: LINKERD2_PROXY_DESTINATION_CONTEXT
          value: |
            {"ns":"$(_pod_ns)", "nodeName":"$(_pod_nodeName)"}
        - name: LINKERD2_PROXY_OUTBOUND_ROUTER_CAPACITY
          value: "10000"
        - name: LINKERD2_PROXY_IDENTITY_DIR
          value: /var/run/linkerd/identity/end-entity
        - name: LINKERD2_PROXY_IDENTITY_TRUST_ANCHORS
          value: |
            -----BEGIN CERTIFICATE-----
            MIIBwTCCAWagAwIBAgIQeDZp5lDaIygQ5UfMKZrFATAKBggqhkjOPQQDAjApMScw
            JQYDVQQDEx5pZGVudGl0eS5saW5rZXJkLmNsdXN0ZXIubG9jYWwwHhcNMjAwODI4
            MDcxMjQ3WhcNMzAwODI2MDcxMjQ3WjApMScwJQYDVQQDEx5pZGVudGl0eS5saW5r
            ZXJkLmNsdXN0ZXIubG9jYWwwWTATBgcqhkjOPQIBBggqhkjOPQMBBwNCAARqc70Z
            l1vgw79rjB5uSITICUA6GyfvSFfcuIis7B/XFSkkwAHU5S/s1AAP+R0TX7HBWUC4
            uaG4WWsiwJKNn7mgo3AwbjAOBgNVHQ8BAf8EBAMCAQYwEgYDVR0TAQH/BAgwBgEB
            /wIBATAdBgNVHQ4EFgQU5YtjVVPfd7I7NLHsn2C26EByGV0wKQYDVR0RBCIwIIIe
            aWRlbnRpdHkubGlua2VyZC5jbHVzdGVyLmxvY2FsMAoGCCqGSM49BAMCA0kAMEYC
            IQCN7lBFLDDvjx6V0+XkjpKERRsJYf5adMvnloFl48ilJgIhANtxhndcr+QJPuC8
            vgUC0d2/9FMueIVMb+46WTCOjsqr
            -----END CERTIFICATE-----
        - name: LINKERD2_PROXY_IDENTITY_TOKEN_FILE
          value: /var/run/secrets/kubernetes.io/serviceaccount/token
        - name: LINKERD2_PROXY_IDENTITY_SVC_ADDR
          value: linkerd-identity-headless.linkerd.svc.cluster.local:8080
        - name: _pod_sa
          valueFrom:
            fieldRef:
              fieldPath: spec.serviceAccountName
        - name: _l5d_ns
          value: linkerd
        - name: _l5d_trustdomain
          value: cluster.local
        - name: LINKERD2_PROXY_IDENTITY_LOCAL_NAME
          value: $(_pod_sa).$(_pod_ns).serviceaccount.identity.$(_l5d_ns).$(_l5d_trustdomain)
        - name: LINKERD2_PROXY_IDENTITY_SVC_NAME
          value: linkerd-identity.$(_l5d_ns).serviceaccount.identity.$(_l5d_ns).$(_l5d_trustdomain)
        - name: LINKERD2_PROXY_DESTINATION_SVC_NAME
          value: linkerd-destination.$(_l5d_ns).serviceaccount.identity.$(_l5d_ns).$(_l5d_trustdomain)
        - name: LINKERD2_PROXY_TAP_SVC_NAME
          value: linkerd-tap.$(_l5d_ns).serviceaccount.identity.$(_l5d_ns).$(_l5d_trustdomain)
        image: ghcr.io/linkerd/proxy:install-proxy-version
        imagePullPolicy: IfNotPresent
        livenessProbe:
          httpGet:
            path: /live
            port: 4191
          initialDelaySeconds: 10
        name: linkerd-proxy
        ports:
        - containerPort: 4143
          name: linkerd-proxy
        - containerPort: 4191
          name: linkerd-admin
        readinessProbe:
          httpGet:
            path: /ready
            port: 4191
          initialDelaySeconds: 2
        resources:
          limits:
            cpu: "1"
            memory: "250Mi"
          requests:
            cpu: "400m"
            memory: "300Mi"
        securityContext:
          allowPrivilegeEscalation: false
          readOnlyRootFilesystem: true
          runAsUser: 2102
        terminationMessagePolicy: FallbackToLogsOnError
        volumeMounts:
        - mountPath: /var/run/linkerd/identity/end-entity
          name: linkerd-identity-end-entity
      initContainers:
      - args:
        - --incoming-proxy-port
        - "4143"
        - --outgoing-proxy-port
        - "4140"
        - --proxy-uid
        - "2102"
        - --inbound-ports-to-ignore
        - 4190,4191
        - --outbound-ports-to-ignore
        - "443"
        image: ghcr.io/linkerd/proxy-init:v1.3.6
        imagePullPolicy: IfNotPresent
        name: linkerd-init
        resources:
          limits:
            cpu: "100m"
            memory: "50Mi"
          requests:
            cpu: "10m"
            memory: "10Mi"
        securityContext:
          allowPrivilegeEscalation: false
          capabilities:
            add:
            - NET_ADMIN
            - NET_RAW
          privileged: false
          readOnlyRootFilesystem: true
          runAsNonRoot: false
          runAsUser: 0
        terminationMessagePolicy: FallbackToLogsOnError
        volumeMounts:
        - mountPath: /run
          name: linkerd-proxy-init-xtables-lock
      serviceAccountName: linkerd-prometheus
      volumes:
      - name: data
        emptyDir: {}
      - configMap:
          name: linkerd-prometheus-config
        name: prometheus-config
      - emptyDir: {}
        name: linkerd-proxy-init-xtables-lock
      - emptyDir:
          medium: Memory
        name: linkerd-identity-end-entity
---
apiVersion: v1
data:
  linkerd-config-overrides: Y29udHJvbGxlclJlcGxpY2FzOiAyCmRlYnVnQ29udGFpbmVyOgogIGltYWdlOgogICAgdmVyc2lvbjogaW5zdGFsbC1kZWJ1Zy12ZXJzaW9uCmRlc3RpbmF0aW9uUmVzb3VyY2VzOgogIGNwdToKICAgIGxpbWl0OiAiMSIKICAgIHJlcXVlc3Q6IDEwMG0KICBtZW1vcnk6CiAgICBsaW1pdDogMjUwTWkKICAgIHJlcXVlc3Q6IDUwTWkKZW5hYmxlUG9kQW50aUFmZmluaXR5OiB0cnVlCmdsb2JhbDoKICBjb250cm9sbGVySW1hZ2VWZXJzaW9uOiBpbnN0YWxsLWNvbnRyb2wtcGxhbmUtdmVyc2lvbgogIGhpZ2hBdmFpbGFiaWxpdHk6IHRydWUKICBpZGVudGl0eVRydXN0QW5jaG9yc1BFTTogfAogICAgLS0tLS1CRUdJTiBDRVJUSUZJQ0FURS0tLS0tCiAgICBNSUlCd1RDQ0FXYWdBd0lCQWdJUWVEWnA1bERhSXlnUTVVZk1LWnJGQVRBS0JnZ3Foa2pPUFFRREFqQXBNU2N3CiAgICBKUVlEVlFRREV4NXBaR1Z1ZEdsMGVTNXNhVzVyWlhKa0xtTnNkWE4wWlhJdWJHOWpZV3d3SGhjTk1qQXdPREk0CiAgICBNRGN4TWpRM1doY05NekF3T0RJMk1EY3hNalEzV2pBcE1TY3dKUVlEVlFRREV4NXBaR1Z1ZEdsMGVTNXNhVzVyCiAgICBaWEprTG1Oc2RYTjBaWEl1Ykc5allXd3dXVEFUQmdjcWhrak9QUUlCQmdncWhrak9QUU1CQndOQ0FBUnFjNzBaCiAgICBsMXZndzc5cmpCNXVTSVRJQ1VBNkd5ZnZTRmZjdUlpczdCL1hGU2trd0FIVTVTL3MxQUFQK1IwVFg3SEJXVUM0CiAgICB1YUc0V1dzaXdKS05uN21nbzNBd2JqQU9CZ05WSFE4QkFmOEVCQU1DQVFZd0VnWURWUjBUQVFIL0JBZ3dCZ0VCCiAgICAvd0lCQVRBZEJnTlZIUTRFRmdRVTVZdGpWVlBmZDdJN05MSHNuMkMyNkVCeUdWMHdLUVlEVlIwUkJDSXdJSUllCiAgICBhV1JsYm5ScGRIa3ViR2x1YTJWeVpDNWpiSFZ6ZEdWeUxteHZZMkZzTUFvR0NDcUdTTTQ5QkFNQ0Ewa0FNRVlDCiAgICBJUUNON2xCRkxERHZqeDZWMCtYa2pwS0VSUnNKWWY1YWRNdm5sb0ZsNDhpbEpnSWhBTnR4aG5kY3IrUUpQdUM4CiAgICB2Z1VDMGQyLzlGTXVlSVZNYis0NldUQ09qc3FyCiAgICAtLS0tLUVORCBDRVJUSUZJQ0FURS0tLS0tCiAgaW1hZ2VQdWxsU2VjcmV0czogbnVsbAogIHByb3h5OgogICAgaW1hZ2U6CiAgICAgIHZlcnNpb246IGluc3RhbGwtcHJveHktdmVyc2lvbgogICAgcmVzb3VyY2VzOgogICAgICBjcHU6CiAgICAgICAgbGltaXQ6ICIxIgogICAgICAgIHJlcXVlc3Q6IDQwMG0KICAgICAgbWVtb3J5OgogICAgICAgIGxpbWl0OiAyNTBNaQogICAgICAgIHJlcXVlc3Q6IDMwME1pCmdyYWZhbmE6CiAgcmVzb3VyY2VzOgogICAgY3B1OgogICAgICBsaW1pdDogIjEiCiAgICAgIHJlcXVlc3Q6IDEwMG0KICAgIG1lbW9yeToKICAgICAgbGltaXQ6IDEwMjRNaQogICAgICByZXF1ZXN0OiA1ME1pCmhlYXJ0YmVhdFJlc291cmNlczoKICBjcHU6CiAgICBsaW1pdDogIjEiCiAgICByZXF1ZXN0OiAxMDBtCiAgbWVtb3J5OgogICAgbGltaXQ6IDI1ME1pCiAgICByZXF1ZXN0OiA1ME1pCmhlYXJ0YmVhdFNjaGVkdWxlOiAxIDIgMyA0IDUKaWRlbnRpdHk6CiAgaXNzdWVyOgogICAgY3J0RXhwaXJ5OiAiMjAzMC0wOC0yNlQwNzoxMzo0N1oiCiAgICB0bHM6CiAgICAgIGNydFBFTTogfAogICAgICAgIC0tLS0tQkVHSU4gQ0VSVElGSUNBVEUtLS0tLQogICAgICAgIE1JSUJ3RENDQVdlZ0F3SUJBZ0lSQUpSSWdaOFJ0TzhFd2cxWGVwZjhUNDR3Q2dZSUtvWkl6ajBFQXdJd0tURW4KICAgICAgICBNQ1VHQTFVRUF4TWVhV1JsYm5ScGRIa3ViR2x1YTJWeVpDNWpiSFZ6ZEdWeUxteHZZMkZzTUI0WERUSXdNRGd5CiAgICAgICAgT0RBM01UTTBOMW9YRFRNd01EZ3lOakEzTVRNME4xb3dLVEVuTUNVR0ExVUVBeE1lYVdSbGJuUnBkSGt1YkdsdQogICAgICAgIGEyVnlaQzVqYkhWemRHVnlMbXh2WTJGc01Ga3dFd1lIS29aSXpqMENBUVlJS29aSXpqMERBUWNEUWdBRTEvRnAKICAgICAgICBmY1JuRGNlZEw2QWpVYVhZUHY0RElNQmFKdWZPSTVOV3R5K1hTWDdKalhnWnRNNzJkUXZSYVlhbnV4RDM2RHQxCiAgICAgICAgMi9KeHlpU2d4S1dSZG9heSthTndNRzR3RGdZRFZSMFBBUUgvQkFRREFnRUdNQklHQTFVZEV3RUIvd1FJTUFZQgogICAgICAgIEFmOENBUUF3SFFZRFZSME9CQllFRkkxV25ycU1ZS2FISE9vK3pweWlpRHEycE8wS01Da0dBMVVkRVFRaU1DQ0MKICAgICAgICBIbWxrWlc1MGFYUjVMbXhwYm10bGNtUXVZMngxYzNSbGNpNXNiMk5oYkRBS0JnZ3Foa2pPUFFRREFnTkhBREJFCiAgICAgICAgQWlBdHVvSTVYdUN0ckdWUnpTbVJUbDJyYTI4YVY5TXlUVTdkNXFuVEFGSEtTZ0lnUktDdmx1T1NnQTVPMjFwNQogICAgICAgIDUxdGRybWtIRVpScjBxbExTSmRIWWdFZk16az0KICAgICAgICAtLS0tLUVORCBDRVJUSUZJQ0FURS0tLS0tCiAgICAgIGtleVBFTTogfAogICAgICAgIC0tLS0tQkVHSU4gRUMgUFJJVkFURSBLRVktLS0tLQogICAgICAgIE1IY0NBUUVFSUFBZThuZmJ6WnU5Yy9PQjIrOHhKTTBGejdOVXdUUWF6dWxrRk5zNFRJNStvQW9HQ0NxR1NNNDkKICAgICAgICBBd0VIb1VRRFFnQUUxL0ZwZmNSbkRjZWRMNkFqVWFYWVB2NERJTUJhSnVmT0k1Tld0eStYU1g3SmpYZ1p0TTcyCiAgICAgICAgZFF2UmFZYW51eEQzNkR0MTIvSnh5aVNneEtXUmRvYXkrUT09CiAgICAgICAgLS0tLS1FTkQgRUMgUFJJVkFURSBLRVktLS0tLQppZGVudGl0eVJlc291cmNlczoKICBjcHU6CiAgICBsaW1pdDogIjEiCiAgICByZXF1ZXN0OiAxMDBtCiAgbWVtb3J5OgogICAgbGltaXQ6IDI1ME1pCiAgICByZXF1ZXN0OiAxME1pCnByb2ZpbGVWYWxpZGF0b3I6CiAgY2FCdW5kbGU6IHByb2ZpbGUgdmFsaWRhdG9yIENBIGJ1bmRsZQogIGNydFBFTTogcHJvZmlsZSB2YWxpZGF0b3IgY3J0CiAga2V5UEVNOiBwcm9maWxlIHZhbGlkYXRvciBrZXkKcHJvbWV0aGV1czoKICByZXNvdXJjZXM6CiAgICBjcHU6CiAgICAgIGxpbWl0OiAiNCIKICAgICAgcmVxdWVzdDogMzAwbQogICAgbWVtb3J5OgogICAgICBsaW1pdDogODE5Mk1pCiAgICAgIHJlcXVlc3Q6IDMwME1pCnByb3h5SW5qZWN0b3I6CiAgY2FCdW5kbGU6IHByb3h5IGluamVjdG9yIENBIGJ1bmRsZQogIGNydFBFTTogcHJveHkgaW5qZWN0b3IgY3J0CiAga2V5UEVNOiBwcm94eSBpbmplY3RvciBrZXkKcHJveHlJbmplY3RvclJlc291cmNlczoKICBjcHU6CiAgICBsaW1pdDogIjEiCiAgICByZXF1ZXN0OiAxMDBtCiAgbWVtb3J5OgogICAgbGltaXQ6IDI1ME1pCiAgICByZXF1ZXN0OiA1ME1pCnB1YmxpY0FQSVJlc291cmNlczoKICBjcHU6CiAgICBsaW1pdDogIjEiCiAgICByZXF1ZXN0OiAxMDBtCiAgbWVtb3J5OgogICAgbGltaXQ6IDI1ME1pCiAgICByZXF1ZXN0OiA1ME1pCnNwVmFsaWRhdG9yUmVzb3VyY2VzOgogIGNwdToKICAgIGxpbWl0OiAiMSIKICAgIHJlcXVlc3Q6IDEwMG0KICBtZW1vcnk6CiAgICBsaW1pdDogMjUwTWkKICAgIHJlcXVlc3Q6IDUwTWkKdGFwOgogIGNhQnVuZGxlOiB0YXAgQ0EgYnVuZGxlCiAgY3J0UEVNOiB0YXAgY3J0CiAga2V5UEVNOiB0YXAga2V5CnRhcFJlc291cmNlczoKICBjcHU6CiAgICBsaW1pdDogIjEiCiAgICByZXF1ZXN0OiAxMDBtCiAgbWVtb3J5OgogICAgbGltaXQ6IDI1ME1pCiAgICByZXF1ZXN0OiA1ME1pCndlYlJlc291cmNlczoKICBjcHU6CiAgICBsaW1pdDogIjEiCiAgICByZXF1ZXN0OiAxMDBtCiAgbWVtb3J5OgogICAgbGltaXQ6IDI1ME1pCiAgICByZXF1ZXN0OiA1ME1pCndlYmhvb2tGYWlsdXJlUG9saWN5OiBGYWlsCg==
kind: Secret
metadata:
  creationTimestamp: null
  name: linkerd-config-overrides
  namespace: linkerd<|MERGE_RESOLUTION|>--- conflicted
+++ resolved
@@ -923,7 +923,6 @@
       - args:
         - identity
         - -log-level=info
-<<<<<<< HEAD
         - -controller-namespace=linkerd
         - -identity-trust-domain=cluster.local
         - -identity-issuance-lifetime=24h0m0s
@@ -931,9 +930,6 @@
         - -identity-trust-anchors-pem=LS0tLS1CRUdJTiBDRVJUSUZJQ0FURS0tLS0tCk1JSUJ3VENDQVdhZ0F3SUJBZ0lRZURacDVsRGFJeWdRNVVmTUtackZBVEFLQmdncWhrak9QUVFEQWpBcE1TY3cKSlFZRFZRUURFeDVwWkdWdWRHbDBlUzVzYVc1clpYSmtMbU5zZFhOMFpYSXViRzlqWVd3d0hoY05NakF3T0RJNApNRGN4TWpRM1doY05NekF3T0RJMk1EY3hNalEzV2pBcE1TY3dKUVlEVlFRREV4NXBaR1Z1ZEdsMGVTNXNhVzVyClpYSmtMbU5zZFhOMFpYSXViRzlqWVd3d1dUQVRCZ2NxaGtqT1BRSUJCZ2dxaGtqT1BRTUJCd05DQUFScWM3MFoKbDF2Z3c3OXJqQjV1U0lUSUNVQTZHeWZ2U0ZmY3VJaXM3Qi9YRlNra3dBSFU1Uy9zMUFBUCtSMFRYN0hCV1VDNAp1YUc0V1dzaXdKS05uN21nbzNBd2JqQU9CZ05WSFE4QkFmOEVCQU1DQVFZd0VnWURWUjBUQVFIL0JBZ3dCZ0VCCi93SUJBVEFkQmdOVkhRNEVGZ1FVNVl0alZWUGZkN0k3TkxIc24yQzI2RUJ5R1Ywd0tRWURWUjBSQkNJd0lJSWUKYVdSbGJuUnBkSGt1YkdsdWEyVnlaQzVqYkhWemRHVnlMbXh2WTJGc01Bb0dDQ3FHU000OUJBTUNBMGtBTUVZQwpJUUNON2xCRkxERHZqeDZWMCtYa2pwS0VSUnNKWWY1YWRNdm5sb0ZsNDhpbEpnSWhBTnR4aG5kY3IrUUpQdUM4CnZnVUMwZDIvOUZNdWVJVk1iKzQ2V1RDT2pzcXIKLS0tLS1FTkQgQ0VSVElGSUNBVEUtLS0tLQo=
         - -identity-scheme=linkerd.io/tls
         image: gcr.io/linkerd-io/controller:install-control-plane-version
-=======
-        image: ghcr.io/linkerd/controller:install-control-plane-version
->>>>>>> d4990a64
         imagePullPolicy: IfNotPresent
         livenessProbe:
           httpGet:
@@ -1498,13 +1494,9 @@
         - -enable-h2-upgrade=true
         - -log-level=info
         - -enable-endpoint-slices=false
-<<<<<<< HEAD
         - -cluster-domain=cluster.local
         - -identity-trust-domain=cluster.local
         image: gcr.io/linkerd-io/controller:install-control-plane-version
-=======
-        image: ghcr.io/linkerd/controller:install-control-plane-version
->>>>>>> d4990a64
         imagePullPolicy: IfNotPresent
         livenessProbe:
           httpGet:
@@ -2052,7 +2044,6 @@
       - args:
         - proxy-injector
         - -log-level=info
-<<<<<<< HEAD
         - -controller-namespace=linkerd
         - -identity-trust-domain=cluster.local
         - -identity-issuance-lifetime=24h0m0s
@@ -2087,9 +2078,6 @@
         - -cni-enabled=false
         - -enable-external-profiles=false
         image: gcr.io/linkerd-io/controller:install-control-plane-version
-=======
-        image: ghcr.io/linkerd/controller:install-control-plane-version
->>>>>>> d4990a64
         imagePullPolicy: IfNotPresent
         livenessProbe:
           httpGet:
@@ -2656,12 +2644,8 @@
         - tap
         - -controller-namespace=linkerd
         - -log-level=info
-<<<<<<< HEAD
         - -identity-trust-domain=cluster.local
         image: gcr.io/linkerd-io/controller:install-control-plane-version
-=======
-        image: ghcr.io/linkerd/controller:install-control-plane-version
->>>>>>> d4990a64
         imagePullPolicy: IfNotPresent
         livenessProbe:
           httpGet:
