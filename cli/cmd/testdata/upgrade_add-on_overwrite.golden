--- conflicted
+++ resolved
@@ -1844,8 +1844,6 @@
         readinessProbe:
           failureThreshold: 7
           httpGet:
-<<<<<<< HEAD
-=======
             path: /-/ready
             port: 9090
           initialDelaySeconds: 30
@@ -2062,7 +2060,6 @@
         readinessProbe:
           failureThreshold: 7
           httpGet:
->>>>>>> d3553c59
             path: /ready
             port: 9995
         securityContext:
@@ -3021,36 +3018,21 @@
           runAsNonRoot: false
           runAsUser: 0
         terminationMessagePolicy: FallbackToLogsOnError
-<<<<<<< HEAD
-      serviceAccountName: linkerd-grafana
-=======
         volumeMounts:
         - mountPath: /run
           name: linkerd-proxy-init-xtables-lock
       serviceAccountName: overwrite-collector
->>>>>>> d3553c59
       volumes:
       - emptyDir: {}
         name: data
       - configMap:
           items:
-<<<<<<< HEAD
-          - key: grafana.ini
-            path: grafana.ini
-          - key: datasources.yaml
-            path: provisioning/datasources/datasources.yaml
-          - key: dashboards.yaml
-            path: provisioning/dashboards/dashboards.yaml
-          name: linkerd-grafana-config
-        name: grafana-config
-=======
           - key: linkerd-collector-config
             path: linkerd-collector-config.yaml
           name: overwrite-collector-config
         name: overwrite-collector-config-val
       - emptyDir: {}
         name: linkerd-proxy-init-xtables-lock
->>>>>>> d3553c59
       - emptyDir:
           medium: Memory
         name: linkerd-identity-end-entity
@@ -3740,16 +3722,6 @@
           runAsNonRoot: false
           runAsUser: 0
         terminationMessagePolicy: FallbackToLogsOnError
-<<<<<<< HEAD
-      serviceAccountName: overwrite-collector
-      volumes:
-      - configMap:
-          items:
-          - key: linkerd-collector-config
-            path: linkerd-collector-config.yaml
-          name: overwrite-collector-config
-        name: overwrite-collector-config-val
-=======
         volumeMounts:
         - mountPath: /run
           name: linkerd-proxy-init-xtables-lock
@@ -3758,7 +3730,6 @@
       volumes:
       - emptyDir: {}
         name: linkerd-proxy-init-xtables-lock
->>>>>>> d3553c59
       - emptyDir:
           medium: Memory
         name: linkerd-identity-end-entity
@@ -3960,11 +3931,6 @@
           runAsNonRoot: false
           runAsUser: 0
         terminationMessagePolicy: FallbackToLogsOnError
-<<<<<<< HEAD
-      dnsPolicy: ClusterFirst
-      serviceAccountName: linkerd-jaeger
-      volumes:
-=======
         volumeMounts:
         - mountPath: /run
           name: linkerd-proxy-init-xtables-lock
@@ -3984,7 +3950,6 @@
         name: grafana-config
       - emptyDir: {}
         name: linkerd-proxy-init-xtables-lock
->>>>>>> d3553c59
       - emptyDir:
           medium: Memory
         name: linkerd-identity-end-entity