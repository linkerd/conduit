---
kind: ConfigMap
apiVersion: v1
metadata:
  name: linkerd-config
  namespace: linkerd
  labels:
    linkerd.io/control-plane-component: controller
    linkerd.io/control-plane-ns: linkerd
  annotations:
    linkerd.io/created-by: linkerd/cli dev-undefined
data:
  global: |
    {"linkerdNamespace":"linkerd","cniEnabled":false,"version":"install-control-plane-version","identityContext":{"trustDomain":"cluster.local","trustAnchorsPem":"-----BEGIN CERTIFICATE-----\nMIIBYDCCAQegAwIBAgIBATAKBggqhkjOPQQDAjAYMRYwFAYDVQQDEw1jbHVzdGVy\nLmxvY2FsMB4XDTE5MDMwMzAxNTk1MloXDTI5MDIyODAyMDM1MlowGDEWMBQGA1UE\nAxMNY2x1c3Rlci5sb2NhbDBZMBMGByqGSM49AgEGCCqGSM49AwEHA0IABAChpAt0\nxtgO9qbVtEtDK80N6iCL2Htyf2kIv2m5QkJ1y0TFQi5hTVe3wtspJ8YpZF0pl364\n6TiYeXB8tOOhIACjQjBAMA4GA1UdDwEB/wQEAwIBBjAdBgNVHSUEFjAUBggrBgEF\nBQcDAQYIKwYBBQUHAwIwDwYDVR0TAQH/BAUwAwEB/zAKBggqhkjOPQQDAgNHADBE\nAiBQ/AAwF8kG8VOmRSUTPakSSa/N4mqK2HsZuhQXCmiZHwIgZEzI5DCkpU7w3SIv\nOLO4Zsk1XrGZHGsmyiEyvYF9lpY=\n-----END CERTIFICATE-----\n","issuanceLifetime":"86400s","clockSkewAllowance":"20s","scheme":"linkerd.io/tls"},"autoInjectContext":null,"omitWebhookSideEffects":false,"clusterDomain":"cluster.local"}
  proxy: |
    {"proxyImage":{"imageName":"gcr.io/linkerd-io/proxy","pullPolicy":"IfNotPresent"},"proxyInitImage":{"imageName":"gcr.io/linkerd-io/proxy-init","pullPolicy":"IfNotPresent"},"controlPort":{"port":4190},"ignoreInboundPorts":[],"ignoreOutboundPorts":[],"inboundPort":{"port":4143},"adminPort":{"port":4191},"outboundPort":{"port":4140},"resource":{"requestCpu":"","requestMemory":"","limitCpu":"","limitMemory":""},"proxyUid":"2102","logLevel":{"level":"warn,linkerd=info"},"disableExternalProfiles":true,"proxyVersion":"install-proxy-version","proxyInitImageVersion":"v1.3.3","debugImage":{"imageName":"gcr.io/linkerd-io/debug","pullPolicy":"IfNotPresent"},"debugImageVersion":"install-debug-version","destinationGetNetworks":"10.0.0.0/8,172.16.0.0/12,192.168.0.0/16"}
  install: |
    {"cliVersion":"dev-undefined","flags":[]}
---
###
### Identity Controller Service
###
---
kind: Secret
apiVersion: v1
metadata:
  name: linkerd-identity-issuer
  namespace: linkerd
  labels:
    linkerd.io/control-plane-component: identity
    linkerd.io/control-plane-ns: linkerd
  annotations:
    linkerd.io/created-by: linkerd/cli dev-undefined
    linkerd.io/identity-issuer-expiry: 2029-02-28T02:03:52Z
data:
  crt.pem: LS0tLS1CRUdJTiBDRVJUSUZJQ0FURS0tLS0tCk1JSUJjakNDQVJpZ0F3SUJBZ0lCQWpBS0JnZ3Foa2pPUFFRREFqQVlNUll3RkFZRFZRUURFdzFqYkhWemRHVnkKTG14dlkyRnNNQjRYRFRFNU1ETXdNekF4TlRrMU1sb1hEVEk1TURJeU9EQXlNRE0xTWxvd0tURW5NQ1VHQTFVRQpBeE1lYVdSbGJuUnBkSGt1YkdsdWEyVnlaQzVqYkhWemRHVnlMbXh2WTJGc01Ga3dFd1lIS29aSXpqMENBUVlJCktvWkl6ajBEQVFjRFFnQUVJU2cwQ21KTkJXTHhKVHNLdDcrYno4QXMxWWZxWkZ1VHEyRm5ZbzAxNk5LVnY3MGUKUUMzVDZ0T3Bhajl4dUtzWGZsVTZaa3VpVlJpaWh3K3RWMmlzcTZOQ01FQXdEZ1lEVlIwUEFRSC9CQVFEQWdFRwpNQjBHQTFVZEpRUVdNQlFHQ0NzR0FRVUZCd01CQmdnckJnRUZCUWNEQWpBUEJnTlZIUk1CQWY4RUJUQURBUUgvCk1Bb0dDQ3FHU000OUJBTUNBMGdBTUVVQ0lGK2FNMEJ3MlBkTUZEcS9LdGFCUXZIZEFZYVVQVng4dmYzam4rTTQKQWFENEFpRUE5SEJkanlXeWlLZUt4bEE4Q29PdlVBd0k5NXhjNlhVTW9EeFJTWGpucFhnPQotLS0tLUVORCBDRVJUSUZJQ0FURS0tLS0t
  key.pem: LS0tLS1CRUdJTiBFQyBQUklWQVRFIEtFWS0tLS0tCk1IY0NBUUVFSU1JSnltZWtZeitra0NMUGtGbHJVeUF1L2NISllSVHl3Zm1BVVJLS1JYZHpvQW9HQ0NxR1NNNDkKQXdFSG9VUURRZ0FFSVNnMENtSk5CV0x4SlRzS3Q3K2J6OEFzMVlmcVpGdVRxMkZuWW8wMTZOS1Z2NzBlUUMzVAo2dE9wYWo5eHVLc1hmbFU2Wmt1aVZSaWlodyt0VjJpc3F3PT0KLS0tLS1FTkQgRUMgUFJJVkFURSBLRVktLS0tLQ==
---
kind: Service
apiVersion: v1
metadata:
  name: linkerd-identity
  namespace: linkerd
  labels:
    linkerd.io/control-plane-component: identity
    linkerd.io/control-plane-ns: linkerd
  annotations:
    linkerd.io/created-by: linkerd/cli dev-undefined
spec:
  type: ClusterIP
  selector:
    linkerd.io/control-plane-component: identity
  ports:
  - name: grpc
    port: 8080
    targetPort: 8080
---
apiVersion: apps/v1
kind: Deployment
metadata:
  annotations:
    linkerd.io/created-by: linkerd/cli dev-undefined
  labels:
    app.kubernetes.io/name: identity
    app.kubernetes.io/part-of: Linkerd
    app.kubernetes.io/version: install-control-plane-version
    linkerd.io/control-plane-component: identity
    linkerd.io/control-plane-ns: linkerd
  name: linkerd-identity
  namespace: linkerd
spec:
  replicas: 1
  selector:
    matchLabels:
      linkerd.io/control-plane-component: identity
      linkerd.io/control-plane-ns: linkerd
      linkerd.io/proxy-deployment: linkerd-identity
  template:
    metadata:
      annotations:
        linkerd.io/created-by: linkerd/cli dev-undefined
        linkerd.io/identity-mode: default
        linkerd.io/proxy-version: install-proxy-version
      labels:
        linkerd.io/control-plane-component: identity
        linkerd.io/control-plane-ns: linkerd
        linkerd.io/workload-ns: linkerd
        linkerd.io/proxy-deployment: linkerd-identity
    spec:
      nodeSelector:
        beta.kubernetes.io/os: linux
      containers:
      - args:
        - identity
        - -log-level=
        image: gcr.io/linkerd-io/controller:install-control-plane-version
        imagePullPolicy: IfNotPresent
        livenessProbe:
          httpGet:
            path: /ping
            port: 9990
          initialDelaySeconds: 10
        name: identity
        ports:
        - containerPort: 8080
          name: grpc
        - containerPort: 9990
          name: admin-http
        readinessProbe:
          failureThreshold: 7
          httpGet:
            path: /ready
            port: 9990
        securityContext:
          runAsUser: 2103
        volumeMounts:
        - mountPath: /var/run/linkerd/config
          name: config
        - mountPath: /var/run/linkerd/identity/issuer
          name: identity-issuer
      - env:
        - name: LINKERD2_PROXY_LOG
          value: warn,linkerd=info
        - name: LINKERD2_PROXY_DESTINATION_SVC_ADDR
          value: linkerd-dst.linkerd.svc.cluster.local:8086
        - name: LINKERD2_PROXY_DESTINATION_GET_NETWORKS
          value: "10.0.0.0/8,172.16.0.0/12,192.168.0.0/16"
        - name: LINKERD2_PROXY_CONTROL_LISTEN_ADDR
          value: 0.0.0.0:4190
        - name: LINKERD2_PROXY_ADMIN_LISTEN_ADDR
          value: 0.0.0.0:4191
        - name: LINKERD2_PROXY_OUTBOUND_LISTEN_ADDR
          value: 127.0.0.1:4140
        - name: LINKERD2_PROXY_INBOUND_LISTEN_ADDR
          value: 0.0.0.0:4143
        - name: LINKERD2_PROXY_DESTINATION_GET_SUFFIXES
          value: svc.cluster.local.
        - name: LINKERD2_PROXY_DESTINATION_PROFILE_SUFFIXES
          value: svc.cluster.local.
        - name: LINKERD2_PROXY_INBOUND_ACCEPT_KEEPALIVE
          value: 10000ms
        - name: LINKERD2_PROXY_OUTBOUND_CONNECT_KEEPALIVE
          value: 10000ms
        - name: _pod_ns
          valueFrom:
            fieldRef:
              fieldPath: metadata.namespace
        - name: LINKERD2_PROXY_DESTINATION_CONTEXT
          value: ns:$(_pod_ns)
        - name: LINKERD2_PROXY_IDENTITY_DIR
          value: /var/run/linkerd/identity/end-entity
        - name: LINKERD2_PROXY_IDENTITY_TRUST_ANCHORS
          value: |
            -----BEGIN CERTIFICATE-----
            MIIBYDCCAQegAwIBAgIBATAKBggqhkjOPQQDAjAYMRYwFAYDVQQDEw1jbHVzdGVy
            LmxvY2FsMB4XDTE5MDMwMzAxNTk1MloXDTI5MDIyODAyMDM1MlowGDEWMBQGA1UE
            AxMNY2x1c3Rlci5sb2NhbDBZMBMGByqGSM49AgEGCCqGSM49AwEHA0IABAChpAt0
            xtgO9qbVtEtDK80N6iCL2Htyf2kIv2m5QkJ1y0TFQi5hTVe3wtspJ8YpZF0pl364
            6TiYeXB8tOOhIACjQjBAMA4GA1UdDwEB/wQEAwIBBjAdBgNVHSUEFjAUBggrBgEF
            BQcDAQYIKwYBBQUHAwIwDwYDVR0TAQH/BAUwAwEB/zAKBggqhkjOPQQDAgNHADBE
            AiBQ/AAwF8kG8VOmRSUTPakSSa/N4mqK2HsZuhQXCmiZHwIgZEzI5DCkpU7w3SIv
            OLO4Zsk1XrGZHGsmyiEyvYF9lpY=
            -----END CERTIFICATE-----
        - name: LINKERD2_PROXY_IDENTITY_TOKEN_FILE
          value: /var/run/secrets/kubernetes.io/serviceaccount/token
        - name: LINKERD2_PROXY_IDENTITY_SVC_ADDR
          value: localhost.:8080
        - name: _pod_sa
          valueFrom:
            fieldRef:
              fieldPath: spec.serviceAccountName
        - name: _l5d_ns
          value: linkerd
        - name: _l5d_trustdomain
          value: cluster.local
        - name: LINKERD2_PROXY_IDENTITY_LOCAL_NAME
          value: $(_pod_sa).$(_pod_ns).serviceaccount.identity.$(_l5d_ns).$(_l5d_trustdomain)
        - name: LINKERD2_PROXY_IDENTITY_SVC_NAME
          value: linkerd-identity.$(_l5d_ns).serviceaccount.identity.$(_l5d_ns).$(_l5d_trustdomain)
        - name: LINKERD2_PROXY_DESTINATION_SVC_NAME
          value: linkerd-destination.$(_l5d_ns).serviceaccount.identity.$(_l5d_ns).$(_l5d_trustdomain)
        - name: LINKERD2_PROXY_TAP_SVC_NAME
          value: linkerd-tap.$(_l5d_ns).serviceaccount.identity.$(_l5d_ns).$(_l5d_trustdomain)
        image: gcr.io/linkerd-io/proxy:install-proxy-version
        imagePullPolicy: IfNotPresent
        livenessProbe:
          httpGet:
            path: /live
            port: 4191
          initialDelaySeconds: 10
        name: linkerd-proxy
        ports:
        - containerPort: 4143
          name: linkerd-proxy
        - containerPort: 4191
          name: linkerd-admin
        readinessProbe:
          httpGet:
            path: /ready
            port: 4191
          initialDelaySeconds: 2
        resources:
        securityContext:
          allowPrivilegeEscalation: false
          readOnlyRootFilesystem: true
          runAsUser: 2102
        terminationMessagePolicy: FallbackToLogsOnError
        volumeMounts:
        - mountPath: /var/run/linkerd/identity/end-entity
          name: linkerd-identity-end-entity
      initContainers:
      - args:
        - --incoming-proxy-port
        - "4143"
        - --outgoing-proxy-port
        - "4140"
        - --proxy-uid
        - "2102"
        - --inbound-ports-to-ignore
        - 4190,4191
        - --outbound-ports-to-ignore
        - "443"
        image: gcr.io/linkerd-io/proxy-init:v1.3.3
        imagePullPolicy: IfNotPresent
        name: linkerd-init
        resources:
          limits:
            cpu: "100m"
            memory: "50Mi"
          requests:
            cpu: "10m"
            memory: "10Mi"
        securityContext:
          allowPrivilegeEscalation: false
          capabilities:
            add:
            - NET_ADMIN
            - NET_RAW
          privileged: false
          readOnlyRootFilesystem: true
          runAsNonRoot: false
          runAsUser: 0
        terminationMessagePolicy: FallbackToLogsOnError
      serviceAccountName: linkerd-identity
      volumes:
      - configMap:
          name: linkerd-config
        name: config
      - name: identity-issuer
        secret:
          secretName: linkerd-identity-issuer
      - emptyDir:
          medium: Memory
        name: linkerd-identity-end-entity
---
###
### Controller
###
---
kind: Service
apiVersion: v1
metadata:
  name: linkerd-controller-api
  namespace: linkerd
  labels:
    linkerd.io/control-plane-component: controller
    linkerd.io/control-plane-ns: linkerd
  annotations:
    linkerd.io/created-by: linkerd/cli dev-undefined
spec:
  type: ClusterIP
  selector:
    linkerd.io/control-plane-component: controller
  ports:
  - name: http
    port: 8085
    targetPort: 8085
---
apiVersion: apps/v1
kind: Deployment
metadata:
  annotations:
    linkerd.io/created-by: linkerd/cli dev-undefined
  labels:
    app.kubernetes.io/name: controller
    app.kubernetes.io/part-of: Linkerd
    app.kubernetes.io/version: install-control-plane-version
    linkerd.io/control-plane-component: controller
    linkerd.io/control-plane-ns: linkerd
  name: linkerd-controller
  namespace: linkerd
spec:
  replicas: 1
  selector:
    matchLabels:
      linkerd.io/control-plane-component: controller
      linkerd.io/control-plane-ns: linkerd
      linkerd.io/proxy-deployment: linkerd-controller
  template:
    metadata:
      annotations:
        linkerd.io/created-by: linkerd/cli dev-undefined
        linkerd.io/identity-mode: default
        linkerd.io/proxy-version: install-proxy-version
      labels:
        linkerd.io/control-plane-component: controller
        linkerd.io/control-plane-ns: linkerd
        linkerd.io/workload-ns: linkerd
        linkerd.io/proxy-deployment: linkerd-controller
    spec:
      nodeSelector:
        beta.kubernetes.io/os: linux
      containers:
      - args:
        - public-api
        - -prometheus-url=http://linkerd-prometheus.linkerd.svc.cluster.local:9090
        - -destination-addr=linkerd-dst.linkerd.svc.cluster.local:8086
        - -controller-namespace=linkerd
        - -log-level=
        image: gcr.io/linkerd-io/controller:install-control-plane-version
        imagePullPolicy: IfNotPresent
        livenessProbe:
          httpGet:
            path: /ping
            port: 9995
          initialDelaySeconds: 10
        name: public-api
        ports:
        - containerPort: 8085
          name: http
        - containerPort: 9995
          name: admin-http
        readinessProbe:
          failureThreshold: 7
          httpGet:
            path: /ready
            port: 9995
        securityContext:
          runAsUser: 2103
        volumeMounts:
        - mountPath: /var/run/linkerd/config
          name: config
      - env:
        - name: LINKERD2_PROXY_LOG
          value: warn,linkerd=info
        - name: LINKERD2_PROXY_DESTINATION_SVC_ADDR
          value: linkerd-dst.linkerd.svc.cluster.local:8086
        - name: LINKERD2_PROXY_DESTINATION_GET_NETWORKS
          value: "10.0.0.0/8,172.16.0.0/12,192.168.0.0/16"
        - name: LINKERD2_PROXY_CONTROL_LISTEN_ADDR
          value: 0.0.0.0:4190
        - name: LINKERD2_PROXY_ADMIN_LISTEN_ADDR
          value: 0.0.0.0:4191
        - name: LINKERD2_PROXY_OUTBOUND_LISTEN_ADDR
          value: 127.0.0.1:4140
        - name: LINKERD2_PROXY_INBOUND_LISTEN_ADDR
          value: 0.0.0.0:4143
        - name: LINKERD2_PROXY_DESTINATION_GET_SUFFIXES
          value: svc.cluster.local.
        - name: LINKERD2_PROXY_DESTINATION_PROFILE_SUFFIXES
          value: svc.cluster.local.
        - name: LINKERD2_PROXY_INBOUND_ACCEPT_KEEPALIVE
          value: 10000ms
        - name: LINKERD2_PROXY_OUTBOUND_CONNECT_KEEPALIVE
          value: 10000ms
        - name: _pod_ns
          valueFrom:
            fieldRef:
              fieldPath: metadata.namespace
        - name: LINKERD2_PROXY_DESTINATION_CONTEXT
          value: ns:$(_pod_ns)
        - name: LINKERD2_PROXY_IDENTITY_DIR
          value: /var/run/linkerd/identity/end-entity
        - name: LINKERD2_PROXY_IDENTITY_TRUST_ANCHORS
          value: |
            -----BEGIN CERTIFICATE-----
            MIIBYDCCAQegAwIBAgIBATAKBggqhkjOPQQDAjAYMRYwFAYDVQQDEw1jbHVzdGVy
            LmxvY2FsMB4XDTE5MDMwMzAxNTk1MloXDTI5MDIyODAyMDM1MlowGDEWMBQGA1UE
            AxMNY2x1c3Rlci5sb2NhbDBZMBMGByqGSM49AgEGCCqGSM49AwEHA0IABAChpAt0
            xtgO9qbVtEtDK80N6iCL2Htyf2kIv2m5QkJ1y0TFQi5hTVe3wtspJ8YpZF0pl364
            6TiYeXB8tOOhIACjQjBAMA4GA1UdDwEB/wQEAwIBBjAdBgNVHSUEFjAUBggrBgEF
            BQcDAQYIKwYBBQUHAwIwDwYDVR0TAQH/BAUwAwEB/zAKBggqhkjOPQQDAgNHADBE
            AiBQ/AAwF8kG8VOmRSUTPakSSa/N4mqK2HsZuhQXCmiZHwIgZEzI5DCkpU7w3SIv
            OLO4Zsk1XrGZHGsmyiEyvYF9lpY=
            -----END CERTIFICATE-----
        - name: LINKERD2_PROXY_IDENTITY_TOKEN_FILE
          value: /var/run/secrets/kubernetes.io/serviceaccount/token
        - name: LINKERD2_PROXY_IDENTITY_SVC_ADDR
          value: linkerd-identity.linkerd.svc.cluster.local:8080
        - name: _pod_sa
          valueFrom:
            fieldRef:
              fieldPath: spec.serviceAccountName
        - name: _l5d_ns
          value: linkerd
        - name: _l5d_trustdomain
          value: cluster.local
        - name: LINKERD2_PROXY_IDENTITY_LOCAL_NAME
          value: $(_pod_sa).$(_pod_ns).serviceaccount.identity.$(_l5d_ns).$(_l5d_trustdomain)
        - name: LINKERD2_PROXY_IDENTITY_SVC_NAME
          value: linkerd-identity.$(_l5d_ns).serviceaccount.identity.$(_l5d_ns).$(_l5d_trustdomain)
        - name: LINKERD2_PROXY_DESTINATION_SVC_NAME
          value: linkerd-destination.$(_l5d_ns).serviceaccount.identity.$(_l5d_ns).$(_l5d_trustdomain)
        - name: LINKERD2_PROXY_TAP_SVC_NAME
          value: linkerd-tap.$(_l5d_ns).serviceaccount.identity.$(_l5d_ns).$(_l5d_trustdomain)
        image: gcr.io/linkerd-io/proxy:install-proxy-version
        imagePullPolicy: IfNotPresent
        livenessProbe:
          httpGet:
            path: /live
            port: 4191
          initialDelaySeconds: 10
        name: linkerd-proxy
        ports:
        - containerPort: 4143
          name: linkerd-proxy
        - containerPort: 4191
          name: linkerd-admin
        readinessProbe:
          httpGet:
            path: /ready
            port: 4191
          initialDelaySeconds: 2
        resources:
        securityContext:
          allowPrivilegeEscalation: false
          readOnlyRootFilesystem: true
          runAsUser: 2102
        terminationMessagePolicy: FallbackToLogsOnError
        volumeMounts:
        - mountPath: /var/run/linkerd/identity/end-entity
          name: linkerd-identity-end-entity
      initContainers:
      - args:
        - --incoming-proxy-port
        - "4143"
        - --outgoing-proxy-port
        - "4140"
        - --proxy-uid
        - "2102"
        - --inbound-ports-to-ignore
        - 4190,4191
        - --outbound-ports-to-ignore
        - "443"
        image: gcr.io/linkerd-io/proxy-init:v1.3.3
        imagePullPolicy: IfNotPresent
        name: linkerd-init
        resources:
          limits:
            cpu: "100m"
            memory: "50Mi"
          requests:
            cpu: "10m"
            memory: "10Mi"
        securityContext:
          allowPrivilegeEscalation: false
          capabilities:
            add:
            - NET_ADMIN
            - NET_RAW
          privileged: false
          readOnlyRootFilesystem: true
          runAsNonRoot: false
          runAsUser: 0
        terminationMessagePolicy: FallbackToLogsOnError
      serviceAccountName: linkerd-controller
      volumes:
      - configMap:
          name: linkerd-config
        name: config
      - emptyDir:
          medium: Memory
        name: linkerd-identity-end-entity
---
###
### Destination Controller Service
###
---
kind: Service
apiVersion: v1
metadata:
  name: linkerd-dst
  namespace: linkerd
  labels:
    linkerd.io/control-plane-component: destination
    linkerd.io/control-plane-ns: linkerd
  annotations:
    linkerd.io/created-by: linkerd/cli dev-undefined
spec:
  type: ClusterIP
  selector:
    linkerd.io/control-plane-component: destination
  ports:
  - name: grpc
    port: 8086
    targetPort: 8086
---
apiVersion: apps/v1
kind: Deployment
metadata:
  annotations:
    linkerd.io/created-by: linkerd/cli dev-undefined
  labels:
    app.kubernetes.io/name: destination
    app.kubernetes.io/part-of: Linkerd
    app.kubernetes.io/version: install-control-plane-version
    linkerd.io/control-plane-component: destination
    linkerd.io/control-plane-ns: linkerd
  name: linkerd-destination
  namespace: linkerd
spec:
  replicas: 1
  selector:
    matchLabels:
      linkerd.io/control-plane-component: destination
      linkerd.io/control-plane-ns: linkerd
      linkerd.io/proxy-deployment: linkerd-destination
  template:
    metadata:
      annotations:
        linkerd.io/created-by: linkerd/cli dev-undefined
        linkerd.io/identity-mode: default
        linkerd.io/proxy-version: install-proxy-version
      labels:
        linkerd.io/control-plane-component: destination
        linkerd.io/control-plane-ns: linkerd
        linkerd.io/workload-ns: linkerd
        linkerd.io/proxy-deployment: linkerd-destination
    spec:
      nodeSelector:
        beta.kubernetes.io/os: linux
      containers:
      - args:
        - destination
        - -addr=:8086
        - -controller-namespace=linkerd
        - -enable-h2-upgrade=true
        - -log-level=
        image: gcr.io/linkerd-io/controller:install-control-plane-version
        imagePullPolicy: IfNotPresent
        livenessProbe:
          httpGet:
            path: /ping
            port: 9996
          initialDelaySeconds: 10
        name: destination
        ports:
        - containerPort: 8086
          name: grpc
        - containerPort: 9996
          name: admin-http
        readinessProbe:
          failureThreshold: 7
          httpGet:
            path: /ready
            port: 9996
        securityContext:
          runAsUser: 2103
        volumeMounts:
        - mountPath: /var/run/linkerd/config
          name: config
      - env:
        - name: LINKERD2_PROXY_LOG
          value: warn,linkerd=info
        - name: LINKERD2_PROXY_DESTINATION_SVC_ADDR
          value: localhost.:8086
        - name: LINKERD2_PROXY_DESTINATION_GET_NETWORKS
          value: "10.0.0.0/8,172.16.0.0/12,192.168.0.0/16"
        - name: LINKERD2_PROXY_CONTROL_LISTEN_ADDR
          value: 0.0.0.0:4190
        - name: LINKERD2_PROXY_ADMIN_LISTEN_ADDR
          value: 0.0.0.0:4191
        - name: LINKERD2_PROXY_OUTBOUND_LISTEN_ADDR
          value: 127.0.0.1:4140
        - name: LINKERD2_PROXY_INBOUND_LISTEN_ADDR
          value: 0.0.0.0:4143
        - name: LINKERD2_PROXY_DESTINATION_GET_SUFFIXES
          value: svc.cluster.local.
        - name: LINKERD2_PROXY_DESTINATION_PROFILE_SUFFIXES
          value: svc.cluster.local.
        - name: LINKERD2_PROXY_INBOUND_ACCEPT_KEEPALIVE
          value: 10000ms
        - name: LINKERD2_PROXY_OUTBOUND_CONNECT_KEEPALIVE
          value: 10000ms
        - name: _pod_ns
          valueFrom:
            fieldRef:
              fieldPath: metadata.namespace
        - name: LINKERD2_PROXY_DESTINATION_CONTEXT
          value: ns:$(_pod_ns)
        - name: LINKERD2_PROXY_IDENTITY_DIR
          value: /var/run/linkerd/identity/end-entity
        - name: LINKERD2_PROXY_IDENTITY_TRUST_ANCHORS
          value: |
            -----BEGIN CERTIFICATE-----
            MIIBYDCCAQegAwIBAgIBATAKBggqhkjOPQQDAjAYMRYwFAYDVQQDEw1jbHVzdGVy
            LmxvY2FsMB4XDTE5MDMwMzAxNTk1MloXDTI5MDIyODAyMDM1MlowGDEWMBQGA1UE
            AxMNY2x1c3Rlci5sb2NhbDBZMBMGByqGSM49AgEGCCqGSM49AwEHA0IABAChpAt0
            xtgO9qbVtEtDK80N6iCL2Htyf2kIv2m5QkJ1y0TFQi5hTVe3wtspJ8YpZF0pl364
            6TiYeXB8tOOhIACjQjBAMA4GA1UdDwEB/wQEAwIBBjAdBgNVHSUEFjAUBggrBgEF
            BQcDAQYIKwYBBQUHAwIwDwYDVR0TAQH/BAUwAwEB/zAKBggqhkjOPQQDAgNHADBE
            AiBQ/AAwF8kG8VOmRSUTPakSSa/N4mqK2HsZuhQXCmiZHwIgZEzI5DCkpU7w3SIv
            OLO4Zsk1XrGZHGsmyiEyvYF9lpY=
            -----END CERTIFICATE-----
        - name: LINKERD2_PROXY_IDENTITY_TOKEN_FILE
          value: /var/run/secrets/kubernetes.io/serviceaccount/token
        - name: LINKERD2_PROXY_IDENTITY_SVC_ADDR
          value: linkerd-identity.linkerd.svc.cluster.local:8080
        - name: _pod_sa
          valueFrom:
            fieldRef:
              fieldPath: spec.serviceAccountName
        - name: _l5d_ns
          value: linkerd
        - name: _l5d_trustdomain
          value: cluster.local
        - name: LINKERD2_PROXY_IDENTITY_LOCAL_NAME
          value: $(_pod_sa).$(_pod_ns).serviceaccount.identity.$(_l5d_ns).$(_l5d_trustdomain)
        - name: LINKERD2_PROXY_IDENTITY_SVC_NAME
          value: linkerd-identity.$(_l5d_ns).serviceaccount.identity.$(_l5d_ns).$(_l5d_trustdomain)
        - name: LINKERD2_PROXY_DESTINATION_SVC_NAME
          value: linkerd-destination.$(_l5d_ns).serviceaccount.identity.$(_l5d_ns).$(_l5d_trustdomain)
        - name: LINKERD2_PROXY_TAP_SVC_NAME
          value: linkerd-tap.$(_l5d_ns).serviceaccount.identity.$(_l5d_ns).$(_l5d_trustdomain)
        image: gcr.io/linkerd-io/proxy:install-proxy-version
        imagePullPolicy: IfNotPresent
        livenessProbe:
          httpGet:
            path: /live
            port: 4191
          initialDelaySeconds: 10
        name: linkerd-proxy
        ports:
        - containerPort: 4143
          name: linkerd-proxy
        - containerPort: 4191
          name: linkerd-admin
        readinessProbe:
          httpGet:
            path: /ready
            port: 4191
          initialDelaySeconds: 2
        resources:
        securityContext:
          allowPrivilegeEscalation: false
          readOnlyRootFilesystem: true
          runAsUser: 2102
        terminationMessagePolicy: FallbackToLogsOnError
        volumeMounts:
        - mountPath: /var/run/linkerd/identity/end-entity
          name: linkerd-identity-end-entity
      initContainers:
      - args:
        - --incoming-proxy-port
        - "4143"
        - --outgoing-proxy-port
        - "4140"
        - --proxy-uid
        - "2102"
        - --inbound-ports-to-ignore
        - 4190,4191
        - --outbound-ports-to-ignore
        - "443"
        image: gcr.io/linkerd-io/proxy-init:v1.3.3
        imagePullPolicy: IfNotPresent
        name: linkerd-init
        resources:
          limits:
            cpu: "100m"
            memory: "50Mi"
          requests:
            cpu: "10m"
            memory: "10Mi"
        securityContext:
          allowPrivilegeEscalation: false
          capabilities:
            add:
            - NET_ADMIN
            - NET_RAW
          privileged: false
          readOnlyRootFilesystem: true
          runAsNonRoot: false
          runAsUser: 0
        terminationMessagePolicy: FallbackToLogsOnError
      serviceAccountName: linkerd-destination
      volumes:
      - configMap:
          name: linkerd-config
        name: config
      - emptyDir:
          medium: Memory
        name: linkerd-identity-end-entity
---
###
### Heartbeat
###
---
apiVersion: batch/v1beta1
kind: CronJob
metadata:
  name: linkerd-heartbeat
  namespace: linkerd
  labels:
    app.kubernetes.io/name: heartbeat
    app.kubernetes.io/part-of: Linkerd
    app.kubernetes.io/version: install-control-plane-version
    linkerd.io/control-plane-component: heartbeat
    linkerd.io/control-plane-ns: linkerd
  annotations:
    linkerd.io/created-by: linkerd/cli dev-undefined
spec:
  schedule: "1 2 3 4 5"
  successfulJobsHistoryLimit: 0
  jobTemplate:
    spec:
      template:
        metadata:
          labels:
            linkerd.io/control-plane-component: heartbeat
            linkerd.io/workload-ns: linkerd
          annotations:
            linkerd.io/created-by: linkerd/cli dev-undefined
        spec:
          nodeSelector:
            beta.kubernetes.io/os: linux
          serviceAccountName: linkerd-heartbeat
          restartPolicy: Never
          containers:
          - name: heartbeat
            image: gcr.io/linkerd-io/controller:install-control-plane-version
            imagePullPolicy: IfNotPresent
            args:
            - "heartbeat"
            - "-prometheus-url=http://linkerd-prometheus.linkerd.svc.cluster.local:9090"
            - "-controller-namespace=linkerd"
            - "-log-level="
            securityContext:
              runAsUser: 2103
---
###
### Web
###
---
kind: Service
apiVersion: v1
metadata:
  name: linkerd-web
  namespace: linkerd
  labels:
    linkerd.io/control-plane-component: web
    linkerd.io/control-plane-ns: linkerd
  annotations:
    linkerd.io/created-by: linkerd/cli dev-undefined
spec:
  type: ClusterIP
  selector:
    linkerd.io/control-plane-component: web
  ports:
  - name: http
    port: 8084
    targetPort: 8084
  - name: admin-http
    port: 9994
    targetPort: 9994
---
apiVersion: apps/v1
kind: Deployment
metadata:
  annotations:
    linkerd.io/created-by: linkerd/cli dev-undefined
  labels:
    app.kubernetes.io/name: web
    app.kubernetes.io/part-of: Linkerd
    app.kubernetes.io/version: install-control-plane-version
    linkerd.io/control-plane-component: web
    linkerd.io/control-plane-ns: linkerd
  name: linkerd-web
  namespace: linkerd
spec:
  replicas: 1
  selector:
    matchLabels:
      linkerd.io/control-plane-component: web
      linkerd.io/control-plane-ns: linkerd
      linkerd.io/proxy-deployment: linkerd-web
  template:
    metadata:
      annotations:
        linkerd.io/created-by: linkerd/cli dev-undefined
        linkerd.io/identity-mode: default
        linkerd.io/proxy-version: install-proxy-version
      labels:
        linkerd.io/control-plane-component: web
        linkerd.io/control-plane-ns: linkerd
        linkerd.io/workload-ns: linkerd
        linkerd.io/proxy-deployment: linkerd-web
    spec:
      nodeSelector:
        beta.kubernetes.io/os: linux
      containers:
      - args:
        - -api-addr=linkerd-controller-api.linkerd.svc.cluster.local:8085
        - -grafana-addr=linkerd-grafana.linkerd.svc.cluster.local:3000
        - -jaeger-addr=linkerd-jaeger.linkerd.svc.cluster.local:16686
        - -controller-namespace=linkerd
        - -log-level=
        - -enforced-host=^(localhost|127\.0\.0\.1|linkerd-web\.linkerd\.svc\.cluster\.local|linkerd-web\.linkerd\.svc|\[::1\])(:\d+)?$
        image: gcr.io/linkerd-io/web:install-control-plane-version
        imagePullPolicy: IfNotPresent
        livenessProbe:
          httpGet:
            path: /ping
            port: 9994
          initialDelaySeconds: 10
        name: web
        ports:
        - containerPort: 8084
          name: http
        - containerPort: 9994
          name: admin-http
        readinessProbe:
          failureThreshold: 7
          httpGet:
            path: /ready
            port: 9994
        securityContext:
          runAsUser: 2103
        volumeMounts:
        - mountPath: /var/run/linkerd/config
          name: config
      - env:
        - name: LINKERD2_PROXY_LOG
          value: warn,linkerd=info
        - name: LINKERD2_PROXY_DESTINATION_SVC_ADDR
          value: linkerd-dst.linkerd.svc.cluster.local:8086
        - name: LINKERD2_PROXY_DESTINATION_GET_NETWORKS
          value: "10.0.0.0/8,172.16.0.0/12,192.168.0.0/16"
        - name: LINKERD2_PROXY_CONTROL_LISTEN_ADDR
          value: 0.0.0.0:4190
        - name: LINKERD2_PROXY_ADMIN_LISTEN_ADDR
          value: 0.0.0.0:4191
        - name: LINKERD2_PROXY_OUTBOUND_LISTEN_ADDR
          value: 127.0.0.1:4140
        - name: LINKERD2_PROXY_INBOUND_LISTEN_ADDR
          value: 0.0.0.0:4143
        - name: LINKERD2_PROXY_DESTINATION_GET_SUFFIXES
          value: svc.cluster.local.
        - name: LINKERD2_PROXY_DESTINATION_PROFILE_SUFFIXES
          value: svc.cluster.local.
        - name: LINKERD2_PROXY_INBOUND_ACCEPT_KEEPALIVE
          value: 10000ms
        - name: LINKERD2_PROXY_OUTBOUND_CONNECT_KEEPALIVE
          value: 10000ms
        - name: _pod_ns
          valueFrom:
            fieldRef:
              fieldPath: metadata.namespace
        - name: LINKERD2_PROXY_DESTINATION_CONTEXT
          value: ns:$(_pod_ns)
        - name: LINKERD2_PROXY_IDENTITY_DIR
          value: /var/run/linkerd/identity/end-entity
        - name: LINKERD2_PROXY_IDENTITY_TRUST_ANCHORS
          value: |
            -----BEGIN CERTIFICATE-----
            MIIBYDCCAQegAwIBAgIBATAKBggqhkjOPQQDAjAYMRYwFAYDVQQDEw1jbHVzdGVy
            LmxvY2FsMB4XDTE5MDMwMzAxNTk1MloXDTI5MDIyODAyMDM1MlowGDEWMBQGA1UE
            AxMNY2x1c3Rlci5sb2NhbDBZMBMGByqGSM49AgEGCCqGSM49AwEHA0IABAChpAt0
            xtgO9qbVtEtDK80N6iCL2Htyf2kIv2m5QkJ1y0TFQi5hTVe3wtspJ8YpZF0pl364
            6TiYeXB8tOOhIACjQjBAMA4GA1UdDwEB/wQEAwIBBjAdBgNVHSUEFjAUBggrBgEF
            BQcDAQYIKwYBBQUHAwIwDwYDVR0TAQH/BAUwAwEB/zAKBggqhkjOPQQDAgNHADBE
            AiBQ/AAwF8kG8VOmRSUTPakSSa/N4mqK2HsZuhQXCmiZHwIgZEzI5DCkpU7w3SIv
            OLO4Zsk1XrGZHGsmyiEyvYF9lpY=
            -----END CERTIFICATE-----
        - name: LINKERD2_PROXY_IDENTITY_TOKEN_FILE
          value: /var/run/secrets/kubernetes.io/serviceaccount/token
        - name: LINKERD2_PROXY_IDENTITY_SVC_ADDR
          value: linkerd-identity.linkerd.svc.cluster.local:8080
        - name: _pod_sa
          valueFrom:
            fieldRef:
              fieldPath: spec.serviceAccountName
        - name: _l5d_ns
          value: linkerd
        - name: _l5d_trustdomain
          value: cluster.local
        - name: LINKERD2_PROXY_IDENTITY_LOCAL_NAME
          value: $(_pod_sa).$(_pod_ns).serviceaccount.identity.$(_l5d_ns).$(_l5d_trustdomain)
        - name: LINKERD2_PROXY_IDENTITY_SVC_NAME
          value: linkerd-identity.$(_l5d_ns).serviceaccount.identity.$(_l5d_ns).$(_l5d_trustdomain)
        - name: LINKERD2_PROXY_DESTINATION_SVC_NAME
          value: linkerd-destination.$(_l5d_ns).serviceaccount.identity.$(_l5d_ns).$(_l5d_trustdomain)
        - name: LINKERD2_PROXY_TAP_SVC_NAME
          value: linkerd-tap.$(_l5d_ns).serviceaccount.identity.$(_l5d_ns).$(_l5d_trustdomain)
        image: gcr.io/linkerd-io/proxy:install-proxy-version
        imagePullPolicy: IfNotPresent
        livenessProbe:
          httpGet:
            path: /live
            port: 4191
          initialDelaySeconds: 10
        name: linkerd-proxy
        ports:
        - containerPort: 4143
          name: linkerd-proxy
        - containerPort: 4191
          name: linkerd-admin
        readinessProbe:
          httpGet:
            path: /ready
            port: 4191
          initialDelaySeconds: 2
        resources:
        securityContext:
          allowPrivilegeEscalation: false
          readOnlyRootFilesystem: true
          runAsUser: 2102
        terminationMessagePolicy: FallbackToLogsOnError
        volumeMounts:
        - mountPath: /var/run/linkerd/identity/end-entity
          name: linkerd-identity-end-entity
      initContainers:
      - args:
        - --incoming-proxy-port
        - "4143"
        - --outgoing-proxy-port
        - "4140"
        - --proxy-uid
        - "2102"
        - --inbound-ports-to-ignore
        - 4190,4191
        - --outbound-ports-to-ignore
        - "443"
        image: gcr.io/linkerd-io/proxy-init:v1.3.3
        imagePullPolicy: IfNotPresent
        name: linkerd-init
        resources:
          limits:
            cpu: "100m"
            memory: "50Mi"
          requests:
            cpu: "10m"
            memory: "10Mi"
        securityContext:
          allowPrivilegeEscalation: false
          capabilities:
            add:
            - NET_ADMIN
            - NET_RAW
          privileged: false
          readOnlyRootFilesystem: true
          runAsNonRoot: false
          runAsUser: 0
        terminationMessagePolicy: FallbackToLogsOnError
      serviceAccountName: linkerd-web
      volumes:
      - configMap:
          name: linkerd-config
        name: config
      - emptyDir:
          medium: Memory
        name: linkerd-identity-end-entity
---
###
### Proxy Injector
###
---
apiVersion: apps/v1
kind: Deployment
metadata:
  annotations:
    linkerd.io/created-by: linkerd/cli dev-undefined
  labels:
    app.kubernetes.io/name: proxy-injector
    app.kubernetes.io/part-of: Linkerd
    app.kubernetes.io/version: install-control-plane-version
    linkerd.io/control-plane-component: proxy-injector
    linkerd.io/control-plane-ns: linkerd
  name: linkerd-proxy-injector
  namespace: linkerd
spec:
  replicas: 1
  selector:
    matchLabels:
      linkerd.io/control-plane-component: proxy-injector
  template:
    metadata:
      annotations:
        linkerd.io/created-by: linkerd/cli dev-undefined
        linkerd.io/identity-mode: default
        linkerd.io/proxy-version: install-proxy-version
      labels:
        linkerd.io/control-plane-component: proxy-injector
        linkerd.io/control-plane-ns: linkerd
        linkerd.io/workload-ns: linkerd
        linkerd.io/proxy-deployment: linkerd-proxy-injector
    spec:
      nodeSelector:
        beta.kubernetes.io/os: linux
      containers:
      - args:
        - proxy-injector
        - -log-level=
        image: gcr.io/linkerd-io/controller:install-control-plane-version
        imagePullPolicy: IfNotPresent
        livenessProbe:
          httpGet:
            path: /ping
            port: 9995
          initialDelaySeconds: 10
        name: proxy-injector
        ports:
        - containerPort: 8443
          name: proxy-injector
        - containerPort: 9995
          name: admin-http
        readinessProbe:
          failureThreshold: 7
          httpGet:
            path: /ready
            port: 9995
        securityContext:
          runAsUser: 2103
        volumeMounts:
        - mountPath: /var/run/linkerd/config
          name: config
        - mountPath: /var/run/linkerd/tls
          name: tls
          readOnly: true
      - env:
        - name: LINKERD2_PROXY_LOG
          value: warn,linkerd=info
        - name: LINKERD2_PROXY_DESTINATION_SVC_ADDR
          value: linkerd-dst.linkerd.svc.cluster.local:8086
        - name: LINKERD2_PROXY_DESTINATION_GET_NETWORKS
          value: "10.0.0.0/8,172.16.0.0/12,192.168.0.0/16"
        - name: LINKERD2_PROXY_CONTROL_LISTEN_ADDR
          value: 0.0.0.0:4190
        - name: LINKERD2_PROXY_ADMIN_LISTEN_ADDR
          value: 0.0.0.0:4191
        - name: LINKERD2_PROXY_OUTBOUND_LISTEN_ADDR
          value: 127.0.0.1:4140
        - name: LINKERD2_PROXY_INBOUND_LISTEN_ADDR
          value: 0.0.0.0:4143
        - name: LINKERD2_PROXY_DESTINATION_GET_SUFFIXES
          value: svc.cluster.local.
        - name: LINKERD2_PROXY_DESTINATION_PROFILE_SUFFIXES
          value: svc.cluster.local.
        - name: LINKERD2_PROXY_INBOUND_ACCEPT_KEEPALIVE
          value: 10000ms
        - name: LINKERD2_PROXY_OUTBOUND_CONNECT_KEEPALIVE
          value: 10000ms
        - name: _pod_ns
          valueFrom:
            fieldRef:
              fieldPath: metadata.namespace
        - name: LINKERD2_PROXY_DESTINATION_CONTEXT
          value: ns:$(_pod_ns)
        - name: LINKERD2_PROXY_IDENTITY_DIR
          value: /var/run/linkerd/identity/end-entity
        - name: LINKERD2_PROXY_IDENTITY_TRUST_ANCHORS
          value: |
            -----BEGIN CERTIFICATE-----
            MIIBYDCCAQegAwIBAgIBATAKBggqhkjOPQQDAjAYMRYwFAYDVQQDEw1jbHVzdGVy
            LmxvY2FsMB4XDTE5MDMwMzAxNTk1MloXDTI5MDIyODAyMDM1MlowGDEWMBQGA1UE
            AxMNY2x1c3Rlci5sb2NhbDBZMBMGByqGSM49AgEGCCqGSM49AwEHA0IABAChpAt0
            xtgO9qbVtEtDK80N6iCL2Htyf2kIv2m5QkJ1y0TFQi5hTVe3wtspJ8YpZF0pl364
            6TiYeXB8tOOhIACjQjBAMA4GA1UdDwEB/wQEAwIBBjAdBgNVHSUEFjAUBggrBgEF
            BQcDAQYIKwYBBQUHAwIwDwYDVR0TAQH/BAUwAwEB/zAKBggqhkjOPQQDAgNHADBE
            AiBQ/AAwF8kG8VOmRSUTPakSSa/N4mqK2HsZuhQXCmiZHwIgZEzI5DCkpU7w3SIv
            OLO4Zsk1XrGZHGsmyiEyvYF9lpY=
            -----END CERTIFICATE-----
        - name: LINKERD2_PROXY_IDENTITY_TOKEN_FILE
          value: /var/run/secrets/kubernetes.io/serviceaccount/token
        - name: LINKERD2_PROXY_IDENTITY_SVC_ADDR
          value: linkerd-identity.linkerd.svc.cluster.local:8080
        - name: _pod_sa
          valueFrom:
            fieldRef:
              fieldPath: spec.serviceAccountName
        - name: _l5d_ns
          value: linkerd
        - name: _l5d_trustdomain
          value: cluster.local
        - name: LINKERD2_PROXY_IDENTITY_LOCAL_NAME
          value: $(_pod_sa).$(_pod_ns).serviceaccount.identity.$(_l5d_ns).$(_l5d_trustdomain)
        - name: LINKERD2_PROXY_IDENTITY_SVC_NAME
          value: linkerd-identity.$(_l5d_ns).serviceaccount.identity.$(_l5d_ns).$(_l5d_trustdomain)
        - name: LINKERD2_PROXY_DESTINATION_SVC_NAME
          value: linkerd-destination.$(_l5d_ns).serviceaccount.identity.$(_l5d_ns).$(_l5d_trustdomain)
        - name: LINKERD2_PROXY_TAP_SVC_NAME
          value: linkerd-tap.$(_l5d_ns).serviceaccount.identity.$(_l5d_ns).$(_l5d_trustdomain)
        image: gcr.io/linkerd-io/proxy:install-proxy-version
        imagePullPolicy: IfNotPresent
        livenessProbe:
          httpGet:
            path: /live
            port: 4191
          initialDelaySeconds: 10
        name: linkerd-proxy
        ports:
        - containerPort: 4143
          name: linkerd-proxy
        - containerPort: 4191
          name: linkerd-admin
        readinessProbe:
          httpGet:
            path: /ready
            port: 4191
          initialDelaySeconds: 2
        resources:
        securityContext:
          allowPrivilegeEscalation: false
          readOnlyRootFilesystem: true
          runAsUser: 2102
        terminationMessagePolicy: FallbackToLogsOnError
        volumeMounts:
        - mountPath: /var/run/linkerd/identity/end-entity
          name: linkerd-identity-end-entity
      initContainers:
      - args:
        - --incoming-proxy-port
        - "4143"
        - --outgoing-proxy-port
        - "4140"
        - --proxy-uid
        - "2102"
        - --inbound-ports-to-ignore
        - 4190,4191
        - --outbound-ports-to-ignore
        - "443"
        image: gcr.io/linkerd-io/proxy-init:v1.3.3
        imagePullPolicy: IfNotPresent
        name: linkerd-init
        resources:
          limits:
            cpu: "100m"
            memory: "50Mi"
          requests:
            cpu: "10m"
            memory: "10Mi"
        securityContext:
          allowPrivilegeEscalation: false
          capabilities:
            add:
            - NET_ADMIN
            - NET_RAW
          privileged: false
          readOnlyRootFilesystem: true
          runAsNonRoot: false
          runAsUser: 0
        terminationMessagePolicy: FallbackToLogsOnError
      serviceAccountName: linkerd-proxy-injector
      volumes:
      - configMap:
          name: linkerd-config
        name: config
      - name: tls
        secret:
          secretName: linkerd-proxy-injector-tls
      - emptyDir:
          medium: Memory
        name: linkerd-identity-end-entity
---
kind: Service
apiVersion: v1
metadata:
  name: linkerd-proxy-injector
  namespace: linkerd
  labels:
    linkerd.io/control-plane-component: proxy-injector
    linkerd.io/control-plane-ns: linkerd
  annotations:
    linkerd.io/created-by: linkerd/cli dev-undefined
spec:
  type: ClusterIP
  selector:
    linkerd.io/control-plane-component: proxy-injector
  ports:
  - name: proxy-injector
    port: 443
    targetPort: proxy-injector
---
###
### Service Profile Validator
###
---
kind: Service
apiVersion: v1
metadata:
  name: linkerd-sp-validator
  namespace: linkerd
  labels:
    linkerd.io/control-plane-component: sp-validator
    linkerd.io/control-plane-ns: linkerd
  annotations:
    linkerd.io/created-by: linkerd/cli dev-undefined
spec:
  type: ClusterIP
  selector:
    linkerd.io/control-plane-component: sp-validator
  ports:
  - name: sp-validator
    port: 443
    targetPort: sp-validator
---
apiVersion: apps/v1
kind: Deployment
metadata:
  annotations:
    linkerd.io/created-by: linkerd/cli dev-undefined
  labels:
    app.kubernetes.io/name: sp-validator
    app.kubernetes.io/part-of: Linkerd
    app.kubernetes.io/version: install-control-plane-version
    linkerd.io/control-plane-component: sp-validator
    linkerd.io/control-plane-ns: linkerd
  name: linkerd-sp-validator
  namespace: linkerd
spec:
  replicas: 1
  selector:
    matchLabels:
      linkerd.io/control-plane-component: sp-validator
  template:
    metadata:
      annotations:
        linkerd.io/created-by: linkerd/cli dev-undefined
        linkerd.io/identity-mode: default
        linkerd.io/proxy-version: install-proxy-version
      labels:
        linkerd.io/control-plane-component: sp-validator
        linkerd.io/control-plane-ns: linkerd
        linkerd.io/workload-ns: linkerd
        linkerd.io/proxy-deployment: linkerd-sp-validator
    spec:
      nodeSelector:
        beta.kubernetes.io/os: linux
      containers:
      - args:
        - sp-validator
        - -log-level=
        image: gcr.io/linkerd-io/controller:install-control-plane-version
        imagePullPolicy: IfNotPresent
        livenessProbe:
          httpGet:
            path: /ping
            port: 9997
          initialDelaySeconds: 10
        name: sp-validator
        ports:
        - containerPort: 8443
          name: sp-validator
        - containerPort: 9997
          name: admin-http
        readinessProbe:
          failureThreshold: 7
          httpGet:
            path: /ready
            port: 9997
        securityContext:
          runAsUser: 2103
        volumeMounts:
        - mountPath: /var/run/linkerd/tls
          name: tls
          readOnly: true
      - env:
        - name: LINKERD2_PROXY_LOG
          value: warn,linkerd=info
        - name: LINKERD2_PROXY_DESTINATION_SVC_ADDR
          value: linkerd-dst.linkerd.svc.cluster.local:8086
        - name: LINKERD2_PROXY_DESTINATION_GET_NETWORKS
          value: "10.0.0.0/8,172.16.0.0/12,192.168.0.0/16"
        - name: LINKERD2_PROXY_CONTROL_LISTEN_ADDR
          value: 0.0.0.0:4190
        - name: LINKERD2_PROXY_ADMIN_LISTEN_ADDR
          value: 0.0.0.0:4191
        - name: LINKERD2_PROXY_OUTBOUND_LISTEN_ADDR
          value: 127.0.0.1:4140
        - name: LINKERD2_PROXY_INBOUND_LISTEN_ADDR
          value: 0.0.0.0:4143
        - name: LINKERD2_PROXY_DESTINATION_GET_SUFFIXES
          value: svc.cluster.local.
        - name: LINKERD2_PROXY_DESTINATION_PROFILE_SUFFIXES
          value: svc.cluster.local.
        - name: LINKERD2_PROXY_INBOUND_ACCEPT_KEEPALIVE
          value: 10000ms
        - name: LINKERD2_PROXY_OUTBOUND_CONNECT_KEEPALIVE
          value: 10000ms
        - name: _pod_ns
          valueFrom:
            fieldRef:
              fieldPath: metadata.namespace
        - name: LINKERD2_PROXY_DESTINATION_CONTEXT
          value: ns:$(_pod_ns)
        - name: LINKERD2_PROXY_IDENTITY_DIR
          value: /var/run/linkerd/identity/end-entity
        - name: LINKERD2_PROXY_IDENTITY_TRUST_ANCHORS
          value: |
            -----BEGIN CERTIFICATE-----
            MIIBYDCCAQegAwIBAgIBATAKBggqhkjOPQQDAjAYMRYwFAYDVQQDEw1jbHVzdGVy
            LmxvY2FsMB4XDTE5MDMwMzAxNTk1MloXDTI5MDIyODAyMDM1MlowGDEWMBQGA1UE
            AxMNY2x1c3Rlci5sb2NhbDBZMBMGByqGSM49AgEGCCqGSM49AwEHA0IABAChpAt0
            xtgO9qbVtEtDK80N6iCL2Htyf2kIv2m5QkJ1y0TFQi5hTVe3wtspJ8YpZF0pl364
            6TiYeXB8tOOhIACjQjBAMA4GA1UdDwEB/wQEAwIBBjAdBgNVHSUEFjAUBggrBgEF
            BQcDAQYIKwYBBQUHAwIwDwYDVR0TAQH/BAUwAwEB/zAKBggqhkjOPQQDAgNHADBE
            AiBQ/AAwF8kG8VOmRSUTPakSSa/N4mqK2HsZuhQXCmiZHwIgZEzI5DCkpU7w3SIv
            OLO4Zsk1XrGZHGsmyiEyvYF9lpY=
            -----END CERTIFICATE-----
        - name: LINKERD2_PROXY_IDENTITY_TOKEN_FILE
          value: /var/run/secrets/kubernetes.io/serviceaccount/token
        - name: LINKERD2_PROXY_IDENTITY_SVC_ADDR
          value: linkerd-identity.linkerd.svc.cluster.local:8080
        - name: _pod_sa
          valueFrom:
            fieldRef:
              fieldPath: spec.serviceAccountName
        - name: _l5d_ns
          value: linkerd
        - name: _l5d_trustdomain
          value: cluster.local
        - name: LINKERD2_PROXY_IDENTITY_LOCAL_NAME
          value: $(_pod_sa).$(_pod_ns).serviceaccount.identity.$(_l5d_ns).$(_l5d_trustdomain)
        - name: LINKERD2_PROXY_IDENTITY_SVC_NAME
          value: linkerd-identity.$(_l5d_ns).serviceaccount.identity.$(_l5d_ns).$(_l5d_trustdomain)
        - name: LINKERD2_PROXY_DESTINATION_SVC_NAME
          value: linkerd-destination.$(_l5d_ns).serviceaccount.identity.$(_l5d_ns).$(_l5d_trustdomain)
        - name: LINKERD2_PROXY_TAP_SVC_NAME
          value: linkerd-tap.$(_l5d_ns).serviceaccount.identity.$(_l5d_ns).$(_l5d_trustdomain)
        image: gcr.io/linkerd-io/proxy:install-proxy-version
        imagePullPolicy: IfNotPresent
        livenessProbe:
          httpGet:
            path: /live
            port: 4191
          initialDelaySeconds: 10
        name: linkerd-proxy
        ports:
        - containerPort: 4143
          name: linkerd-proxy
        - containerPort: 4191
          name: linkerd-admin
        readinessProbe:
          httpGet:
            path: /ready
            port: 4191
          initialDelaySeconds: 2
        resources:
        securityContext:
          allowPrivilegeEscalation: false
          readOnlyRootFilesystem: true
          runAsUser: 2102
        terminationMessagePolicy: FallbackToLogsOnError
        volumeMounts:
        - mountPath: /var/run/linkerd/identity/end-entity
          name: linkerd-identity-end-entity
      initContainers:
      - args:
        - --incoming-proxy-port
        - "4143"
        - --outgoing-proxy-port
        - "4140"
        - --proxy-uid
        - "2102"
        - --inbound-ports-to-ignore
        - 4190,4191
        - --outbound-ports-to-ignore
        - "443"
        image: gcr.io/linkerd-io/proxy-init:v1.3.3
        imagePullPolicy: IfNotPresent
        name: linkerd-init
        resources:
          limits:
            cpu: "100m"
            memory: "50Mi"
          requests:
            cpu: "10m"
            memory: "10Mi"
        securityContext:
          allowPrivilegeEscalation: false
          capabilities:
            add:
            - NET_ADMIN
            - NET_RAW
          privileged: false
          readOnlyRootFilesystem: true
          runAsNonRoot: false
          runAsUser: 0
        terminationMessagePolicy: FallbackToLogsOnError
      serviceAccountName: linkerd-sp-validator
      volumes:
      - name: tls
        secret:
          secretName: linkerd-sp-validator-tls
      - emptyDir:
          medium: Memory
        name: linkerd-identity-end-entity
---
###
### Tap
###
---
kind: Service
apiVersion: v1
metadata:
  name: linkerd-tap
  namespace: linkerd
  labels:
    linkerd.io/control-plane-component: tap
    linkerd.io/control-plane-ns: linkerd
  annotations:
    linkerd.io/created-by: linkerd/cli dev-undefined
spec:
  type: ClusterIP
  selector:
    linkerd.io/control-plane-component: tap
  ports:
  - name: grpc
    port: 8088
    targetPort: 8088
  - name: apiserver
    port: 443
    targetPort: apiserver
---
kind: Deployment
apiVersion: apps/v1
metadata:
  annotations:
    linkerd.io/created-by: linkerd/cli dev-undefined
  labels:
    app.kubernetes.io/name: tap
    app.kubernetes.io/part-of: Linkerd
    app.kubernetes.io/version: install-control-plane-version
    linkerd.io/control-plane-component: tap
    linkerd.io/control-plane-ns: linkerd
  name: linkerd-tap
  namespace: linkerd
spec:
  replicas: 1
  selector:
    matchLabels:
      linkerd.io/control-plane-component: tap
      linkerd.io/control-plane-ns: linkerd
      linkerd.io/proxy-deployment: linkerd-tap
  template:
    metadata:
      annotations:
        linkerd.io/created-by: linkerd/cli dev-undefined
        linkerd.io/identity-mode: default
        linkerd.io/proxy-version: install-proxy-version
      labels:
        linkerd.io/control-plane-component: tap
        linkerd.io/control-plane-ns: linkerd
        linkerd.io/workload-ns: linkerd
        linkerd.io/proxy-deployment: linkerd-tap
    spec:
      nodeSelector:
        beta.kubernetes.io/os: linux
      containers:
      - args:
        - tap
        - -controller-namespace=linkerd
        - -log-level=
        image: gcr.io/linkerd-io/controller:install-control-plane-version
        imagePullPolicy: IfNotPresent
        livenessProbe:
          httpGet:
            path: /ping
            port: 9998
          initialDelaySeconds: 10
        name: tap
        ports:
        - containerPort: 8088
          name: grpc
        - containerPort: 8089
          name: apiserver
        - containerPort: 9998
          name: admin-http
        readinessProbe:
          failureThreshold: 7
          httpGet:
            path: /ready
            port: 9998
        securityContext:
          runAsUser: 2103
        volumeMounts:
        - mountPath: /var/run/linkerd/tls
          name: tls
          readOnly: true
        - mountPath: /var/run/linkerd/config
          name: config
      - env:
        - name: LINKERD2_PROXY_LOG
          value: warn,linkerd=info
        - name: LINKERD2_PROXY_DESTINATION_SVC_ADDR
          value: linkerd-dst.linkerd.svc.cluster.local:8086
        - name: LINKERD2_PROXY_DESTINATION_GET_NETWORKS
          value: "10.0.0.0/8,172.16.0.0/12,192.168.0.0/16"
        - name: LINKERD2_PROXY_CONTROL_LISTEN_ADDR
          value: 0.0.0.0:4190
        - name: LINKERD2_PROXY_ADMIN_LISTEN_ADDR
          value: 0.0.0.0:4191
        - name: LINKERD2_PROXY_OUTBOUND_LISTEN_ADDR
          value: 127.0.0.1:4140
        - name: LINKERD2_PROXY_INBOUND_LISTEN_ADDR
          value: 0.0.0.0:4143
        - name: LINKERD2_PROXY_DESTINATION_GET_SUFFIXES
          value: svc.cluster.local.
        - name: LINKERD2_PROXY_DESTINATION_PROFILE_SUFFIXES
          value: svc.cluster.local.
        - name: LINKERD2_PROXY_INBOUND_ACCEPT_KEEPALIVE
          value: 10000ms
        - name: LINKERD2_PROXY_OUTBOUND_CONNECT_KEEPALIVE
          value: 10000ms
        - name: _pod_ns
          valueFrom:
            fieldRef:
              fieldPath: metadata.namespace
        - name: LINKERD2_PROXY_DESTINATION_CONTEXT
          value: ns:$(_pod_ns)
        - name: LINKERD2_PROXY_IDENTITY_DIR
          value: /var/run/linkerd/identity/end-entity
        - name: LINKERD2_PROXY_IDENTITY_TRUST_ANCHORS
          value: |
            -----BEGIN CERTIFICATE-----
            MIIBYDCCAQegAwIBAgIBATAKBggqhkjOPQQDAjAYMRYwFAYDVQQDEw1jbHVzdGVy
            LmxvY2FsMB4XDTE5MDMwMzAxNTk1MloXDTI5MDIyODAyMDM1MlowGDEWMBQGA1UE
            AxMNY2x1c3Rlci5sb2NhbDBZMBMGByqGSM49AgEGCCqGSM49AwEHA0IABAChpAt0
            xtgO9qbVtEtDK80N6iCL2Htyf2kIv2m5QkJ1y0TFQi5hTVe3wtspJ8YpZF0pl364
            6TiYeXB8tOOhIACjQjBAMA4GA1UdDwEB/wQEAwIBBjAdBgNVHSUEFjAUBggrBgEF
            BQcDAQYIKwYBBQUHAwIwDwYDVR0TAQH/BAUwAwEB/zAKBggqhkjOPQQDAgNHADBE
            AiBQ/AAwF8kG8VOmRSUTPakSSa/N4mqK2HsZuhQXCmiZHwIgZEzI5DCkpU7w3SIv
            OLO4Zsk1XrGZHGsmyiEyvYF9lpY=
            -----END CERTIFICATE-----
        - name: LINKERD2_PROXY_IDENTITY_TOKEN_FILE
          value: /var/run/secrets/kubernetes.io/serviceaccount/token
        - name: LINKERD2_PROXY_IDENTITY_SVC_ADDR
          value: linkerd-identity.linkerd.svc.cluster.local:8080
        - name: _pod_sa
          valueFrom:
            fieldRef:
              fieldPath: spec.serviceAccountName
        - name: _l5d_ns
          value: linkerd
        - name: _l5d_trustdomain
          value: cluster.local
        - name: LINKERD2_PROXY_IDENTITY_LOCAL_NAME
          value: $(_pod_sa).$(_pod_ns).serviceaccount.identity.$(_l5d_ns).$(_l5d_trustdomain)
        - name: LINKERD2_PROXY_IDENTITY_SVC_NAME
          value: linkerd-identity.$(_l5d_ns).serviceaccount.identity.$(_l5d_ns).$(_l5d_trustdomain)
        - name: LINKERD2_PROXY_DESTINATION_SVC_NAME
          value: linkerd-destination.$(_l5d_ns).serviceaccount.identity.$(_l5d_ns).$(_l5d_trustdomain)
        - name: LINKERD2_PROXY_TAP_SVC_NAME
          value: linkerd-tap.$(_l5d_ns).serviceaccount.identity.$(_l5d_ns).$(_l5d_trustdomain)
        image: gcr.io/linkerd-io/proxy:install-proxy-version
        imagePullPolicy: IfNotPresent
        livenessProbe:
          httpGet:
            path: /live
            port: 4191
          initialDelaySeconds: 10
        name: linkerd-proxy
        ports:
        - containerPort: 4143
          name: linkerd-proxy
        - containerPort: 4191
          name: linkerd-admin
        readinessProbe:
          httpGet:
            path: /ready
            port: 4191
          initialDelaySeconds: 2
        resources:
        securityContext:
          allowPrivilegeEscalation: false
          readOnlyRootFilesystem: true
          runAsUser: 2102
        terminationMessagePolicy: FallbackToLogsOnError
        volumeMounts:
        - mountPath: /var/run/linkerd/identity/end-entity
          name: linkerd-identity-end-entity
      initContainers:
      - args:
        - --incoming-proxy-port
        - "4143"
        - --outgoing-proxy-port
        - "4140"
        - --proxy-uid
        - "2102"
        - --inbound-ports-to-ignore
        - 4190,4191
        - --outbound-ports-to-ignore
        - "443"
        image: gcr.io/linkerd-io/proxy-init:v1.3.3
        imagePullPolicy: IfNotPresent
        name: linkerd-init
        resources:
          limits:
            cpu: "100m"
            memory: "50Mi"
          requests:
            cpu: "10m"
            memory: "10Mi"
        securityContext:
          allowPrivilegeEscalation: false
          capabilities:
            add:
            - NET_ADMIN
            - NET_RAW
          privileged: false
          readOnlyRootFilesystem: true
          runAsNonRoot: false
          runAsUser: 0
        terminationMessagePolicy: FallbackToLogsOnError
      serviceAccountName: linkerd-tap
      volumes:
      - configMap:
          name: linkerd-config
        name: config
      - emptyDir:
          medium: Memory
        name: linkerd-identity-end-entity
      - name: tls
        secret:
          secretName: linkerd-tap-tls

---
###
### linkerd add-ons configuration
###
---
kind: ConfigMap
apiVersion: v1
metadata:
  name: linkerd-config-addons
  namespace: linkerd
  labels:
    linkerd.io/control-plane-ns: linkerd
  annotations:
    linkerd.io/created-by: linkerd/cli dev-undefined
data:
  values: |-
    global:
      grafanaUrl: ""
    grafana:
      enabled: true
      image:
        name: gcr.io/linkerd-io/grafana
      name: linkerd-grafana
    prometheus:
      enabled: true
    tracing:
      collector:
        image: omnition/opencensus-collector:0.1.11
        name: linkerd-collector
      enabled: true
      jaeger:
        image: jaegertracing/all-in-one:1.17.1
        name: linkerd-jaeger
---
###
### Grafana
###
---
kind: ConfigMap
apiVersion: v1
metadata:
  name: linkerd-grafana-config
  namespace: linkerd
  labels:
    linkerd.io/control-plane-component: grafana
    linkerd.io/control-plane-ns: linkerd
  annotations:
    linkerd.io/created-by: linkerd/cli dev-undefined
data:
  grafana.ini: |-
    instance_name = linkerd-grafana

    [server]
    root_url = %(protocol)s://%(domain)s:/grafana/

    [auth]
    disable_login_form = true

    [auth.anonymous]
    enabled = true
    org_role = Editor

    [auth.basic]
    enabled = false

    [analytics]
    check_for_updates = false

    [panels]
    disable_sanitize_html = true

  datasources.yaml: |-
    apiVersion: 1
    datasources:
    - name: prometheus
      type: prometheus
      access: proxy
      orgId: 1
      url: http://linkerd-prometheus.linkerd.svc.cluster.local:9090
      isDefault: true
      jsonData:
        timeInterval: "5s"
      version: 1
      editable: true

  dashboards.yaml: |-
    apiVersion: 1
    providers:
    - name: 'default'
      orgId: 1
      folder: ''
      type: file
      disableDeletion: true
      editable: true
      options:
        path: /var/lib/grafana/dashboards
        homeDashboardId: linkerd-top-line
---
kind: Service
apiVersion: v1
metadata:
  name: linkerd-grafana
  namespace: linkerd
  labels:
    linkerd.io/control-plane-component: grafana
    linkerd.io/control-plane-ns: linkerd
  annotations:
    linkerd.io/created-by: linkerd/cli dev-undefined
spec:
  type: ClusterIP
  selector:
    linkerd.io/control-plane-component: grafana
  ports:
  - name: http
    port: 3000
    targetPort: 3000
---
apiVersion: apps/v1
kind: Deployment
metadata:
  annotations:
    linkerd.io/created-by: linkerd/cli dev-undefined
  labels:
    app.kubernetes.io/name: grafana
    app.kubernetes.io/part-of: Linkerd
    app.kubernetes.io/version: install-control-plane-version
    linkerd.io/control-plane-component: grafana
    linkerd.io/control-plane-ns: linkerd
  name: linkerd-grafana
  namespace: linkerd
spec:
  replicas: 1
  selector:
    matchLabels:
      linkerd.io/control-plane-component: grafana
      linkerd.io/control-plane-ns: linkerd
      linkerd.io/proxy-deployment: linkerd-grafana
  template:
    metadata:
      annotations:
        linkerd.io/created-by: linkerd/cli dev-undefined
        linkerd.io/identity-mode: default
        linkerd.io/proxy-version: install-proxy-version
      labels:
        linkerd.io/control-plane-component: grafana
        linkerd.io/control-plane-ns: linkerd
        linkerd.io/workload-ns: linkerd
        linkerd.io/proxy-deployment: linkerd-grafana
    spec:
      nodeSelector:
        beta.kubernetes.io/os: linux
      containers:
      - env:
        - name: GF_PATHS_DATA
          value: /data
        image: gcr.io/linkerd-io/grafana:install-control-plane-version
        imagePullPolicy: IfNotPresent
        livenessProbe:
          httpGet:
            path: /api/health
            port: 3000
          initialDelaySeconds: 30
        name: grafana
        ports:
        - containerPort: 3000
          name: http
        readinessProbe:
          httpGet:
            path: /api/health
            port: 3000
        securityContext:
          runAsUser: 472
        volumeMounts:
        - mountPath: /data
          name: data
        - mountPath: /etc/grafana
          name: grafana-config
          readOnly: true
      - env:
        - name: LINKERD2_PROXY_LOG
          value: warn,linkerd=info
        - name: LINKERD2_PROXY_DESTINATION_SVC_ADDR
          value: linkerd-dst.linkerd.svc.cluster.local:8086
        - name: LINKERD2_PROXY_DESTINATION_GET_NETWORKS
          value: "10.0.0.0/8,172.16.0.0/12,192.168.0.0/16"
        - name: LINKERD2_PROXY_CONTROL_LISTEN_ADDR
          value: 0.0.0.0:4190
        - name: LINKERD2_PROXY_ADMIN_LISTEN_ADDR
          value: 0.0.0.0:4191
        - name: LINKERD2_PROXY_OUTBOUND_LISTEN_ADDR
          value: 127.0.0.1:4140
        - name: LINKERD2_PROXY_INBOUND_LISTEN_ADDR
          value: 0.0.0.0:4143
        - name: LINKERD2_PROXY_DESTINATION_GET_SUFFIXES
          value: svc.cluster.local.
        - name: LINKERD2_PROXY_DESTINATION_PROFILE_SUFFIXES
          value: svc.cluster.local.
        - name: LINKERD2_PROXY_INBOUND_ACCEPT_KEEPALIVE
          value: 10000ms
        - name: LINKERD2_PROXY_OUTBOUND_CONNECT_KEEPALIVE
          value: 10000ms
        - name: _pod_ns
          valueFrom:
            fieldRef:
              fieldPath: metadata.namespace
        - name: LINKERD2_PROXY_DESTINATION_CONTEXT
          value: ns:$(_pod_ns)
        - name: LINKERD2_PROXY_IDENTITY_DIR
          value: /var/run/linkerd/identity/end-entity
        - name: LINKERD2_PROXY_IDENTITY_TRUST_ANCHORS
          value: |
            -----BEGIN CERTIFICATE-----
            MIIBYDCCAQegAwIBAgIBATAKBggqhkjOPQQDAjAYMRYwFAYDVQQDEw1jbHVzdGVy
            LmxvY2FsMB4XDTE5MDMwMzAxNTk1MloXDTI5MDIyODAyMDM1MlowGDEWMBQGA1UE
            AxMNY2x1c3Rlci5sb2NhbDBZMBMGByqGSM49AgEGCCqGSM49AwEHA0IABAChpAt0
            xtgO9qbVtEtDK80N6iCL2Htyf2kIv2m5QkJ1y0TFQi5hTVe3wtspJ8YpZF0pl364
            6TiYeXB8tOOhIACjQjBAMA4GA1UdDwEB/wQEAwIBBjAdBgNVHSUEFjAUBggrBgEF
            BQcDAQYIKwYBBQUHAwIwDwYDVR0TAQH/BAUwAwEB/zAKBggqhkjOPQQDAgNHADBE
            AiBQ/AAwF8kG8VOmRSUTPakSSa/N4mqK2HsZuhQXCmiZHwIgZEzI5DCkpU7w3SIv
            OLO4Zsk1XrGZHGsmyiEyvYF9lpY=
            -----END CERTIFICATE-----
        - name: LINKERD2_PROXY_IDENTITY_TOKEN_FILE
          value: /var/run/secrets/kubernetes.io/serviceaccount/token
        - name: LINKERD2_PROXY_IDENTITY_SVC_ADDR
          value: linkerd-identity.linkerd.svc.cluster.local:8080
        - name: _pod_sa
          valueFrom:
            fieldRef:
              fieldPath: spec.serviceAccountName
        - name: _l5d_ns
          value: linkerd
        - name: _l5d_trustdomain
          value: cluster.local
        - name: LINKERD2_PROXY_IDENTITY_LOCAL_NAME
          value: $(_pod_sa).$(_pod_ns).serviceaccount.identity.$(_l5d_ns).$(_l5d_trustdomain)
        - name: LINKERD2_PROXY_IDENTITY_SVC_NAME
          value: linkerd-identity.$(_l5d_ns).serviceaccount.identity.$(_l5d_ns).$(_l5d_trustdomain)
        - name: LINKERD2_PROXY_DESTINATION_SVC_NAME
          value: linkerd-destination.$(_l5d_ns).serviceaccount.identity.$(_l5d_ns).$(_l5d_trustdomain)
        - name: LINKERD2_PROXY_TAP_SVC_NAME
          value: linkerd-tap.$(_l5d_ns).serviceaccount.identity.$(_l5d_ns).$(_l5d_trustdomain)
        image: gcr.io/linkerd-io/proxy:install-proxy-version
        imagePullPolicy: IfNotPresent
        livenessProbe:
          httpGet:
            path: /live
            port: 4191
          initialDelaySeconds: 10
        name: linkerd-proxy
        ports:
        - containerPort: 4143
          name: linkerd-proxy
        - containerPort: 4191
          name: linkerd-admin
        readinessProbe:
          httpGet:
            path: /ready
            port: 4191
          initialDelaySeconds: 2
        resources:
        securityContext:
          allowPrivilegeEscalation: false
          readOnlyRootFilesystem: true
          runAsUser: 2102
        terminationMessagePolicy: FallbackToLogsOnError
        volumeMounts:
        - mountPath: /var/run/linkerd/identity/end-entity
          name: linkerd-identity-end-entity
      initContainers:
      - args:
        - --incoming-proxy-port
        - "4143"
        - --outgoing-proxy-port
        - "4140"
        - --proxy-uid
        - "2102"
        - --inbound-ports-to-ignore
        - 4190,4191
        - --outbound-ports-to-ignore
        - "443"
        image: gcr.io/linkerd-io/proxy-init:v1.3.3
        imagePullPolicy: IfNotPresent
        name: linkerd-init
        resources:
          limits:
            cpu: "100m"
            memory: "50Mi"
          requests:
            cpu: "10m"
            memory: "10Mi"
        securityContext:
          allowPrivilegeEscalation: false
          capabilities:
            add:
            - NET_ADMIN
            - NET_RAW
          privileged: false
          readOnlyRootFilesystem: true
          runAsNonRoot: false
          runAsUser: 0
        terminationMessagePolicy: FallbackToLogsOnError
      serviceAccountName: linkerd-grafana
      volumes:
      - emptyDir: {}
        name: data
      - configMap:
          items:
          - key: grafana.ini
            path: grafana.ini
          - key: datasources.yaml
            path: provisioning/datasources/datasources.yaml
          - key: dashboards.yaml
            path: provisioning/dashboards/dashboards.yaml
          name: linkerd-grafana-config
        name: grafana-config
      - emptyDir:
          medium: Memory
        name: linkerd-identity-end-entity
---
###
### Prometheus
###
---
kind: ConfigMap
apiVersion: v1
metadata:
  name: linkerd-prometheus-config
  namespace: linkerd
  labels:
    linkerd.io/control-plane-component: prometheus
    linkerd.io/control-plane-ns: linkerd
  annotations:
    linkerd.io/created-by: linkerd/cli dev-undefined
data:
  prometheus.yml: |-
    global:
      scrape_interval: 10s
      scrape_timeout: 10s
      evaluation_interval: 10s

    rule_files:
    - /etc/prometheus/*_rules.yml
    - /etc/prometheus/*_rules.yaml

    scrape_configs:
    - job_name: 'prometheus'
      static_configs:
      - targets: ['localhost:9090']

    - job_name: 'grafana'
      kubernetes_sd_configs:
      - role: pod
        namespaces:
          names: ['linkerd']
      relabel_configs:
      - source_labels:
        - __meta_kubernetes_pod_container_name
        action: keep
        regex: ^grafana$

    #  Required for: https://grafana.com/grafana/dashboards/315
    - job_name: 'kubernetes-nodes-cadvisor'
      scheme: https
      tls_config:
        ca_file: /var/run/secrets/kubernetes.io/serviceaccount/ca.crt
        insecure_skip_verify: true
      bearer_token_file: /var/run/secrets/kubernetes.io/serviceaccount/token

      kubernetes_sd_configs:
      - role: node
      relabel_configs:
      - action: labelmap
        regex: __meta_kubernetes_node_label_(.+)
      - target_label: __address__
        replacement: kubernetes.default.svc:443
      - source_labels: [__meta_kubernetes_node_name]
        regex: (.+)
        target_label: __metrics_path__
        replacement: /api/v1/nodes/$1/proxy/metrics/cadvisor
      metric_relabel_configs:
      - source_labels: [__name__]
        regex: '(container|machine)_(cpu|memory|network|fs)_(.+)'
        action: keep
      - source_labels: [__name__]
        regex: 'container_memory_failures_total' # unneeded large metric
        action: drop

    - job_name: 'linkerd-controller'
      kubernetes_sd_configs:
      - role: pod
        namespaces:
          names: ['linkerd']
      relabel_configs:
      - source_labels:
        - __meta_kubernetes_pod_label_linkerd_io_control_plane_component
        - __meta_kubernetes_pod_container_port_name
        action: keep
        regex: (.*);admin-http$
      - source_labels: [__meta_kubernetes_pod_container_name]
        action: replace
        target_label: component

    - job_name: 'linkerd-service-mirror'
      kubernetes_sd_configs:
      - role: pod
      relabel_configs:
      - source_labels:
        - __meta_kubernetes_pod_label_linkerd_io_control_plane_component
        - __meta_kubernetes_pod_container_port_name
        action: keep
        regex: linkerd-service-mirror;admin-http$
      - source_labels: [__meta_kubernetes_pod_container_name]
        action: replace
        target_label: component

    - job_name: 'linkerd-proxy'
      kubernetes_sd_configs:
      - role: pod
      relabel_configs:
      - source_labels:
        - __meta_kubernetes_pod_container_name
        - __meta_kubernetes_pod_container_port_name
        - __meta_kubernetes_pod_label_linkerd_io_control_plane_ns
        action: keep
        regex: ^linkerd-proxy;linkerd-admin;linkerd$
      - source_labels: [__meta_kubernetes_namespace]
        action: replace
        target_label: namespace
      - source_labels: [__meta_kubernetes_pod_name]
        action: replace
        target_label: pod
      # special case k8s' "job" label, to not interfere with prometheus' "job"
      # label
      # __meta_kubernetes_pod_label_linkerd_io_proxy_job=foo =>
      # k8s_job=foo
      - source_labels: [__meta_kubernetes_pod_label_linkerd_io_proxy_job]
        action: replace
        target_label: k8s_job
      # drop __meta_kubernetes_pod_label_linkerd_io_proxy_job
      - action: labeldrop
        regex: __meta_kubernetes_pod_label_linkerd_io_proxy_job
      # __meta_kubernetes_pod_label_linkerd_io_proxy_deployment=foo =>
      # deployment=foo
      - action: labelmap
        regex: __meta_kubernetes_pod_label_linkerd_io_proxy_(.+)
      # drop all labels that we just made copies of in the previous labelmap
      - action: labeldrop
        regex: __meta_kubernetes_pod_label_linkerd_io_proxy_(.+)
      # __meta_kubernetes_pod_label_linkerd_io_foo=bar =>
      # foo=bar
      - action: labelmap
        regex: __meta_kubernetes_pod_label_linkerd_io_(.+)
      # Copy all pod labels to tmp labels
      - action: labelmap
        regex: __meta_kubernetes_pod_label_(.+)
        replacement: __tmp_pod_label_$1
      # Take `linkerd_io_` prefixed labels and copy them without the prefix
      - action: labelmap
        regex: __tmp_pod_label_linkerd_io_(.+)
        replacement:  __tmp_pod_label_$1
      # Drop the `linkerd_io_` originals
      - action: labeldrop
        regex: __tmp_pod_label_linkerd_io_(.+)
      # Copy tmp labels into real labels
      - action: labelmap
        regex: __tmp_pod_label_(.+)
---
kind: Service
apiVersion: v1
metadata:
  name: linkerd-prometheus
  namespace: linkerd
  labels:
    linkerd.io/control-plane-component: prometheus
    linkerd.io/control-plane-ns: linkerd
  annotations:
    linkerd.io/created-by: linkerd/cli dev-undefined
spec:
  type: ClusterIP
  selector:
    linkerd.io/control-plane-component: prometheus
  ports:
  - name: admin-http
    port: 9090
    targetPort: 9090
---
apiVersion: apps/v1
kind: Deployment
metadata:
  annotations:
    linkerd.io/created-by: linkerd/cli dev-undefined
  labels:
    app.kubernetes.io/name: prometheus
    app.kubernetes.io/part-of: Linkerd
    app.kubernetes.io/version: install-control-plane-version
    linkerd.io/control-plane-component: prometheus
    linkerd.io/control-plane-ns: linkerd
  name: linkerd-prometheus
  namespace: linkerd
spec:
  replicas: 1
  selector:
    matchLabels:
      linkerd.io/control-plane-component: prometheus
      linkerd.io/control-plane-ns: linkerd
      linkerd.io/proxy-deployment: linkerd-prometheus
  template:
    metadata:
      annotations:
        linkerd.io/created-by: linkerd/cli dev-undefined
        linkerd.io/identity-mode: default
        linkerd.io/proxy-version: install-proxy-version
      labels:
        linkerd.io/control-plane-component: prometheus
        linkerd.io/control-plane-ns: linkerd
        linkerd.io/workload-ns: linkerd
        linkerd.io/proxy-deployment: linkerd-prometheus
    spec:
      nodeSelector:
        beta.kubernetes.io/os: linux
      containers:
      - args:
        - --storage.tsdb.path=/data
        - --storage.tsdb.retention.time=6h
        - --config.file=/etc/prometheus/prometheus.yml
        - --log.level=info
        image: prom/prometheus:v2.15.2
        imagePullPolicy: IfNotPresent
        livenessProbe:
          httpGet:
            path: /-/healthy
            port: 9090
          initialDelaySeconds: 30
          timeoutSeconds: 30
        name: prometheus
        ports:
        - containerPort: 9090
          name: admin-http
        readinessProbe:
          httpGet:
            path: /-/ready
            port: 9090
          initialDelaySeconds: 30
          timeoutSeconds: 30
        securityContext:
          runAsUser: 65534
        volumeMounts:
        - mountPath: /data
          name: data
        - mountPath: /etc/prometheus/prometheus.yml
          name: prometheus-config
          subPath: prometheus.yml
          readOnly: true
      - env:
        - name: LINKERD2_PROXY_LOG
          value: warn,linkerd=info
        - name: LINKERD2_PROXY_DESTINATION_SVC_ADDR
          value: linkerd-dst.linkerd.svc.cluster.local:8086
        - name: LINKERD2_PROXY_DESTINATION_GET_NETWORKS
          value: "10.0.0.0/8,172.16.0.0/12,192.168.0.0/16"
        - name: LINKERD2_PROXY_CONTROL_LISTEN_ADDR
          value: 0.0.0.0:4190
        - name: LINKERD2_PROXY_ADMIN_LISTEN_ADDR
          value: 0.0.0.0:4191
        - name: LINKERD2_PROXY_OUTBOUND_LISTEN_ADDR
          value: 127.0.0.1:4140
        - name: LINKERD2_PROXY_INBOUND_LISTEN_ADDR
          value: 0.0.0.0:4143
        - name: LINKERD2_PROXY_DESTINATION_GET_SUFFIXES
          value: svc.cluster.local.
        - name: LINKERD2_PROXY_DESTINATION_PROFILE_SUFFIXES
          value: svc.cluster.local.
        - name: LINKERD2_PROXY_INBOUND_ACCEPT_KEEPALIVE
          value: 10000ms
        - name: LINKERD2_PROXY_OUTBOUND_CONNECT_KEEPALIVE
          value: 10000ms
        - name: _pod_ns
          valueFrom:
            fieldRef:
              fieldPath: metadata.namespace
        - name: LINKERD2_PROXY_DESTINATION_CONTEXT
          value: ns:$(_pod_ns)
        - name: LINKERD2_PROXY_OUTBOUND_ROUTER_CAPACITY
          value: "10000"
        - name: LINKERD2_PROXY_IDENTITY_DIR
          value: /var/run/linkerd/identity/end-entity
        - name: LINKERD2_PROXY_IDENTITY_TRUST_ANCHORS
          value: |
            -----BEGIN CERTIFICATE-----
            MIIBYDCCAQegAwIBAgIBATAKBggqhkjOPQQDAjAYMRYwFAYDVQQDEw1jbHVzdGVy
            LmxvY2FsMB4XDTE5MDMwMzAxNTk1MloXDTI5MDIyODAyMDM1MlowGDEWMBQGA1UE
            AxMNY2x1c3Rlci5sb2NhbDBZMBMGByqGSM49AgEGCCqGSM49AwEHA0IABAChpAt0
            xtgO9qbVtEtDK80N6iCL2Htyf2kIv2m5QkJ1y0TFQi5hTVe3wtspJ8YpZF0pl364
            6TiYeXB8tOOhIACjQjBAMA4GA1UdDwEB/wQEAwIBBjAdBgNVHSUEFjAUBggrBgEF
            BQcDAQYIKwYBBQUHAwIwDwYDVR0TAQH/BAUwAwEB/zAKBggqhkjOPQQDAgNHADBE
            AiBQ/AAwF8kG8VOmRSUTPakSSa/N4mqK2HsZuhQXCmiZHwIgZEzI5DCkpU7w3SIv
            OLO4Zsk1XrGZHGsmyiEyvYF9lpY=
            -----END CERTIFICATE-----
        - name: LINKERD2_PROXY_IDENTITY_TOKEN_FILE
          value: /var/run/secrets/kubernetes.io/serviceaccount/token
        - name: LINKERD2_PROXY_IDENTITY_SVC_ADDR
          value: linkerd-identity.linkerd.svc.cluster.local:8080
        - name: _pod_sa
          valueFrom:
            fieldRef:
              fieldPath: spec.serviceAccountName
        - name: _l5d_ns
          value: linkerd
        - name: _l5d_trustdomain
          value: cluster.local
        - name: LINKERD2_PROXY_IDENTITY_LOCAL_NAME
          value: $(_pod_sa).$(_pod_ns).serviceaccount.identity.$(_l5d_ns).$(_l5d_trustdomain)
        - name: LINKERD2_PROXY_IDENTITY_SVC_NAME
          value: linkerd-identity.$(_l5d_ns).serviceaccount.identity.$(_l5d_ns).$(_l5d_trustdomain)
        - name: LINKERD2_PROXY_DESTINATION_SVC_NAME
          value: linkerd-destination.$(_l5d_ns).serviceaccount.identity.$(_l5d_ns).$(_l5d_trustdomain)
        - name: LINKERD2_PROXY_TAP_SVC_NAME
          value: linkerd-tap.$(_l5d_ns).serviceaccount.identity.$(_l5d_ns).$(_l5d_trustdomain)
        image: gcr.io/linkerd-io/proxy:install-proxy-version
        imagePullPolicy: IfNotPresent
        livenessProbe:
          httpGet:
            path: /live
            port: 4191
          initialDelaySeconds: 10
        name: linkerd-proxy
        ports:
        - containerPort: 4143
          name: linkerd-proxy
        - containerPort: 4191
          name: linkerd-admin
        readinessProbe:
          httpGet:
            path: /ready
            port: 4191
          initialDelaySeconds: 2
        resources:
        securityContext:
          allowPrivilegeEscalation: false
          readOnlyRootFilesystem: true
          runAsUser: 2102
        terminationMessagePolicy: FallbackToLogsOnError
        volumeMounts:
        - mountPath: /var/run/linkerd/identity/end-entity
          name: linkerd-identity-end-entity
      initContainers:
      - args:
        - --incoming-proxy-port
        - "4143"
        - --outgoing-proxy-port
        - "4140"
        - --proxy-uid
        - "2102"
        - --inbound-ports-to-ignore
        - 4190,4191
        - --outbound-ports-to-ignore
        - "443"
        image: gcr.io/linkerd-io/proxy-init:v1.3.3
        imagePullPolicy: IfNotPresent
        name: linkerd-init
        resources:
          limits:
            cpu: "100m"
            memory: "50Mi"
          requests:
            cpu: "10m"
            memory: "10Mi"
        securityContext:
          allowPrivilegeEscalation: false
          capabilities:
            add:
            - NET_ADMIN
            - NET_RAW
          privileged: false
          readOnlyRootFilesystem: true
          runAsNonRoot: false
          runAsUser: 0
        terminationMessagePolicy: FallbackToLogsOnError
      serviceAccountName: linkerd-prometheus
      volumes:
      - emptyDir: {}
        name: data
      - configMap:
          name: linkerd-prometheus-config
        name: prometheus-config
      - emptyDir:
          medium: Memory
        name: linkerd-identity-end-entity
---
###
### Tracing Collector Service
###
---
apiVersion: v1
kind: ConfigMap
metadata:
  name: linkerd-collector-config
  namespace: linkerd
  labels:
    linkerd.io/control-plane-component: linkerd-collector
    linkerd.io/control-plane-ns: linkerd
  annotations:
    linkerd.io/created-by: linkerd/cli dev-undefined
data:
  linkerd-collector-config: |
    receivers:
      opencensus:
        port: 55678
      zipkin:
        port: 9411
    queued-exporters:
      jaeger-all-in-one:
        num-workers: 4
        queue-size: 100
        retry-on-failure: true
        sender-type: jaeger-thrift-http
        jaeger-thrift-http:
          collector-endpoint: http://linkerd-jaeger.linkerd:14268/api/traces
          timeout: 5s
---
apiVersion: v1
kind: Service
metadata:
  name: linkerd-collector
  namespace: linkerd
  labels:
    linkerd.io/control-plane-component: linkerd-collector
    linkerd.io/control-plane-ns: linkerd
  annotations:
    linkerd.io/created-by: linkerd/cli dev-undefined
spec:
  type: ClusterIP
  ports:
  - name: opencensus
    port: 55678
    protocol: TCP
    targetPort: 55678
  - name: zipkin
    port: 9411
    protocol: TCP
    targetPort: 9411
  selector:
    linkerd.io/control-plane-component: linkerd-collector
---
apiVersion: apps/v1
kind: Deployment
metadata:
  annotations:
    linkerd.io/created-by: linkerd/cli dev-undefined
  labels:
    app.kubernetes.io/name: linkerd-collector
    app.kubernetes.io/part-of: Linkerd
    app.kubernetes.io/version: install-control-plane-version
    linkerd.io/control-plane-component: linkerd-collector
    linkerd.io/control-plane-ns: linkerd
  name: linkerd-collector
  namespace: linkerd
spec:
  replicas: 1
  selector:
    matchLabels:
      linkerd.io/control-plane-component: linkerd-collector
      linkerd.io/control-plane-ns: linkerd
      linkerd.io/proxy-deployment: linkerd-collector
  minReadySeconds: 5
  progressDeadlineSeconds: 120
  template:
    metadata:
      annotations:
        linkerd.io/created-by: linkerd/cli dev-undefined
        linkerd.io/identity-mode: default
        linkerd.io/proxy-version: install-proxy-version
        prometheus.io/path: /metrics
        prometheus.io/port: "8888"
        prometheus.io/scrape: "true"
      labels:
        linkerd.io/control-plane-component: linkerd-collector
        linkerd.io/control-plane-ns: linkerd
        linkerd.io/workload-ns: linkerd
        linkerd.io/proxy-deployment: linkerd-collector
    spec:
      containers:
      - command:
        - /occollector_linux
        - --config=/conf/linkerd-collector-config.yaml
        env:
        - name: GOGC
          value: "80"
        image: omnition/opencensus-collector:0.1.11
        imagePullPolicy: IfNotPresent
        livenessProbe:
          httpGet:
            path: /
            port: 13133
        name: oc-collector
        ports:
        - containerPort: 55678
        - containerPort: 9411
        readinessProbe:
          httpGet:
            path: /
            port: 13133
        volumeMounts:
        - mountPath: /conf
          name: linkerd-collector-config-val
      - env:
        - name: LINKERD2_PROXY_LOG
          value: warn,linkerd=info
        - name: LINKERD2_PROXY_DESTINATION_SVC_ADDR
          value: linkerd-dst.linkerd.svc.cluster.local:8086
        - name: LINKERD2_PROXY_DESTINATION_GET_NETWORKS
          value: "10.0.0.0/8,172.16.0.0/12,192.168.0.0/16"
        - name: LINKERD2_PROXY_CONTROL_LISTEN_ADDR
          value: 0.0.0.0:4190
        - name: LINKERD2_PROXY_ADMIN_LISTEN_ADDR
          value: 0.0.0.0:4191
        - name: LINKERD2_PROXY_OUTBOUND_LISTEN_ADDR
          value: 127.0.0.1:4140
        - name: LINKERD2_PROXY_INBOUND_LISTEN_ADDR
          value: 0.0.0.0:4143
        - name: LINKERD2_PROXY_DESTINATION_GET_SUFFIXES
          value: svc.cluster.local.
        - name: LINKERD2_PROXY_DESTINATION_PROFILE_SUFFIXES
          value: svc.cluster.local.
        - name: LINKERD2_PROXY_INBOUND_ACCEPT_KEEPALIVE
          value: 10000ms
        - name: LINKERD2_PROXY_OUTBOUND_CONNECT_KEEPALIVE
          value: 10000ms
        - name: _pod_ns
          valueFrom:
            fieldRef:
              fieldPath: metadata.namespace
        - name: LINKERD2_PROXY_DESTINATION_CONTEXT
          value: ns:$(_pod_ns)
        - name: LINKERD2_PROXY_IDENTITY_DIR
          value: /var/run/linkerd/identity/end-entity
        - name: LINKERD2_PROXY_IDENTITY_TRUST_ANCHORS
          value: |
            -----BEGIN CERTIFICATE-----
            MIIBYDCCAQegAwIBAgIBATAKBggqhkjOPQQDAjAYMRYwFAYDVQQDEw1jbHVzdGVy
            LmxvY2FsMB4XDTE5MDMwMzAxNTk1MloXDTI5MDIyODAyMDM1MlowGDEWMBQGA1UE
            AxMNY2x1c3Rlci5sb2NhbDBZMBMGByqGSM49AgEGCCqGSM49AwEHA0IABAChpAt0
            xtgO9qbVtEtDK80N6iCL2Htyf2kIv2m5QkJ1y0TFQi5hTVe3wtspJ8YpZF0pl364
            6TiYeXB8tOOhIACjQjBAMA4GA1UdDwEB/wQEAwIBBjAdBgNVHSUEFjAUBggrBgEF
            BQcDAQYIKwYBBQUHAwIwDwYDVR0TAQH/BAUwAwEB/zAKBggqhkjOPQQDAgNHADBE
            AiBQ/AAwF8kG8VOmRSUTPakSSa/N4mqK2HsZuhQXCmiZHwIgZEzI5DCkpU7w3SIv
            OLO4Zsk1XrGZHGsmyiEyvYF9lpY=
            -----END CERTIFICATE-----
        - name: LINKERD2_PROXY_IDENTITY_TOKEN_FILE
          value: /var/run/secrets/kubernetes.io/serviceaccount/token
        - name: LINKERD2_PROXY_IDENTITY_SVC_ADDR
          value: linkerd-identity.linkerd.svc.cluster.local:8080
        - name: _pod_sa
          valueFrom:
            fieldRef:
              fieldPath: spec.serviceAccountName
        - name: _l5d_ns
          value: linkerd
        - name: _l5d_trustdomain
          value: cluster.local
        - name: LINKERD2_PROXY_IDENTITY_LOCAL_NAME
          value: $(_pod_sa).$(_pod_ns).serviceaccount.identity.$(_l5d_ns).$(_l5d_trustdomain)
        - name: LINKERD2_PROXY_IDENTITY_SVC_NAME
          value: linkerd-identity.$(_l5d_ns).serviceaccount.identity.$(_l5d_ns).$(_l5d_trustdomain)
        - name: LINKERD2_PROXY_DESTINATION_SVC_NAME
          value: linkerd-destination.$(_l5d_ns).serviceaccount.identity.$(_l5d_ns).$(_l5d_trustdomain)
        - name: LINKERD2_PROXY_TAP_SVC_NAME
          value: linkerd-tap.$(_l5d_ns).serviceaccount.identity.$(_l5d_ns).$(_l5d_trustdomain)
        image: gcr.io/linkerd-io/proxy:install-proxy-version
        imagePullPolicy: IfNotPresent
        livenessProbe:
          httpGet:
            path: /live
            port: 4191
          initialDelaySeconds: 10
        name: linkerd-proxy
        ports:
        - containerPort: 4143
          name: linkerd-proxy
        - containerPort: 4191
          name: linkerd-admin
        readinessProbe:
          httpGet:
            path: /ready
            port: 4191
          initialDelaySeconds: 2
        resources:
        securityContext:
          allowPrivilegeEscalation: false
          readOnlyRootFilesystem: true
          runAsUser: 2102
        terminationMessagePolicy: FallbackToLogsOnError
        volumeMounts:
        - mountPath: /var/run/linkerd/identity/end-entity
          name: linkerd-identity-end-entity
      initContainers:
      - args:
        - --incoming-proxy-port
        - "4143"
        - --outgoing-proxy-port
        - "4140"
        - --proxy-uid
        - "2102"
        - --inbound-ports-to-ignore
        - 4190,4191
        - --outbound-ports-to-ignore
        - "443"
        image: gcr.io/linkerd-io/proxy-init:v1.3.3
        imagePullPolicy: IfNotPresent
        name: linkerd-init
        resources:
          limits:
            cpu: "100m"
            memory: "50Mi"
          requests:
            cpu: "10m"
            memory: "10Mi"
        securityContext:
          allowPrivilegeEscalation: false
          capabilities:
            add:
            - NET_ADMIN
            - NET_RAW
          privileged: false
          readOnlyRootFilesystem: true
          runAsNonRoot: false
          runAsUser: 0
        terminationMessagePolicy: FallbackToLogsOnError
      serviceAccountName: linkerd-collector
      volumes:
      - configMap:
          items:
          - key: linkerd-collector-config
            path: linkerd-collector-config.yaml
          name: linkerd-collector-config
        name: linkerd-collector-config-val
      - emptyDir:
          medium: Memory
        name: linkerd-identity-end-entity
---
###
### Tracing Jaeger Service
###
---
apiVersion: v1
kind: Service
metadata:
  name: linkerd-jaeger
  namespace: linkerd
  labels:
    linkerd.io/control-plane-component: linkerd-jaeger
    linkerd.io/control-plane-ns: linkerd
  annotations:
    linkerd.io/created-by: linkerd/cli dev-undefined
spec:
  type: ClusterIP
  selector:
    linkerd.io/control-plane-component: linkerd-jaeger
  ports:
    - name: collection
      port: 14268
    - name: ui
      port: 16686
---
apiVersion: apps/v1
kind: Deployment
metadata:
  annotations:
    linkerd.io/created-by: linkerd/cli dev-undefined
  labels:
    app.kubernetes.io/name: linkerd-jaeger
    app.kubernetes.io/part-of: Linkerd
    app.kubernetes.io/version: install-control-plane-version
    linkerd.io/control-plane-component: linkerd-jaeger
    linkerd.io/control-plane-ns: linkerd
  name: linkerd-jaeger
  namespace: linkerd
spec:
  replicas: 1
  selector:
    matchLabels:
      linkerd.io/control-plane-component: linkerd-jaeger
      linkerd.io/control-plane-ns: linkerd
      linkerd.io/proxy-deployment: linkerd-jaeger
  template:
    metadata:
      annotations:
        linkerd.io/created-by: linkerd/cli dev-undefined
        linkerd.io/identity-mode: default
        linkerd.io/proxy-version: install-proxy-version
        prometheus.io/path: /metrics
        prometheus.io/port: "8888"
        prometheus.io/scrape: "true"
      labels:
        linkerd.io/control-plane-component: linkerd-jaeger
        linkerd.io/control-plane-ns: linkerd
        linkerd.io/workload-ns: linkerd
        linkerd.io/proxy-deployment: linkerd-jaeger
    spec:
      containers:
<<<<<<< HEAD
      - args:
        - --query.base-path=/jaeger
        image: jaegertracing/all-in-one:1.17.1
=======
      - env:
        - name: GF_PATHS_DATA
          value: /data
        # Force using the go-based DNS resolver instead of the OS' to avoid failures in some environments
        # see https://github.com/grafana/grafana/issues/20096
        - name: GODEBUG
          value: netdns=go
        image: gcr.io/linkerd-io/grafana:install-control-plane-version
>>>>>>> 82e91382
        imagePullPolicy: IfNotPresent
        name: jaeger
        ports:
        - containerPort: 14268
          name: collection
        - containerPort: 16686
          name: ui
      - env:
        - name: LINKERD2_PROXY_LOG
          value: warn,linkerd=info
        - name: LINKERD2_PROXY_DESTINATION_SVC_ADDR
          value: linkerd-dst.linkerd.svc.cluster.local:8086
        - name: LINKERD2_PROXY_DESTINATION_GET_NETWORKS
          value: "10.0.0.0/8,172.16.0.0/12,192.168.0.0/16"
        - name: LINKERD2_PROXY_CONTROL_LISTEN_ADDR
          value: 0.0.0.0:4190
        - name: LINKERD2_PROXY_ADMIN_LISTEN_ADDR
          value: 0.0.0.0:4191
        - name: LINKERD2_PROXY_OUTBOUND_LISTEN_ADDR
          value: 127.0.0.1:4140
        - name: LINKERD2_PROXY_INBOUND_LISTEN_ADDR
          value: 0.0.0.0:4143
        - name: LINKERD2_PROXY_DESTINATION_GET_SUFFIXES
          value: svc.cluster.local.
        - name: LINKERD2_PROXY_DESTINATION_PROFILE_SUFFIXES
          value: svc.cluster.local.
        - name: LINKERD2_PROXY_INBOUND_ACCEPT_KEEPALIVE
          value: 10000ms
        - name: LINKERD2_PROXY_OUTBOUND_CONNECT_KEEPALIVE
          value: 10000ms
        - name: _pod_ns
          valueFrom:
            fieldRef:
              fieldPath: metadata.namespace
        - name: LINKERD2_PROXY_DESTINATION_CONTEXT
          value: ns:$(_pod_ns)
        - name: LINKERD2_PROXY_IDENTITY_DIR
          value: /var/run/linkerd/identity/end-entity
        - name: LINKERD2_PROXY_IDENTITY_TRUST_ANCHORS
          value: |
            -----BEGIN CERTIFICATE-----
            MIIBYDCCAQegAwIBAgIBATAKBggqhkjOPQQDAjAYMRYwFAYDVQQDEw1jbHVzdGVy
            LmxvY2FsMB4XDTE5MDMwMzAxNTk1MloXDTI5MDIyODAyMDM1MlowGDEWMBQGA1UE
            AxMNY2x1c3Rlci5sb2NhbDBZMBMGByqGSM49AgEGCCqGSM49AwEHA0IABAChpAt0
            xtgO9qbVtEtDK80N6iCL2Htyf2kIv2m5QkJ1y0TFQi5hTVe3wtspJ8YpZF0pl364
            6TiYeXB8tOOhIACjQjBAMA4GA1UdDwEB/wQEAwIBBjAdBgNVHSUEFjAUBggrBgEF
            BQcDAQYIKwYBBQUHAwIwDwYDVR0TAQH/BAUwAwEB/zAKBggqhkjOPQQDAgNHADBE
            AiBQ/AAwF8kG8VOmRSUTPakSSa/N4mqK2HsZuhQXCmiZHwIgZEzI5DCkpU7w3SIv
            OLO4Zsk1XrGZHGsmyiEyvYF9lpY=
            -----END CERTIFICATE-----
        - name: LINKERD2_PROXY_IDENTITY_TOKEN_FILE
          value: /var/run/secrets/kubernetes.io/serviceaccount/token
        - name: LINKERD2_PROXY_IDENTITY_SVC_ADDR
          value: linkerd-identity.linkerd.svc.cluster.local:8080
        - name: _pod_sa
          valueFrom:
            fieldRef:
              fieldPath: spec.serviceAccountName
        - name: _l5d_ns
          value: linkerd
        - name: _l5d_trustdomain
          value: cluster.local
        - name: LINKERD2_PROXY_IDENTITY_LOCAL_NAME
          value: $(_pod_sa).$(_pod_ns).serviceaccount.identity.$(_l5d_ns).$(_l5d_trustdomain)
        - name: LINKERD2_PROXY_IDENTITY_SVC_NAME
          value: linkerd-identity.$(_l5d_ns).serviceaccount.identity.$(_l5d_ns).$(_l5d_trustdomain)
        - name: LINKERD2_PROXY_DESTINATION_SVC_NAME
          value: linkerd-destination.$(_l5d_ns).serviceaccount.identity.$(_l5d_ns).$(_l5d_trustdomain)
        - name: LINKERD2_PROXY_TAP_SVC_NAME
          value: linkerd-tap.$(_l5d_ns).serviceaccount.identity.$(_l5d_ns).$(_l5d_trustdomain)
        image: gcr.io/linkerd-io/proxy:install-proxy-version
        imagePullPolicy: IfNotPresent
        livenessProbe:
          httpGet:
            path: /live
            port: 4191
          initialDelaySeconds: 10
        name: linkerd-proxy
        ports:
        - containerPort: 4143
          name: linkerd-proxy
        - containerPort: 4191
          name: linkerd-admin
        readinessProbe:
          httpGet:
            path: /ready
            port: 4191
          initialDelaySeconds: 2
        resources:
        securityContext:
          allowPrivilegeEscalation: false
          readOnlyRootFilesystem: true
          runAsUser: 2102
        terminationMessagePolicy: FallbackToLogsOnError
        volumeMounts:
        - mountPath: /var/run/linkerd/identity/end-entity
          name: linkerd-identity-end-entity
      initContainers:
      - args:
        - --incoming-proxy-port
        - "4143"
        - --outgoing-proxy-port
        - "4140"
        - --proxy-uid
        - "2102"
        - --inbound-ports-to-ignore
        - 4190,4191
        - --outbound-ports-to-ignore
        - "443"
        image: gcr.io/linkerd-io/proxy-init:v1.3.3
        imagePullPolicy: IfNotPresent
        name: linkerd-init
        resources:
          limits:
            cpu: "100m"
            memory: "50Mi"
          requests:
            cpu: "10m"
            memory: "10Mi"
        securityContext:
          allowPrivilegeEscalation: false
          capabilities:
            add:
            - NET_ADMIN
            - NET_RAW
          privileged: false
          readOnlyRootFilesystem: true
          runAsNonRoot: false
          runAsUser: 0
        terminationMessagePolicy: FallbackToLogsOnError
      dnsPolicy: ClusterFirst
      serviceAccountName: linkerd-jaeger
      volumes:
      - emptyDir:
          medium: Memory
        name: linkerd-identity-end-entity<|MERGE_RESOLUTION|>--- conflicted
+++ resolved
@@ -2623,11 +2623,6 @@
         linkerd.io/proxy-deployment: linkerd-jaeger
     spec:
       containers:
-<<<<<<< HEAD
-      - args:
-        - --query.base-path=/jaeger
-        image: jaegertracing/all-in-one:1.17.1
-=======
       - env:
         - name: GF_PATHS_DATA
           value: /data
@@ -2636,7 +2631,6 @@
         - name: GODEBUG
           value: netdns=go
         image: gcr.io/linkerd-io/grafana:install-control-plane-version
->>>>>>> 82e91382
         imagePullPolicy: IfNotPresent
         name: jaeger
         ports:
