---
###
### Linkerd Namespace
###
---
kind: Namespace
apiVersion: v1
metadata:
  name: linkerd
  annotations:
    linkerd.io/inject: disabled
  labels:
    linkerd.io/is-control-plane: "true"
    config.linkerd.io/admission-webhooks: disabled
    linkerd.io/control-plane-ns: linkerd
---
###
### Identity Controller Service RBAC
###
---
kind: ClusterRole
apiVersion: rbac.authorization.k8s.io/v1
metadata:
  name: linkerd-linkerd-identity
  labels:
    linkerd.io/control-plane-component: identity
    linkerd.io/control-plane-ns: linkerd
rules:
- apiGroups: ["authentication.k8s.io"]
  resources: ["tokenreviews"]
  verbs: ["create"]
- apiGroups: ["apps"]
  resources: ["deployments"]
  verbs: ["get"]
- apiGroups: [""]
  resources: ["events"]
  verbs: ["create", "patch"]
---
kind: ClusterRoleBinding
apiVersion: rbac.authorization.k8s.io/v1
metadata:
  name: linkerd-linkerd-identity
  labels:
    linkerd.io/control-plane-component: identity
    linkerd.io/control-plane-ns: linkerd
roleRef:
  apiGroup: rbac.authorization.k8s.io
  kind: ClusterRole
  name: linkerd-linkerd-identity
subjects:
- kind: ServiceAccount
  name: linkerd-identity
  namespace: linkerd
---
kind: ServiceAccount
apiVersion: v1
metadata:
  name: linkerd-identity
  namespace: linkerd
  labels:
    linkerd.io/control-plane-component: identity
    linkerd.io/control-plane-ns: linkerd
---
###
### Controller RBAC
###
---
kind: ClusterRole
apiVersion: rbac.authorization.k8s.io/v1
metadata:
  name: linkerd-linkerd-controller
  labels:
    linkerd.io/control-plane-component: controller
    linkerd.io/control-plane-ns: linkerd
rules:
- apiGroups: ["extensions", "apps"]
  resources: ["daemonsets", "deployments", "replicasets", "statefulsets"]
  verbs: ["list", "get", "watch"]
- apiGroups: ["extensions", "batch"]
  resources: ["cronjobs", "jobs"]
  verbs: ["list" , "get", "watch"]
- apiGroups: [""]
  resources: ["pods", "endpoints", "services", "replicationcontrollers", "namespaces"]
  verbs: ["list", "get", "watch"]
- apiGroups: ["linkerd.io"]
  resources: ["serviceprofiles"]
  verbs: ["list", "get", "watch"]
- apiGroups: ["split.smi-spec.io"]
  resources: ["trafficsplits"]
  verbs: ["list", "get", "watch"]
---
kind: ClusterRoleBinding
apiVersion: rbac.authorization.k8s.io/v1
metadata:
  name: linkerd-linkerd-controller
  labels:
    linkerd.io/control-plane-component: controller
    linkerd.io/control-plane-ns: linkerd
roleRef:
  apiGroup: rbac.authorization.k8s.io
  kind: ClusterRole
  name: linkerd-linkerd-controller
subjects:
- kind: ServiceAccount
  name: linkerd-controller
  namespace: linkerd
---
kind: ServiceAccount
apiVersion: v1
metadata:
  name: linkerd-controller
  namespace: linkerd
  labels:
    linkerd.io/control-plane-component: controller
    linkerd.io/control-plane-ns: linkerd
---
###
### Destination Controller Service
###
---
kind: ClusterRole
apiVersion: rbac.authorization.k8s.io/v1
metadata:
  name: linkerd-linkerd-destination
  labels:
    linkerd.io/control-plane-component: destination
    linkerd.io/control-plane-ns: linkerd
rules:
- apiGroups: ["apps"]
  resources: ["replicasets"]
  verbs: ["list", "get", "watch"]
- apiGroups: ["batch"]
  resources: ["jobs"]
  verbs: ["list", "get", "watch"]
- apiGroups: [""]
  resources: ["pods", "endpoints", "services"]
  verbs: ["list", "get", "watch"]
- apiGroups: ["linkerd.io"]
  resources: ["serviceprofiles"]
  verbs: ["list", "get", "watch"]
- apiGroups: ["split.smi-spec.io"]
  resources: ["trafficsplits"]
  verbs: ["list", "get", "watch"]
---
kind: ClusterRoleBinding
apiVersion: rbac.authorization.k8s.io/v1
metadata:
  name: linkerd-linkerd-destination
  labels:
    linkerd.io/control-plane-component: destination
    linkerd.io/control-plane-ns: linkerd
roleRef:
  apiGroup: rbac.authorization.k8s.io
  kind: ClusterRole
  name: linkerd-linkerd-destination
subjects:
- kind: ServiceAccount
  name: linkerd-destination
  namespace: linkerd
---
kind: ServiceAccount
apiVersion: v1
metadata:
  name: linkerd-destination
  namespace: linkerd
  labels:
    linkerd.io/control-plane-component: destination
    linkerd.io/control-plane-ns: linkerd
---
###
### Heartbeat RBAC
###
---
apiVersion: rbac.authorization.k8s.io/v1
kind: Role
metadata:
  name: linkerd-heartbeat
  namespace: linkerd
  labels:
    linkerd.io/control-plane-ns: linkerd
rules:
- apiGroups: [""]
  resources: ["configmaps"]
  verbs: ["get"]
  resourceNames: ["linkerd-config"]
---
apiVersion: rbac.authorization.k8s.io/v1
kind: RoleBinding
metadata:
  name: linkerd-heartbeat
  namespace: linkerd
  labels:
    linkerd.io/control-plane-ns: linkerd
roleRef:
  kind: Role
  name: linkerd-heartbeat
  apiGroup: rbac.authorization.k8s.io
subjects:
- kind: ServiceAccount
  name: linkerd-heartbeat
  namespace: linkerd
---
kind: ServiceAccount
apiVersion: v1
metadata:
  name: linkerd-heartbeat
  namespace: linkerd
  labels:
    linkerd.io/control-plane-component: heartbeat
    linkerd.io/control-plane-ns: linkerd
---
###
### Web RBAC
###
---
apiVersion: rbac.authorization.k8s.io/v1
kind: Role
metadata:
  name: linkerd-web
  namespace: linkerd
  labels:
    linkerd.io/control-plane-component: web
    linkerd.io/control-plane-ns: linkerd
rules:
- apiGroups: [""]
  resources: ["configmaps"]
  verbs: ["get"]
  resourceNames: ["linkerd-config"]
- apiGroups: [""]
  resources: ["namespaces", "configmaps"]
  verbs: ["get"]
- apiGroups: [""]
  resources: ["serviceaccounts", "pods"]
  verbs: ["list"]
- apiGroups: ["apps"]
  resources: ["replicasets"]
  verbs: ["list"]
---
apiVersion: rbac.authorization.k8s.io/v1
kind: RoleBinding
metadata:
  name: linkerd-web
  namespace: linkerd
  labels:
    linkerd.io/control-plane-component: web
    linkerd.io/control-plane-ns: linkerd
roleRef:
  kind: Role
  name: linkerd-web
  apiGroup: rbac.authorization.k8s.io
subjects:
- kind: ServiceAccount
  name: linkerd-web
  namespace: linkerd
---
apiVersion: rbac.authorization.k8s.io/v1
kind: ClusterRole
metadata:
  name: linkerd-linkerd-web-check
  labels:
    linkerd.io/control-plane-component: web
    linkerd.io/control-plane-ns: linkerd
rules:
- apiGroups: ["rbac.authorization.k8s.io"]
  resources: ["clusterroles", "clusterrolebindings"]
  verbs: ["list"]
- apiGroups: ["apiextensions.k8s.io"]
  resources: ["customresourcedefinitions"]
  verbs: ["list"]
- apiGroups: ["admissionregistration.k8s.io"]
  resources: ["mutatingwebhookconfigurations", "validatingwebhookconfigurations"]
  verbs: ["list"]
- apiGroups: ["policy"]
  resources: ["podsecuritypolicies"]
  verbs: ["list"]
- apiGroups: ["linkerd.io"]
  resources: ["serviceprofiles"]
  verbs: ["list"]
---
apiVersion: rbac.authorization.k8s.io/v1
kind: ClusterRoleBinding
metadata:
  name: linkerd-linkerd-web-check
  labels:
    linkerd.io/control-plane-component: web
    linkerd.io/control-plane-ns: linkerd
roleRef:
  kind: ClusterRole
  name: linkerd-linkerd-web-check
  apiGroup: rbac.authorization.k8s.io
subjects:
- kind: ServiceAccount
  name: linkerd-web
  namespace: linkerd
---
kind: ClusterRoleBinding
apiVersion: rbac.authorization.k8s.io/v1
metadata:
  name: linkerd-linkerd-web-admin
  labels:
    linkerd.io/control-plane-component: web
    linkerd.io/control-plane-ns: linkerd
roleRef:
  apiGroup: rbac.authorization.k8s.io
  kind: ClusterRole
  name: linkerd-linkerd-tap-admin
subjects:
- kind: ServiceAccount
  name: linkerd-web
  namespace: linkerd
---
kind: ServiceAccount
apiVersion: v1
metadata:
  name: linkerd-web
  namespace: linkerd
  labels:
    linkerd.io/control-plane-component: web
    linkerd.io/control-plane-ns: linkerd
---
###
### Service Profile CRD
###
---
apiVersion: apiextensions.k8s.io/v1beta1
kind: CustomResourceDefinition
metadata:
  name: serviceprofiles.linkerd.io
  annotations:
    linkerd.io/created-by: linkerd/cli dev-undefined
  labels:
    linkerd.io/control-plane-ns: linkerd
spec:
  group: linkerd.io
  versions:
  - name: v1alpha1
    served: true
    storage: false
  - name: v1alpha2
    served: true
    storage: true
  scope: Namespaced
  names:
    plural: serviceprofiles
    singular: serviceprofile
    kind: ServiceProfile
    shortNames:
    - sp
---
###
### TrafficSplit CRD
### Copied from https://github.com/deislabs/smi-sdk-go/blob/cea7e1e9372304bbb6c74a3f6ca788d9eaa9cc58/crds/split.yaml
###
---
apiVersion: apiextensions.k8s.io/v1beta1
kind: CustomResourceDefinition
metadata:
  name: trafficsplits.split.smi-spec.io
  annotations:
    linkerd.io/created-by: linkerd/cli dev-undefined
  labels:
    linkerd.io/control-plane-ns: linkerd
spec:
  group: split.smi-spec.io
  version: v1alpha1
  scope: Namespaced
  names:
    kind: TrafficSplit
    shortNames:
      - ts
    plural: trafficsplits
    singular: trafficsplit
  additionalPrinterColumns:
  - name: Service
    type: string
    description: The apex service of this split.
    JSONPath: .spec.service
---
###
### Prometheus RBAC
###
---
kind: ClusterRole
apiVersion: rbac.authorization.k8s.io/v1
metadata:
  name: linkerd-linkerd-prometheus
  labels:
    linkerd.io/control-plane-component: prometheus
    linkerd.io/control-plane-ns: linkerd
rules:
- apiGroups: [""]
  resources: ["nodes", "nodes/proxy", "pods"]
  verbs: ["get", "list", "watch"]
---
kind: ClusterRoleBinding
apiVersion: rbac.authorization.k8s.io/v1
metadata:
  name: linkerd-linkerd-prometheus
  labels:
    linkerd.io/control-plane-component: prometheus
    linkerd.io/control-plane-ns: linkerd
roleRef:
  apiGroup: rbac.authorization.k8s.io
  kind: ClusterRole
  name: linkerd-linkerd-prometheus
subjects:
- kind: ServiceAccount
  name: linkerd-prometheus
  namespace: linkerd
---
kind: ServiceAccount
apiVersion: v1
metadata:
  name: linkerd-prometheus
  namespace: linkerd
  labels:
    linkerd.io/control-plane-component: prometheus
    linkerd.io/control-plane-ns: linkerd
---
###
### Proxy Injector RBAC
###
---
kind: ClusterRole
apiVersion: rbac.authorization.k8s.io/v1
metadata:
  name: linkerd-linkerd-proxy-injector
  labels:
    linkerd.io/control-plane-component: proxy-injector
    linkerd.io/control-plane-ns: linkerd
rules:
- apiGroups: [""]
  resources: ["events"]
  verbs: ["create", "patch"]
- apiGroups: [""]
  resources: ["namespaces", "replicationcontrollers"]
  verbs: ["list", "get", "watch"]
- apiGroups: [""]
  resources: ["pods"]
  verbs: ["list", "watch"]
- apiGroups: ["extensions", "apps"]
  resources: ["deployments", "replicasets", "daemonsets", "statefulsets"]
  verbs: ["list", "get", "watch"]
- apiGroups: ["extensions", "batch"]
  resources: ["cronjobs", "jobs"]
  verbs: ["list", "get", "watch"]
---
kind: ClusterRoleBinding
apiVersion: rbac.authorization.k8s.io/v1
metadata:
  name: linkerd-linkerd-proxy-injector
  labels:
    linkerd.io/control-plane-component: proxy-injector
    linkerd.io/control-plane-ns: linkerd
subjects:
- kind: ServiceAccount
  name: linkerd-proxy-injector
  namespace: linkerd
  apiGroup: ""
roleRef:
  kind: ClusterRole
  name: linkerd-linkerd-proxy-injector
  apiGroup: rbac.authorization.k8s.io
---
kind: ServiceAccount
apiVersion: v1
metadata:
  name: linkerd-proxy-injector
  namespace: linkerd
  labels:
    linkerd.io/control-plane-component: proxy-injector
    linkerd.io/control-plane-ns: linkerd
---
kind: Secret
apiVersion: v1
metadata:
  name: linkerd-proxy-injector-tls
  namespace: linkerd
  labels:
    linkerd.io/control-plane-component: proxy-injector
    linkerd.io/control-plane-ns: linkerd
  annotations:
    linkerd.io/created-by: linkerd/cli dev-undefined
type: Opaque
data:
  crt.pem: cHJveHkgaW5qZWN0b3IgY3J0
  key.pem: cHJveHkgaW5qZWN0b3Iga2V5
---
apiVersion: admissionregistration.k8s.io/v1beta1
kind: MutatingWebhookConfiguration
metadata:
  name: linkerd-proxy-injector-webhook-config
  labels:
    linkerd.io/control-plane-component: proxy-injector
    linkerd.io/control-plane-ns: linkerd
webhooks:
- name: linkerd-proxy-injector.linkerd.io
  namespaceSelector:
    matchExpressions:
    - key: config.linkerd.io/admission-webhooks
      operator: NotIn
      values:
      - disabled
  clientConfig:
    service:
      name: linkerd-proxy-injector
      namespace: linkerd
      path: "/"
    caBundle: cHJveHkgaW5qZWN0b3IgY3J0
  failurePolicy: Ignore
  rules:
  - operations: [ "CREATE" ]
    apiGroups: [""]
    apiVersions: ["v1"]
    resources: ["pods"]
  sideEffects: None
---
###
### Service Profile Validator RBAC
###
---
kind: ClusterRole
apiVersion: rbac.authorization.k8s.io/v1
metadata:
  name: linkerd-linkerd-sp-validator
  labels:
    linkerd.io/control-plane-component: sp-validator
    linkerd.io/control-plane-ns: linkerd
rules:
- apiGroups: [""]
  resources: ["pods"]
  verbs: ["list"]
---
kind: ClusterRoleBinding
apiVersion: rbac.authorization.k8s.io/v1
metadata:
  name: linkerd-linkerd-sp-validator
  labels:
    linkerd.io/control-plane-component: sp-validator
    linkerd.io/control-plane-ns: linkerd
subjects:
- kind: ServiceAccount
  name: linkerd-sp-validator
  namespace: linkerd
  apiGroup: ""
roleRef:
  kind: ClusterRole
  name: linkerd-linkerd-sp-validator
  apiGroup: rbac.authorization.k8s.io
---
kind: ServiceAccount
apiVersion: v1
metadata:
  name: linkerd-sp-validator
  namespace: linkerd
  labels:
    linkerd.io/control-plane-component: sp-validator
    linkerd.io/control-plane-ns: linkerd
---
kind: Secret
apiVersion: v1
metadata:
  name: linkerd-sp-validator-tls
  namespace: linkerd
  labels:
    linkerd.io/control-plane-component: sp-validator
    linkerd.io/control-plane-ns: linkerd
  annotations:
    linkerd.io/created-by: linkerd/cli dev-undefined
type: Opaque
data:
  crt.pem: cHJveHkgaW5qZWN0b3IgY3J0
  key.pem: cHJveHkgaW5qZWN0b3Iga2V5
---
apiVersion: admissionregistration.k8s.io/v1beta1
kind: ValidatingWebhookConfiguration
metadata:
  name: linkerd-sp-validator-webhook-config
  labels:
    linkerd.io/control-plane-component: sp-validator
    linkerd.io/control-plane-ns: linkerd
webhooks:
- name: linkerd-sp-validator.linkerd.io
  namespaceSelector:
    matchExpressions:
    - key: config.linkerd.io/admission-webhooks
      operator: NotIn
      values:
      - disabled
  clientConfig:
    service:
      name: linkerd-sp-validator
      namespace: linkerd
      path: "/"
    caBundle: cHJveHkgaW5qZWN0b3IgY3J0
  failurePolicy: Ignore
  rules:
  - operations: [ "CREATE" , "UPDATE" ]
    apiGroups: ["linkerd.io"]
    apiVersions: ["v1alpha1", "v1alpha2"]
    resources: ["serviceprofiles"]
  sideEffects: None
---
###
### Tap RBAC
###
---
kind: ClusterRole
apiVersion: rbac.authorization.k8s.io/v1
metadata:
  name: linkerd-linkerd-tap
  labels:
    linkerd.io/control-plane-component: tap
    linkerd.io/control-plane-ns: linkerd
rules:
- apiGroups: [""]
  resources: ["pods", "services", "replicationcontrollers", "namespaces", "nodes"]
  verbs: ["list", "get", "watch"]
- apiGroups: ["extensions", "apps"]
  resources: ["daemonsets", "deployments", "replicasets", "statefulsets"]
  verbs: ["list", "get", "watch"]
- apiGroups: ["extensions", "batch"]
  resources: ["cronjobs", "jobs"]
  verbs: ["list" , "get", "watch"]
---
kind: ClusterRole
apiVersion: rbac.authorization.k8s.io/v1
metadata:
  name: linkerd-linkerd-tap-admin
  labels:
    linkerd.io/control-plane-component: tap
    linkerd.io/control-plane-ns: linkerd
rules:
- apiGroups: ["tap.linkerd.io"]
  resources: ["*"]
  verbs: ["watch"]
---
kind: ClusterRoleBinding
apiVersion: rbac.authorization.k8s.io/v1
metadata:
  name: linkerd-linkerd-tap
  labels:
    linkerd.io/control-plane-component: tap
    linkerd.io/control-plane-ns: linkerd
roleRef:
  apiGroup: rbac.authorization.k8s.io
  kind: ClusterRole
  name: linkerd-linkerd-tap
subjects:
- kind: ServiceAccount
  name: linkerd-tap
  namespace: linkerd
---
apiVersion: rbac.authorization.k8s.io/v1
kind: ClusterRoleBinding
metadata:
  name: linkerd-linkerd-tap-auth-delegator
  labels:
    linkerd.io/control-plane-component: tap
    linkerd.io/control-plane-ns: linkerd
roleRef:
  apiGroup: rbac.authorization.k8s.io
  kind: ClusterRole
  name: system:auth-delegator
subjects:
- kind: ServiceAccount
  name: linkerd-tap
  namespace: linkerd
---
kind: ServiceAccount
apiVersion: v1
metadata:
  name: linkerd-tap
  namespace: linkerd
  labels:
    linkerd.io/control-plane-component: tap
    linkerd.io/control-plane-ns: linkerd
---
apiVersion: rbac.authorization.k8s.io/v1
kind: RoleBinding
metadata:
  name: linkerd-linkerd-tap-auth-reader
  namespace: kube-system
  labels:
    linkerd.io/control-plane-component: tap
    linkerd.io/control-plane-ns: linkerd
roleRef:
  apiGroup: rbac.authorization.k8s.io
  kind: Role
  name: extension-apiserver-authentication-reader
subjects:
- kind: ServiceAccount
  name: linkerd-tap
  namespace: linkerd
---
kind: Secret
apiVersion: v1
metadata:
  name: linkerd-tap-tls
  namespace: linkerd
  labels:
    linkerd.io/control-plane-component: tap
    linkerd.io/control-plane-ns: linkerd
  annotations:
    linkerd.io/created-by: linkerd/cli dev-undefined
type: Opaque
data:
  crt.pem: dGFwIGNydA==
  key.pem: dGFwIGtleQ==
---
apiVersion: apiregistration.k8s.io/v1
kind: APIService
metadata:
  name: v1alpha1.tap.linkerd.io
  labels:
    linkerd.io/control-plane-component: tap
    linkerd.io/control-plane-ns: linkerd
spec:
  group: tap.linkerd.io
  version: v1alpha1
  groupPriorityMinimum: 1000
  versionPriority: 100
  service:
    name: linkerd-tap
    namespace: linkerd
  caBundle: dGFwIGNydA==
---
###
### Control Plane PSP
###
---
apiVersion: policy/v1beta1
kind: PodSecurityPolicy
metadata:
  name: linkerd-linkerd-control-plane
  labels:
    linkerd.io/control-plane-ns: linkerd
spec:
  allowPrivilegeEscalation: false
  readOnlyRootFilesystem: true
  allowedCapabilities:
  - NET_ADMIN
  - NET_RAW
  requiredDropCapabilities:
  - ALL
  hostNetwork: false
  hostIPC: false
  hostPID: false
  seLinux:
    rule: RunAsAny
  runAsUser:
    rule: RunAsAny
  supplementalGroups:
    rule: MustRunAs
    ranges:
    - min: 1
      max: 65535
  fsGroup:
    rule: MustRunAs
    ranges:
    - min: 1
      max: 65535
  volumes:
  - configMap
  - emptyDir
  - secret
  - projected
  - downwardAPI
  - persistentVolumeClaim
---
apiVersion: rbac.authorization.k8s.io/v1
kind: Role
metadata:
  name: linkerd-psp
  namespace: linkerd
  labels:
    linkerd.io/control-plane-ns: linkerd
rules:
- apiGroups: ['policy', 'extensions']
  resources: ['podsecuritypolicies']
  verbs: ['use']
  resourceNames:
  - linkerd-linkerd-control-plane
---
apiVersion: rbac.authorization.k8s.io/v1
kind: RoleBinding
metadata:
  name: linkerd-psp
  namespace: linkerd
  labels:
    linkerd.io/control-plane-ns: linkerd
roleRef:
  kind: Role
  name: linkerd-psp
  apiGroup: rbac.authorization.k8s.io
subjects:
- kind: ServiceAccount
  name: linkerd-controller
  namespace: linkerd
- kind: ServiceAccount
  name: linkerd-destination
  namespace: linkerd
- kind: ServiceAccount
  name: linkerd-grafana
  namespace: linkerd
- kind: ServiceAccount
  name: linkerd-heartbeat
  namespace: linkerd
- kind: ServiceAccount
  name: linkerd-identity
  namespace: linkerd
- kind: ServiceAccount
  name: linkerd-prometheus
  namespace: linkerd
- kind: ServiceAccount
  name: linkerd-proxy-injector
  namespace: linkerd
- kind: ServiceAccount
  name: linkerd-sp-validator
  namespace: linkerd
- kind: ServiceAccount
  name: linkerd-tap
  namespace: linkerd
- kind: ServiceAccount
  name: linkerd-web
  namespace: linkerd

---
kind: ConfigMap
apiVersion: v1
metadata:
  name: linkerd-config
  namespace: linkerd
  labels:
    linkerd.io/control-plane-component: controller
    linkerd.io/control-plane-ns: linkerd
  annotations:
    linkerd.io/created-by: linkerd/cli dev-undefined
data:
  global: |
    {"linkerdNamespace":"linkerd","cniEnabled":false,"version":"install-control-plane-version","identityContext":{"trustDomain":"cluster.local","trustAnchorsPem":"-----BEGIN CERTIFICATE-----\nMIIBYDCCAQegAwIBAgIBATAKBggqhkjOPQQDAjAYMRYwFAYDVQQDEw1jbHVzdGVy\nLmxvY2FsMB4XDTE5MDMwMzAxNTk1MloXDTI5MDIyODAyMDM1MlowGDEWMBQGA1UE\nAxMNY2x1c3Rlci5sb2NhbDBZMBMGByqGSM49AgEGCCqGSM49AwEHA0IABAChpAt0\nxtgO9qbVtEtDK80N6iCL2Htyf2kIv2m5QkJ1y0TFQi5hTVe3wtspJ8YpZF0pl364\n6TiYeXB8tOOhIACjQjBAMA4GA1UdDwEB/wQEAwIBBjAdBgNVHSUEFjAUBggrBgEF\nBQcDAQYIKwYBBQUHAwIwDwYDVR0TAQH/BAUwAwEB/zAKBggqhkjOPQQDAgNHADBE\nAiBQ/AAwF8kG8VOmRSUTPakSSa/N4mqK2HsZuhQXCmiZHwIgZEzI5DCkpU7w3SIv\nOLO4Zsk1XrGZHGsmyiEyvYF9lpY=\n-----END CERTIFICATE-----\n","issuanceLifetime":"86400s","clockSkewAllowance":"20s","scheme":"linkerd.io/tls"},"autoInjectContext":null,"omitWebhookSideEffects":false,"clusterDomain":"cluster.local"}
  proxy: |
    {"proxyImage":{"imageName":"gcr.io/linkerd-io/proxy","pullPolicy":"IfNotPresent"},"proxyInitImage":{"imageName":"gcr.io/linkerd-io/proxy-init","pullPolicy":"IfNotPresent"},"controlPort":{"port":4190},"ignoreInboundPorts":[],"ignoreOutboundPorts":[],"inboundPort":{"port":4143},"adminPort":{"port":4191},"outboundPort":{"port":4140},"resource":{"requestCpu":"","requestMemory":"","limitCpu":"","limitMemory":""},"proxyUid":"2102","logLevel":{"level":"warn,linkerd=info"},"disableExternalProfiles":true,"proxyVersion":"install-proxy-version","proxyInitImageVersion":"v1.3.2","debugImage":{"imageName":"gcr.io/linkerd-io/debug","pullPolicy":"IfNotPresent"},"debugImageVersion":"install-debug-version"}
  install: |
    {"cliVersion":"dev-undefined","flags":[]}
---
###
### Identity Controller Service
###
---
kind: Secret
apiVersion: v1
metadata:
  name: linkerd-identity-issuer
  namespace: linkerd
  labels:
    linkerd.io/control-plane-component: identity
    linkerd.io/control-plane-ns: linkerd
  annotations:
    linkerd.io/created-by: linkerd/cli dev-undefined
    linkerd.io/identity-issuer-expiry: 2029-02-28T02:03:52Z
data:
  crt.pem: LS0tLS1CRUdJTiBDRVJUSUZJQ0FURS0tLS0tCk1JSUJjakNDQVJpZ0F3SUJBZ0lCQWpBS0JnZ3Foa2pPUFFRREFqQVlNUll3RkFZRFZRUURFdzFqYkhWemRHVnkKTG14dlkyRnNNQjRYRFRFNU1ETXdNekF4TlRrMU1sb1hEVEk1TURJeU9EQXlNRE0xTWxvd0tURW5NQ1VHQTFVRQpBeE1lYVdSbGJuUnBkSGt1YkdsdWEyVnlaQzVqYkhWemRHVnlMbXh2WTJGc01Ga3dFd1lIS29aSXpqMENBUVlJCktvWkl6ajBEQVFjRFFnQUVJU2cwQ21KTkJXTHhKVHNLdDcrYno4QXMxWWZxWkZ1VHEyRm5ZbzAxNk5LVnY3MGUKUUMzVDZ0T3Bhajl4dUtzWGZsVTZaa3VpVlJpaWh3K3RWMmlzcTZOQ01FQXdEZ1lEVlIwUEFRSC9CQVFEQWdFRwpNQjBHQTFVZEpRUVdNQlFHQ0NzR0FRVUZCd01CQmdnckJnRUZCUWNEQWpBUEJnTlZIUk1CQWY4RUJUQURBUUgvCk1Bb0dDQ3FHU000OUJBTUNBMGdBTUVVQ0lGK2FNMEJ3MlBkTUZEcS9LdGFCUXZIZEFZYVVQVng4dmYzam4rTTQKQWFENEFpRUE5SEJkanlXeWlLZUt4bEE4Q29PdlVBd0k5NXhjNlhVTW9EeFJTWGpucFhnPQotLS0tLUVORCBDRVJUSUZJQ0FURS0tLS0t
  key.pem: LS0tLS1CRUdJTiBFQyBQUklWQVRFIEtFWS0tLS0tCk1IY0NBUUVFSU1JSnltZWtZeitra0NMUGtGbHJVeUF1L2NISllSVHl3Zm1BVVJLS1JYZHpvQW9HQ0NxR1NNNDkKQXdFSG9VUURRZ0FFSVNnMENtSk5CV0x4SlRzS3Q3K2J6OEFzMVlmcVpGdVRxMkZuWW8wMTZOS1Z2NzBlUUMzVAo2dE9wYWo5eHVLc1hmbFU2Wmt1aVZSaWlodyt0VjJpc3F3PT0KLS0tLS1FTkQgRUMgUFJJVkFURSBLRVktLS0tLQ==
---
kind: Service
apiVersion: v1
metadata:
  name: linkerd-identity
  namespace: linkerd
  labels:
    linkerd.io/control-plane-component: identity
    linkerd.io/control-plane-ns: linkerd
  annotations:
    linkerd.io/created-by: linkerd/cli dev-undefined
spec:
  type: ClusterIP
  selector:
    linkerd.io/control-plane-component: identity
  ports:
  - name: grpc
    port: 8080
    targetPort: 8080
---
apiVersion: apps/v1
kind: Deployment
metadata:
  annotations:
    linkerd.io/created-by: linkerd/cli dev-undefined
  labels:
    app.kubernetes.io/name: identity
    app.kubernetes.io/part-of: Linkerd
    app.kubernetes.io/version: install-control-plane-version
    linkerd.io/control-plane-component: identity
    linkerd.io/control-plane-ns: linkerd
  name: linkerd-identity
  namespace: linkerd
spec:
  replicas: 1
  selector:
    matchLabels:
      linkerd.io/control-plane-component: identity
      linkerd.io/control-plane-ns: linkerd
      linkerd.io/proxy-deployment: linkerd-identity
  template:
    metadata:
      annotations:
        linkerd.io/created-by: linkerd/cli dev-undefined
        linkerd.io/identity-mode: default
        linkerd.io/proxy-version: install-proxy-version
      labels:
        linkerd.io/control-plane-component: identity
        linkerd.io/control-plane-ns: linkerd
        linkerd.io/proxy-deployment: linkerd-identity
    spec:
      nodeSelector:
        beta.kubernetes.io/os: linux
      containers:
      - args:
        - identity
        - -log-level=info
        image: gcr.io/linkerd-io/controller:install-control-plane-version
        imagePullPolicy: IfNotPresent
        livenessProbe:
          httpGet:
            path: /ping
            port: 9990
          initialDelaySeconds: 10
        name: identity
        ports:
        - containerPort: 8080
          name: grpc
        - containerPort: 9990
          name: admin-http
        readinessProbe:
          failureThreshold: 7
          httpGet:
            path: /ready
            port: 9990
        securityContext:
          runAsUser: 2103
        volumeMounts:
        - mountPath: /var/run/linkerd/config
          name: config
        - mountPath: /var/run/linkerd/identity/issuer
          name: identity-issuer
      - env:
        - name: LINKERD2_PROXY_LOG
          value: warn,linkerd=info
        - name: LINKERD2_PROXY_DESTINATION_SVC_ADDR
          value: linkerd-dst.linkerd.svc.cluster.local:8086
        - name: LINKERD2_PROXY_CONTROL_LISTEN_ADDR
          value: 0.0.0.0:4190
        - name: LINKERD2_PROXY_ADMIN_LISTEN_ADDR
          value: 0.0.0.0:4191
        - name: LINKERD2_PROXY_OUTBOUND_LISTEN_ADDR
          value: 127.0.0.1:4140
        - name: LINKERD2_PROXY_INBOUND_LISTEN_ADDR
          value: 0.0.0.0:4143
        - name: LINKERD2_PROXY_DESTINATION_GET_SUFFIXES
          value: svc.cluster.local.
        - name: LINKERD2_PROXY_DESTINATION_PROFILE_SUFFIXES
          value: svc.cluster.local.
        - name: LINKERD2_PROXY_INBOUND_ACCEPT_KEEPALIVE
          value: 10000ms
        - name: LINKERD2_PROXY_OUTBOUND_CONNECT_KEEPALIVE
          value: 10000ms
        - name: _pod_ns
          valueFrom:
            fieldRef:
              fieldPath: metadata.namespace
        - name: LINKERD2_PROXY_DESTINATION_CONTEXT
          value: ns:$(_pod_ns)
        - name: LINKERD2_PROXY_IDENTITY_DIR
          value: /var/run/linkerd/identity/end-entity
        - name: LINKERD2_PROXY_IDENTITY_TRUST_ANCHORS
          value: |
            -----BEGIN CERTIFICATE-----
            MIIBYDCCAQegAwIBAgIBATAKBggqhkjOPQQDAjAYMRYwFAYDVQQDEw1jbHVzdGVy
            LmxvY2FsMB4XDTE5MDMwMzAxNTk1MloXDTI5MDIyODAyMDM1MlowGDEWMBQGA1UE
            AxMNY2x1c3Rlci5sb2NhbDBZMBMGByqGSM49AgEGCCqGSM49AwEHA0IABAChpAt0
            xtgO9qbVtEtDK80N6iCL2Htyf2kIv2m5QkJ1y0TFQi5hTVe3wtspJ8YpZF0pl364
            6TiYeXB8tOOhIACjQjBAMA4GA1UdDwEB/wQEAwIBBjAdBgNVHSUEFjAUBggrBgEF
            BQcDAQYIKwYBBQUHAwIwDwYDVR0TAQH/BAUwAwEB/zAKBggqhkjOPQQDAgNHADBE
            AiBQ/AAwF8kG8VOmRSUTPakSSa/N4mqK2HsZuhQXCmiZHwIgZEzI5DCkpU7w3SIv
            OLO4Zsk1XrGZHGsmyiEyvYF9lpY=
            -----END CERTIFICATE-----
        - name: LINKERD2_PROXY_IDENTITY_TOKEN_FILE
          value: /var/run/secrets/kubernetes.io/serviceaccount/token
        - name: LINKERD2_PROXY_IDENTITY_SVC_ADDR
          value: localhost.:8080
        - name: _pod_sa
          valueFrom:
            fieldRef:
              fieldPath: spec.serviceAccountName
        - name: _l5d_ns
          value: linkerd
        - name: _l5d_trustdomain
          value: cluster.local
        - name: LINKERD2_PROXY_IDENTITY_LOCAL_NAME
          value: $(_pod_sa).$(_pod_ns).serviceaccount.identity.$(_l5d_ns).$(_l5d_trustdomain)
        - name: LINKERD2_PROXY_IDENTITY_SVC_NAME
          value: linkerd-identity.$(_l5d_ns).serviceaccount.identity.$(_l5d_ns).$(_l5d_trustdomain)
        - name: LINKERD2_PROXY_DESTINATION_SVC_NAME
          value: linkerd-destination.$(_l5d_ns).serviceaccount.identity.$(_l5d_ns).$(_l5d_trustdomain)
        - name: LINKERD2_PROXY_TAP_SVC_NAME
          value: linkerd-tap.$(_l5d_ns).serviceaccount.identity.$(_l5d_ns).$(_l5d_trustdomain)
        image: gcr.io/linkerd-io/proxy:install-proxy-version
        imagePullPolicy: IfNotPresent
        livenessProbe:
          httpGet:
            path: /live
            port: 4191
          initialDelaySeconds: 10
        name: linkerd-proxy
        ports:
        - containerPort: 4143
          name: linkerd-proxy
        - containerPort: 4191
          name: linkerd-admin
        readinessProbe:
          httpGet:
            path: /ready
            port: 4191
          initialDelaySeconds: 2
        resources:
        securityContext:
          allowPrivilegeEscalation: false
          readOnlyRootFilesystem: true
          runAsUser: 2102
        terminationMessagePolicy: FallbackToLogsOnError
        volumeMounts:
        - mountPath: /var/run/linkerd/identity/end-entity
          name: linkerd-identity-end-entity
      initContainers:
      - args:
        - --incoming-proxy-port
        - "4143"
        - --outgoing-proxy-port
        - "4140"
        - --proxy-uid
        - "2102"
        - --inbound-ports-to-ignore
        - 4190,4191
        - --outbound-ports-to-ignore
        - "443"
        image: gcr.io/linkerd-io/proxy-init:v1.3.2
        imagePullPolicy: IfNotPresent
        name: linkerd-init
        resources:
          limits:
            cpu: "100m"
            memory: "50Mi"
          requests:
            cpu: "10m"
            memory: "10Mi"
        securityContext:
          allowPrivilegeEscalation: false
          capabilities:
            add:
            - NET_ADMIN
            - NET_RAW
          privileged: false
          readOnlyRootFilesystem: true
          runAsNonRoot: false
          runAsUser: 0
        terminationMessagePolicy: FallbackToLogsOnError
      serviceAccountName: linkerd-identity
      volumes:
      - configMap:
          name: linkerd-config
        name: config
      - name: identity-issuer
        secret:
          secretName: linkerd-identity-issuer
      - emptyDir:
          medium: Memory
        name: linkerd-identity-end-entity
---
###
### Controller
###
---
kind: Service
apiVersion: v1
metadata:
  name: linkerd-controller-api
  namespace: linkerd
  labels:
    linkerd.io/control-plane-component: controller
    linkerd.io/control-plane-ns: linkerd
  annotations:
    linkerd.io/created-by: linkerd/cli dev-undefined
spec:
  type: ClusterIP
  selector:
    linkerd.io/control-plane-component: controller
  ports:
  - name: http
    port: 8085
    targetPort: 8085
---
apiVersion: apps/v1
kind: Deployment
metadata:
  annotations:
    linkerd.io/created-by: linkerd/cli dev-undefined
  labels:
    app.kubernetes.io/name: controller
    app.kubernetes.io/part-of: Linkerd
    app.kubernetes.io/version: install-control-plane-version
    linkerd.io/control-plane-component: controller
    linkerd.io/control-plane-ns: linkerd
  name: linkerd-controller
  namespace: linkerd
spec:
  replicas: 1
  selector:
    matchLabels:
      linkerd.io/control-plane-component: controller
      linkerd.io/control-plane-ns: linkerd
      linkerd.io/proxy-deployment: linkerd-controller
  template:
    metadata:
      annotations:
        linkerd.io/created-by: linkerd/cli dev-undefined
        linkerd.io/identity-mode: default
        linkerd.io/proxy-version: install-proxy-version
      labels:
        linkerd.io/control-plane-component: controller
        linkerd.io/control-plane-ns: linkerd
        linkerd.io/proxy-deployment: linkerd-controller
    spec:
      nodeSelector:
        beta.kubernetes.io/os: linux
      containers:
      - args:
        - public-api
        - -prometheus-url=http://linkerd-prometheus.linkerd.svc.cluster.local:9090
        - -destination-addr=linkerd-dst.linkerd.svc.cluster.local:8086
        - -controller-namespace=linkerd
        - -log-level=info
        image: gcr.io/linkerd-io/controller:install-control-plane-version
        imagePullPolicy: IfNotPresent
        livenessProbe:
          httpGet:
            path: /ping
            port: 9995
          initialDelaySeconds: 10
        name: public-api
        ports:
        - containerPort: 8085
          name: http
        - containerPort: 9995
          name: admin-http
        readinessProbe:
          failureThreshold: 7
          httpGet:
            path: /ready
            port: 9995
        securityContext:
          runAsUser: 2103
        volumeMounts:
        - mountPath: /var/run/linkerd/config
          name: config
      - env:
        - name: LINKERD2_PROXY_LOG
          value: warn,linkerd=info
        - name: LINKERD2_PROXY_DESTINATION_SVC_ADDR
          value: linkerd-dst.linkerd.svc.cluster.local:8086
        - name: LINKERD2_PROXY_CONTROL_LISTEN_ADDR
          value: 0.0.0.0:4190
        - name: LINKERD2_PROXY_ADMIN_LISTEN_ADDR
          value: 0.0.0.0:4191
        - name: LINKERD2_PROXY_OUTBOUND_LISTEN_ADDR
          value: 127.0.0.1:4140
        - name: LINKERD2_PROXY_INBOUND_LISTEN_ADDR
          value: 0.0.0.0:4143
        - name: LINKERD2_PROXY_DESTINATION_GET_SUFFIXES
          value: svc.cluster.local.
        - name: LINKERD2_PROXY_DESTINATION_PROFILE_SUFFIXES
          value: svc.cluster.local.
        - name: LINKERD2_PROXY_INBOUND_ACCEPT_KEEPALIVE
          value: 10000ms
        - name: LINKERD2_PROXY_OUTBOUND_CONNECT_KEEPALIVE
          value: 10000ms
        - name: _pod_ns
          valueFrom:
            fieldRef:
              fieldPath: metadata.namespace
        - name: LINKERD2_PROXY_DESTINATION_CONTEXT
          value: ns:$(_pod_ns)
        - name: LINKERD2_PROXY_IDENTITY_DIR
          value: /var/run/linkerd/identity/end-entity
        - name: LINKERD2_PROXY_IDENTITY_TRUST_ANCHORS
          value: |
            -----BEGIN CERTIFICATE-----
            MIIBYDCCAQegAwIBAgIBATAKBggqhkjOPQQDAjAYMRYwFAYDVQQDEw1jbHVzdGVy
            LmxvY2FsMB4XDTE5MDMwMzAxNTk1MloXDTI5MDIyODAyMDM1MlowGDEWMBQGA1UE
            AxMNY2x1c3Rlci5sb2NhbDBZMBMGByqGSM49AgEGCCqGSM49AwEHA0IABAChpAt0
            xtgO9qbVtEtDK80N6iCL2Htyf2kIv2m5QkJ1y0TFQi5hTVe3wtspJ8YpZF0pl364
            6TiYeXB8tOOhIACjQjBAMA4GA1UdDwEB/wQEAwIBBjAdBgNVHSUEFjAUBggrBgEF
            BQcDAQYIKwYBBQUHAwIwDwYDVR0TAQH/BAUwAwEB/zAKBggqhkjOPQQDAgNHADBE
            AiBQ/AAwF8kG8VOmRSUTPakSSa/N4mqK2HsZuhQXCmiZHwIgZEzI5DCkpU7w3SIv
            OLO4Zsk1XrGZHGsmyiEyvYF9lpY=
            -----END CERTIFICATE-----
        - name: LINKERD2_PROXY_IDENTITY_TOKEN_FILE
          value: /var/run/secrets/kubernetes.io/serviceaccount/token
        - name: LINKERD2_PROXY_IDENTITY_SVC_ADDR
          value: linkerd-identity.linkerd.svc.cluster.local:8080
        - name: _pod_sa
          valueFrom:
            fieldRef:
              fieldPath: spec.serviceAccountName
        - name: _l5d_ns
          value: linkerd
        - name: _l5d_trustdomain
          value: cluster.local
        - name: LINKERD2_PROXY_IDENTITY_LOCAL_NAME
          value: $(_pod_sa).$(_pod_ns).serviceaccount.identity.$(_l5d_ns).$(_l5d_trustdomain)
        - name: LINKERD2_PROXY_IDENTITY_SVC_NAME
          value: linkerd-identity.$(_l5d_ns).serviceaccount.identity.$(_l5d_ns).$(_l5d_trustdomain)
        - name: LINKERD2_PROXY_DESTINATION_SVC_NAME
          value: linkerd-destination.$(_l5d_ns).serviceaccount.identity.$(_l5d_ns).$(_l5d_trustdomain)
        - name: LINKERD2_PROXY_TAP_SVC_NAME
          value: linkerd-tap.$(_l5d_ns).serviceaccount.identity.$(_l5d_ns).$(_l5d_trustdomain)
        image: gcr.io/linkerd-io/proxy:install-proxy-version
        imagePullPolicy: IfNotPresent
        livenessProbe:
          httpGet:
            path: /live
            port: 4191
          initialDelaySeconds: 10
        name: linkerd-proxy
        ports:
        - containerPort: 4143
          name: linkerd-proxy
        - containerPort: 4191
          name: linkerd-admin
        readinessProbe:
          httpGet:
            path: /ready
            port: 4191
          initialDelaySeconds: 2
        resources:
        securityContext:
          allowPrivilegeEscalation: false
          readOnlyRootFilesystem: true
          runAsUser: 2102
        terminationMessagePolicy: FallbackToLogsOnError
        volumeMounts:
        - mountPath: /var/run/linkerd/identity/end-entity
          name: linkerd-identity-end-entity
      initContainers:
      - args:
        - --incoming-proxy-port
        - "4143"
        - --outgoing-proxy-port
        - "4140"
        - --proxy-uid
        - "2102"
        - --inbound-ports-to-ignore
        - 4190,4191
        - --outbound-ports-to-ignore
        - "443"
        image: gcr.io/linkerd-io/proxy-init:v1.3.2
        imagePullPolicy: IfNotPresent
        name: linkerd-init
        resources:
          limits:
            cpu: "100m"
            memory: "50Mi"
          requests:
            cpu: "10m"
            memory: "10Mi"
        securityContext:
          allowPrivilegeEscalation: false
          capabilities:
            add:
            - NET_ADMIN
            - NET_RAW
          privileged: false
          readOnlyRootFilesystem: true
          runAsNonRoot: false
          runAsUser: 0
        terminationMessagePolicy: FallbackToLogsOnError
      serviceAccountName: linkerd-controller
      volumes:
      - configMap:
          name: linkerd-config
        name: config
      - emptyDir:
          medium: Memory
        name: linkerd-identity-end-entity
---
###
### Destination Controller Service
###
---
kind: Service
apiVersion: v1
metadata:
  name: linkerd-dst
  namespace: linkerd
  labels:
    linkerd.io/control-plane-component: destination
    linkerd.io/control-plane-ns: linkerd
  annotations:
    linkerd.io/created-by: linkerd/cli dev-undefined
spec:
  type: ClusterIP
  selector:
    linkerd.io/control-plane-component: destination
  ports:
  - name: grpc
    port: 8086
    targetPort: 8086
---
apiVersion: apps/v1
kind: Deployment
metadata:
  annotations:
    linkerd.io/created-by: linkerd/cli dev-undefined
  labels:
    app.kubernetes.io/name: destination
    app.kubernetes.io/part-of: Linkerd
    app.kubernetes.io/version: install-control-plane-version
    linkerd.io/control-plane-component: destination
    linkerd.io/control-plane-ns: linkerd
  name: linkerd-destination
  namespace: linkerd
spec:
  replicas: 1
  selector:
    matchLabels:
      linkerd.io/control-plane-component: destination
      linkerd.io/control-plane-ns: linkerd
      linkerd.io/proxy-deployment: linkerd-destination
  template:
    metadata:
      annotations:
        linkerd.io/created-by: linkerd/cli dev-undefined
        linkerd.io/identity-mode: default
        linkerd.io/proxy-version: install-proxy-version
      labels:
        linkerd.io/control-plane-component: destination
        linkerd.io/control-plane-ns: linkerd
        linkerd.io/proxy-deployment: linkerd-destination
    spec:
      nodeSelector:
        beta.kubernetes.io/os: linux
      containers:
      - args:
        - destination
        - -addr=:8086
        - -controller-namespace=linkerd
        - -enable-h2-upgrade=true
        - -log-level=info
        image: gcr.io/linkerd-io/controller:install-control-plane-version
        imagePullPolicy: IfNotPresent
        livenessProbe:
          httpGet:
            path: /ping
            port: 9996
          initialDelaySeconds: 10
        name: destination
        ports:
        - containerPort: 8086
          name: grpc
        - containerPort: 9996
          name: admin-http
        readinessProbe:
          failureThreshold: 7
          httpGet:
            path: /ready
            port: 9996
        securityContext:
          runAsUser: 2103
        volumeMounts:
        - mountPath: /var/run/linkerd/config
          name: config
      - env:
        - name: LINKERD2_PROXY_LOG
          value: warn,linkerd=info
        - name: LINKERD2_PROXY_DESTINATION_SVC_ADDR
          value: localhost.:8086
        - name: LINKERD2_PROXY_CONTROL_LISTEN_ADDR
          value: 0.0.0.0:4190
        - name: LINKERD2_PROXY_ADMIN_LISTEN_ADDR
          value: 0.0.0.0:4191
        - name: LINKERD2_PROXY_OUTBOUND_LISTEN_ADDR
          value: 127.0.0.1:4140
        - name: LINKERD2_PROXY_INBOUND_LISTEN_ADDR
          value: 0.0.0.0:4143
        - name: LINKERD2_PROXY_DESTINATION_GET_SUFFIXES
          value: svc.cluster.local.
        - name: LINKERD2_PROXY_DESTINATION_PROFILE_SUFFIXES
          value: svc.cluster.local.
        - name: LINKERD2_PROXY_INBOUND_ACCEPT_KEEPALIVE
          value: 10000ms
        - name: LINKERD2_PROXY_OUTBOUND_CONNECT_KEEPALIVE
          value: 10000ms
        - name: _pod_ns
          valueFrom:
            fieldRef:
              fieldPath: metadata.namespace
        - name: LINKERD2_PROXY_DESTINATION_CONTEXT
          value: ns:$(_pod_ns)
        - name: LINKERD2_PROXY_IDENTITY_DIR
          value: /var/run/linkerd/identity/end-entity
        - name: LINKERD2_PROXY_IDENTITY_TRUST_ANCHORS
          value: |
            -----BEGIN CERTIFICATE-----
            MIIBYDCCAQegAwIBAgIBATAKBggqhkjOPQQDAjAYMRYwFAYDVQQDEw1jbHVzdGVy
            LmxvY2FsMB4XDTE5MDMwMzAxNTk1MloXDTI5MDIyODAyMDM1MlowGDEWMBQGA1UE
            AxMNY2x1c3Rlci5sb2NhbDBZMBMGByqGSM49AgEGCCqGSM49AwEHA0IABAChpAt0
            xtgO9qbVtEtDK80N6iCL2Htyf2kIv2m5QkJ1y0TFQi5hTVe3wtspJ8YpZF0pl364
            6TiYeXB8tOOhIACjQjBAMA4GA1UdDwEB/wQEAwIBBjAdBgNVHSUEFjAUBggrBgEF
            BQcDAQYIKwYBBQUHAwIwDwYDVR0TAQH/BAUwAwEB/zAKBggqhkjOPQQDAgNHADBE
            AiBQ/AAwF8kG8VOmRSUTPakSSa/N4mqK2HsZuhQXCmiZHwIgZEzI5DCkpU7w3SIv
            OLO4Zsk1XrGZHGsmyiEyvYF9lpY=
            -----END CERTIFICATE-----
        - name: LINKERD2_PROXY_IDENTITY_TOKEN_FILE
          value: /var/run/secrets/kubernetes.io/serviceaccount/token
        - name: LINKERD2_PROXY_IDENTITY_SVC_ADDR
          value: linkerd-identity.linkerd.svc.cluster.local:8080
        - name: _pod_sa
          valueFrom:
            fieldRef:
              fieldPath: spec.serviceAccountName
        - name: _l5d_ns
          value: linkerd
        - name: _l5d_trustdomain
          value: cluster.local
        - name: LINKERD2_PROXY_IDENTITY_LOCAL_NAME
          value: $(_pod_sa).$(_pod_ns).serviceaccount.identity.$(_l5d_ns).$(_l5d_trustdomain)
        - name: LINKERD2_PROXY_IDENTITY_SVC_NAME
          value: linkerd-identity.$(_l5d_ns).serviceaccount.identity.$(_l5d_ns).$(_l5d_trustdomain)
        - name: LINKERD2_PROXY_DESTINATION_SVC_NAME
          value: linkerd-destination.$(_l5d_ns).serviceaccount.identity.$(_l5d_ns).$(_l5d_trustdomain)
        - name: LINKERD2_PROXY_TAP_SVC_NAME
          value: linkerd-tap.$(_l5d_ns).serviceaccount.identity.$(_l5d_ns).$(_l5d_trustdomain)
        image: gcr.io/linkerd-io/proxy:install-proxy-version
        imagePullPolicy: IfNotPresent
        livenessProbe:
          httpGet:
            path: /live
            port: 4191
          initialDelaySeconds: 10
        name: linkerd-proxy
        ports:
        - containerPort: 4143
          name: linkerd-proxy
        - containerPort: 4191
          name: linkerd-admin
        readinessProbe:
          httpGet:
            path: /ready
            port: 4191
          initialDelaySeconds: 2
        resources:
        securityContext:
          allowPrivilegeEscalation: false
          readOnlyRootFilesystem: true
          runAsUser: 2102
        terminationMessagePolicy: FallbackToLogsOnError
        volumeMounts:
        - mountPath: /var/run/linkerd/identity/end-entity
          name: linkerd-identity-end-entity
      initContainers:
      - args:
        - --incoming-proxy-port
        - "4143"
        - --outgoing-proxy-port
        - "4140"
        - --proxy-uid
        - "2102"
        - --inbound-ports-to-ignore
        - 4190,4191
        - --outbound-ports-to-ignore
        - "443"
        image: gcr.io/linkerd-io/proxy-init:v1.3.2
        imagePullPolicy: IfNotPresent
        name: linkerd-init
        resources:
          limits:
            cpu: "100m"
            memory: "50Mi"
          requests:
            cpu: "10m"
            memory: "10Mi"
        securityContext:
          allowPrivilegeEscalation: false
          capabilities:
            add:
            - NET_ADMIN
            - NET_RAW
          privileged: false
          readOnlyRootFilesystem: true
          runAsNonRoot: false
          runAsUser: 0
        terminationMessagePolicy: FallbackToLogsOnError
      serviceAccountName: linkerd-destination
      volumes:
      - configMap:
          name: linkerd-config
        name: config
      - emptyDir:
          medium: Memory
        name: linkerd-identity-end-entity
---
###
### Heartbeat
###
---
apiVersion: batch/v1beta1
kind: CronJob
metadata:
  name: linkerd-heartbeat
  namespace: linkerd
  labels:
    app.kubernetes.io/name: heartbeat
    app.kubernetes.io/part-of: Linkerd
    app.kubernetes.io/version: install-control-plane-version
    linkerd.io/control-plane-component: heartbeat
    linkerd.io/control-plane-ns: linkerd
  annotations:
    linkerd.io/created-by: linkerd/cli dev-undefined
spec:
  schedule: "1 2 3 4 5"
  successfulJobsHistoryLimit: 0
  jobTemplate:
    spec:
      template:
        metadata:
          labels:
            linkerd.io/control-plane-component: heartbeat
          annotations:
            linkerd.io/created-by: linkerd/cli dev-undefined
        spec:
          nodeSelector:
            beta.kubernetes.io/os: linux
          serviceAccountName: linkerd-heartbeat
          restartPolicy: Never
          containers:
          - name: heartbeat
            image: gcr.io/linkerd-io/controller:install-control-plane-version
            imagePullPolicy: IfNotPresent
            args:
            - "heartbeat"
            - "-prometheus-url=http://linkerd-prometheus.linkerd.svc.cluster.local:9090"
            - "-controller-namespace=linkerd"
            - "-log-level=info"
            securityContext:
              runAsUser: 2103
---
###
### Web
###
---
kind: Service
apiVersion: v1
metadata:
  name: linkerd-web
  namespace: linkerd
  labels:
    linkerd.io/control-plane-component: web
    linkerd.io/control-plane-ns: linkerd
  annotations:
    linkerd.io/created-by: linkerd/cli dev-undefined
spec:
  type: ClusterIP
  selector:
    linkerd.io/control-plane-component: web
  ports:
  - name: http
    port: 8084
    targetPort: 8084
  - name: admin-http
    port: 9994
    targetPort: 9994
---
apiVersion: apps/v1
kind: Deployment
metadata:
  annotations:
    linkerd.io/created-by: linkerd/cli dev-undefined
  labels:
    app.kubernetes.io/name: web
    app.kubernetes.io/part-of: Linkerd
    app.kubernetes.io/version: install-control-plane-version
    linkerd.io/control-plane-component: web
    linkerd.io/control-plane-ns: linkerd
  name: linkerd-web
  namespace: linkerd
spec:
  replicas: 1
  selector:
    matchLabels:
      linkerd.io/control-plane-component: web
      linkerd.io/control-plane-ns: linkerd
      linkerd.io/proxy-deployment: linkerd-web
  template:
    metadata:
      annotations:
        linkerd.io/created-by: linkerd/cli dev-undefined
        linkerd.io/identity-mode: default
        linkerd.io/proxy-version: install-proxy-version
      labels:
        linkerd.io/control-plane-component: web
        linkerd.io/control-plane-ns: linkerd
        linkerd.io/proxy-deployment: linkerd-web
    spec:
      nodeSelector:
        beta.kubernetes.io/os: linux
      containers:
      - args:
        - -api-addr=linkerd-controller-api.linkerd.svc.cluster.local:8085
        - -grafana-addr=linkerd-grafana.linkerd.svc.cluster.local:3000
        - -controller-namespace=linkerd
        - -log-level=info
        - -enforced-host=^(localhost|127\.0\.0\.1|linkerd-web\.linkerd\.svc\.cluster\.local|linkerd-web\.linkerd\.svc|\[::1\])(:\d+)?$
        image: gcr.io/linkerd-io/web:install-control-plane-version
        imagePullPolicy: IfNotPresent
        livenessProbe:
          httpGet:
            path: /ping
            port: 9994
          initialDelaySeconds: 10
        name: web
        ports:
        - containerPort: 8084
          name: http
        - containerPort: 9994
          name: admin-http
        readinessProbe:
          failureThreshold: 7
          httpGet:
            path: /ready
            port: 9994
        securityContext:
          runAsUser: 2103
        volumeMounts:
        - mountPath: /var/run/linkerd/config
          name: config
      - env:
        - name: LINKERD2_PROXY_LOG
          value: warn,linkerd=info
        - name: LINKERD2_PROXY_DESTINATION_SVC_ADDR
          value: linkerd-dst.linkerd.svc.cluster.local:8086
        - name: LINKERD2_PROXY_CONTROL_LISTEN_ADDR
          value: 0.0.0.0:4190
        - name: LINKERD2_PROXY_ADMIN_LISTEN_ADDR
          value: 0.0.0.0:4191
        - name: LINKERD2_PROXY_OUTBOUND_LISTEN_ADDR
          value: 127.0.0.1:4140
        - name: LINKERD2_PROXY_INBOUND_LISTEN_ADDR
          value: 0.0.0.0:4143
        - name: LINKERD2_PROXY_DESTINATION_GET_SUFFIXES
          value: svc.cluster.local.
        - name: LINKERD2_PROXY_DESTINATION_PROFILE_SUFFIXES
          value: svc.cluster.local.
        - name: LINKERD2_PROXY_INBOUND_ACCEPT_KEEPALIVE
          value: 10000ms
        - name: LINKERD2_PROXY_OUTBOUND_CONNECT_KEEPALIVE
          value: 10000ms
        - name: _pod_ns
          valueFrom:
            fieldRef:
              fieldPath: metadata.namespace
        - name: LINKERD2_PROXY_DESTINATION_CONTEXT
          value: ns:$(_pod_ns)
        - name: LINKERD2_PROXY_IDENTITY_DIR
          value: /var/run/linkerd/identity/end-entity
        - name: LINKERD2_PROXY_IDENTITY_TRUST_ANCHORS
          value: |
            -----BEGIN CERTIFICATE-----
            MIIBYDCCAQegAwIBAgIBATAKBggqhkjOPQQDAjAYMRYwFAYDVQQDEw1jbHVzdGVy
            LmxvY2FsMB4XDTE5MDMwMzAxNTk1MloXDTI5MDIyODAyMDM1MlowGDEWMBQGA1UE
            AxMNY2x1c3Rlci5sb2NhbDBZMBMGByqGSM49AgEGCCqGSM49AwEHA0IABAChpAt0
            xtgO9qbVtEtDK80N6iCL2Htyf2kIv2m5QkJ1y0TFQi5hTVe3wtspJ8YpZF0pl364
            6TiYeXB8tOOhIACjQjBAMA4GA1UdDwEB/wQEAwIBBjAdBgNVHSUEFjAUBggrBgEF
            BQcDAQYIKwYBBQUHAwIwDwYDVR0TAQH/BAUwAwEB/zAKBggqhkjOPQQDAgNHADBE
            AiBQ/AAwF8kG8VOmRSUTPakSSa/N4mqK2HsZuhQXCmiZHwIgZEzI5DCkpU7w3SIv
            OLO4Zsk1XrGZHGsmyiEyvYF9lpY=
            -----END CERTIFICATE-----
        - name: LINKERD2_PROXY_IDENTITY_TOKEN_FILE
          value: /var/run/secrets/kubernetes.io/serviceaccount/token
        - name: LINKERD2_PROXY_IDENTITY_SVC_ADDR
          value: linkerd-identity.linkerd.svc.cluster.local:8080
        - name: _pod_sa
          valueFrom:
            fieldRef:
              fieldPath: spec.serviceAccountName
        - name: _l5d_ns
          value: linkerd
        - name: _l5d_trustdomain
          value: cluster.local
        - name: LINKERD2_PROXY_IDENTITY_LOCAL_NAME
          value: $(_pod_sa).$(_pod_ns).serviceaccount.identity.$(_l5d_ns).$(_l5d_trustdomain)
        - name: LINKERD2_PROXY_IDENTITY_SVC_NAME
          value: linkerd-identity.$(_l5d_ns).serviceaccount.identity.$(_l5d_ns).$(_l5d_trustdomain)
        - name: LINKERD2_PROXY_DESTINATION_SVC_NAME
          value: linkerd-destination.$(_l5d_ns).serviceaccount.identity.$(_l5d_ns).$(_l5d_trustdomain)
        - name: LINKERD2_PROXY_TAP_SVC_NAME
          value: linkerd-tap.$(_l5d_ns).serviceaccount.identity.$(_l5d_ns).$(_l5d_trustdomain)
        image: gcr.io/linkerd-io/proxy:install-proxy-version
        imagePullPolicy: IfNotPresent
        livenessProbe:
          httpGet:
            path: /live
            port: 4191
          initialDelaySeconds: 10
        name: linkerd-proxy
        ports:
        - containerPort: 4143
          name: linkerd-proxy
        - containerPort: 4191
          name: linkerd-admin
        readinessProbe:
          httpGet:
            path: /ready
            port: 4191
          initialDelaySeconds: 2
        resources:
        securityContext:
          allowPrivilegeEscalation: false
          readOnlyRootFilesystem: true
          runAsUser: 2102
        terminationMessagePolicy: FallbackToLogsOnError
        volumeMounts:
        - mountPath: /var/run/linkerd/identity/end-entity
          name: linkerd-identity-end-entity
      initContainers:
      - args:
        - --incoming-proxy-port
        - "4143"
        - --outgoing-proxy-port
        - "4140"
        - --proxy-uid
        - "2102"
        - --inbound-ports-to-ignore
        - 4190,4191
        - --outbound-ports-to-ignore
        - "443"
        image: gcr.io/linkerd-io/proxy-init:v1.3.2
        imagePullPolicy: IfNotPresent
        name: linkerd-init
        resources:
          limits:
            cpu: "100m"
            memory: "50Mi"
          requests:
            cpu: "10m"
            memory: "10Mi"
        securityContext:
          allowPrivilegeEscalation: false
          capabilities:
            add:
            - NET_ADMIN
            - NET_RAW
          privileged: false
          readOnlyRootFilesystem: true
          runAsNonRoot: false
          runAsUser: 0
        terminationMessagePolicy: FallbackToLogsOnError
      serviceAccountName: linkerd-web
      volumes:
      - configMap:
          name: linkerd-config
        name: config
      - emptyDir:
          medium: Memory
        name: linkerd-identity-end-entity
---
###
### Prometheus
###
---
kind: ConfigMap
apiVersion: v1
metadata:
  name: linkerd-prometheus-config
  namespace: linkerd
  labels:
    linkerd.io/control-plane-component: prometheus
    linkerd.io/control-plane-ns: linkerd
  annotations:
    linkerd.io/created-by: linkerd/cli dev-undefined
data:
  prometheus.yml: |-
    global:
      scrape_interval: 10s
      scrape_timeout: 10s
      evaluation_interval: 10s

    rule_files:
    - /etc/prometheus/*_rules.yml

    scrape_configs:
    - job_name: 'prometheus'
      static_configs:
      - targets: ['localhost:9090']

    - job_name: 'grafana'
      kubernetes_sd_configs:
      - role: pod
        namespaces:
          names: ['linkerd']
      relabel_configs:
      - source_labels:
        - __meta_kubernetes_pod_container_name
        action: keep
        regex: ^grafana$

    #  Required for: https://grafana.com/grafana/dashboards/315
    - job_name: 'kubernetes-nodes-cadvisor'
      scheme: https
      tls_config:
        ca_file: /var/run/secrets/kubernetes.io/serviceaccount/ca.crt
        insecure_skip_verify: true
      bearer_token_file: /var/run/secrets/kubernetes.io/serviceaccount/token

      kubernetes_sd_configs:
      - role: node
      relabel_configs:
      - action: labelmap
        regex: __meta_kubernetes_node_label_(.+)
      - target_label: __address__
        replacement: kubernetes.default.svc:443
      - source_labels: [__meta_kubernetes_node_name]
        regex: (.+)
        target_label: __metrics_path__
        replacement: /api/v1/nodes/$1/proxy/metrics/cadvisor
      metric_relabel_configs:
      - source_labels: [__name__]
        regex: '(container|machine)_(cpu|memory|network|fs)_(.+)'
        action: keep
      - source_labels: [__name__]
        regex: 'container_memory_failures_total' # unneeded large metric
        action: drop

    - job_name: 'linkerd-controller'
      kubernetes_sd_configs:
      - role: pod
        namespaces:
          names: ['linkerd']
      relabel_configs:
      - source_labels:
        - __meta_kubernetes_pod_label_linkerd_io_control_plane_component
        - __meta_kubernetes_pod_container_port_name
        action: keep
        regex: (.*);admin-http$
      - source_labels: [__meta_kubernetes_pod_container_name]
        action: replace
        target_label: component

    - job_name: 'linkerd-proxy'
      kubernetes_sd_configs:
      - role: pod
      relabel_configs:
      - source_labels:
        - __meta_kubernetes_pod_container_name
        - __meta_kubernetes_pod_container_port_name
        - __meta_kubernetes_pod_label_linkerd_io_control_plane_ns
        action: keep
        regex: ^linkerd-proxy;linkerd-admin;linkerd$
      - source_labels: [__meta_kubernetes_namespace]
        action: replace
        target_label: namespace
      - source_labels: [__meta_kubernetes_pod_name]
        action: replace
        target_label: pod
      # special case k8s' "job" label, to not interfere with prometheus' "job"
      # label
      # __meta_kubernetes_pod_label_linkerd_io_proxy_job=foo =>
      # k8s_job=foo
      - source_labels: [__meta_kubernetes_pod_label_linkerd_io_proxy_job]
        action: replace
        target_label: k8s_job
      # drop __meta_kubernetes_pod_label_linkerd_io_proxy_job
      - action: labeldrop
        regex: __meta_kubernetes_pod_label_linkerd_io_proxy_job
      # __meta_kubernetes_pod_label_linkerd_io_proxy_deployment=foo =>
      # deployment=foo
      - action: labelmap
        regex: __meta_kubernetes_pod_label_linkerd_io_proxy_(.+)
      # drop all labels that we just made copies of in the previous labelmap
      - action: labeldrop
        regex: __meta_kubernetes_pod_label_linkerd_io_proxy_(.+)
      # __meta_kubernetes_pod_label_linkerd_io_foo=bar =>
      # foo=bar
      - action: labelmap
        regex: __meta_kubernetes_pod_label_linkerd_io_(.+)
      # Copy all pod labels to tmp labels
      - action: labelmap
        regex: __meta_kubernetes_pod_label_(.+)
        replacement: __tmp_pod_label_$1
      # Take `linkerd_io_` prefixed labels and copy them without the prefix
      - action: labelmap
        regex: __tmp_pod_label_linkerd_io_(.+)
        replacement:  __tmp_pod_label_$1
      # Drop the `linkerd_io_` originals
      - action: labeldrop
        regex: __tmp_pod_label_linkerd_io_(.+)
      # Copy tmp labels into real labels
      - action: labelmap
        regex: __tmp_pod_label_(.+)
---
kind: Service
apiVersion: v1
metadata:
  name: linkerd-prometheus
  namespace: linkerd
  labels:
    linkerd.io/control-plane-component: prometheus
    linkerd.io/control-plane-ns: linkerd
  annotations:
    linkerd.io/created-by: linkerd/cli dev-undefined
spec:
  type: ClusterIP
  selector:
    linkerd.io/control-plane-component: prometheus
  ports:
  - name: admin-http
    port: 9090
    targetPort: 9090
---
apiVersion: apps/v1
kind: Deployment
metadata:
  annotations:
    linkerd.io/created-by: linkerd/cli dev-undefined
  labels:
    app.kubernetes.io/name: prometheus
    app.kubernetes.io/part-of: Linkerd
    app.kubernetes.io/version: install-control-plane-version
    linkerd.io/control-plane-component: prometheus
    linkerd.io/control-plane-ns: linkerd
  name: linkerd-prometheus
  namespace: linkerd
spec:
  replicas: 1
  selector:
    matchLabels:
      linkerd.io/control-plane-component: prometheus
      linkerd.io/control-plane-ns: linkerd
      linkerd.io/proxy-deployment: linkerd-prometheus
  template:
    metadata:
      annotations:
        linkerd.io/created-by: linkerd/cli dev-undefined
        linkerd.io/identity-mode: default
        linkerd.io/proxy-version: install-proxy-version
      labels:
        linkerd.io/control-plane-component: prometheus
        linkerd.io/control-plane-ns: linkerd
        linkerd.io/proxy-deployment: linkerd-prometheus
    spec:
      nodeSelector:
        beta.kubernetes.io/os: linux
      containers:
      - args:
        - --storage.tsdb.path=/data
        - --storage.tsdb.retention.time=6h
        - --config.file=/etc/prometheus/prometheus.yml
        - --log.level=info
        image: prom/prometheus:v2.15.2
        imagePullPolicy: IfNotPresent
        livenessProbe:
          httpGet:
            path: /-/healthy
            port: 9090
          initialDelaySeconds: 30
          timeoutSeconds: 30
        name: prometheus
        ports:
        - containerPort: 9090
          name: admin-http
        readinessProbe:
          httpGet:
            path: /-/ready
            port: 9090
          initialDelaySeconds: 30
          timeoutSeconds: 30
        securityContext:
          runAsUser: 65534
        volumeMounts:
        - mountPath: /data
          name: data
        - mountPath: /etc/prometheus
          name: prometheus-config
          readOnly: true
      - env:
        - name: LINKERD2_PROXY_LOG
          value: warn,linkerd=info
        - name: LINKERD2_PROXY_DESTINATION_SVC_ADDR
          value: linkerd-dst.linkerd.svc.cluster.local:8086
        - name: LINKERD2_PROXY_CONTROL_LISTEN_ADDR
          value: 0.0.0.0:4190
        - name: LINKERD2_PROXY_ADMIN_LISTEN_ADDR
          value: 0.0.0.0:4191
        - name: LINKERD2_PROXY_OUTBOUND_LISTEN_ADDR
          value: 127.0.0.1:4140
        - name: LINKERD2_PROXY_INBOUND_LISTEN_ADDR
          value: 0.0.0.0:4143
        - name: LINKERD2_PROXY_DESTINATION_GET_SUFFIXES
          value: svc.cluster.local.
        - name: LINKERD2_PROXY_DESTINATION_PROFILE_SUFFIXES
          value: svc.cluster.local.
        - name: LINKERD2_PROXY_INBOUND_ACCEPT_KEEPALIVE
          value: 10000ms
        - name: LINKERD2_PROXY_OUTBOUND_CONNECT_KEEPALIVE
          value: 10000ms
        - name: _pod_ns
          valueFrom:
            fieldRef:
              fieldPath: metadata.namespace
        - name: LINKERD2_PROXY_DESTINATION_CONTEXT
          value: ns:$(_pod_ns)
        - name: LINKERD2_PROXY_OUTBOUND_ROUTER_CAPACITY
          value: "10000"
        - name: LINKERD2_PROXY_IDENTITY_DIR
          value: /var/run/linkerd/identity/end-entity
        - name: LINKERD2_PROXY_IDENTITY_TRUST_ANCHORS
          value: |
            -----BEGIN CERTIFICATE-----
            MIIBYDCCAQegAwIBAgIBATAKBggqhkjOPQQDAjAYMRYwFAYDVQQDEw1jbHVzdGVy
            LmxvY2FsMB4XDTE5MDMwMzAxNTk1MloXDTI5MDIyODAyMDM1MlowGDEWMBQGA1UE
            AxMNY2x1c3Rlci5sb2NhbDBZMBMGByqGSM49AgEGCCqGSM49AwEHA0IABAChpAt0
            xtgO9qbVtEtDK80N6iCL2Htyf2kIv2m5QkJ1y0TFQi5hTVe3wtspJ8YpZF0pl364
            6TiYeXB8tOOhIACjQjBAMA4GA1UdDwEB/wQEAwIBBjAdBgNVHSUEFjAUBggrBgEF
            BQcDAQYIKwYBBQUHAwIwDwYDVR0TAQH/BAUwAwEB/zAKBggqhkjOPQQDAgNHADBE
            AiBQ/AAwF8kG8VOmRSUTPakSSa/N4mqK2HsZuhQXCmiZHwIgZEzI5DCkpU7w3SIv
            OLO4Zsk1XrGZHGsmyiEyvYF9lpY=
            -----END CERTIFICATE-----
        - name: LINKERD2_PROXY_IDENTITY_TOKEN_FILE
          value: /var/run/secrets/kubernetes.io/serviceaccount/token
        - name: LINKERD2_PROXY_IDENTITY_SVC_ADDR
          value: linkerd-identity.linkerd.svc.cluster.local:8080
        - name: _pod_sa
          valueFrom:
            fieldRef:
              fieldPath: spec.serviceAccountName
        - name: _l5d_ns
          value: linkerd
        - name: _l5d_trustdomain
          value: cluster.local
        - name: LINKERD2_PROXY_IDENTITY_LOCAL_NAME
          value: $(_pod_sa).$(_pod_ns).serviceaccount.identity.$(_l5d_ns).$(_l5d_trustdomain)
        - name: LINKERD2_PROXY_IDENTITY_SVC_NAME
          value: linkerd-identity.$(_l5d_ns).serviceaccount.identity.$(_l5d_ns).$(_l5d_trustdomain)
        - name: LINKERD2_PROXY_DESTINATION_SVC_NAME
          value: linkerd-destination.$(_l5d_ns).serviceaccount.identity.$(_l5d_ns).$(_l5d_trustdomain)
        - name: LINKERD2_PROXY_TAP_SVC_NAME
          value: linkerd-tap.$(_l5d_ns).serviceaccount.identity.$(_l5d_ns).$(_l5d_trustdomain)
        image: gcr.io/linkerd-io/proxy:install-proxy-version
        imagePullPolicy: IfNotPresent
        livenessProbe:
          httpGet:
            path: /live
            port: 4191
          initialDelaySeconds: 10
        name: linkerd-proxy
        ports:
        - containerPort: 4143
          name: linkerd-proxy
        - containerPort: 4191
          name: linkerd-admin
        readinessProbe:
          httpGet:
            path: /ready
            port: 4191
          initialDelaySeconds: 2
        resources:
        securityContext:
          allowPrivilegeEscalation: false
          readOnlyRootFilesystem: true
          runAsUser: 2102
        terminationMessagePolicy: FallbackToLogsOnError
        volumeMounts:
        - mountPath: /var/run/linkerd/identity/end-entity
          name: linkerd-identity-end-entity
      initContainers:
      - args:
        - --incoming-proxy-port
        - "4143"
        - --outgoing-proxy-port
        - "4140"
        - --proxy-uid
        - "2102"
        - --inbound-ports-to-ignore
        - 4190,4191
        - --outbound-ports-to-ignore
        - "443"
        image: gcr.io/linkerd-io/proxy-init:v1.3.2
        imagePullPolicy: IfNotPresent
        name: linkerd-init
        resources:
          limits:
            cpu: "100m"
            memory: "50Mi"
          requests:
            cpu: "10m"
            memory: "10Mi"
        securityContext:
          allowPrivilegeEscalation: false
          capabilities:
            add:
            - NET_ADMIN
            - NET_RAW
          privileged: false
          readOnlyRootFilesystem: true
          runAsNonRoot: false
          runAsUser: 0
        terminationMessagePolicy: FallbackToLogsOnError
      serviceAccountName: linkerd-prometheus
      volumes:
      - emptyDir: {}
        name: data
      - configMap:
          name: linkerd-prometheus-config
        name: prometheus-config
      - emptyDir:
          medium: Memory
        name: linkerd-identity-end-entity
---
###
### Proxy Injector
###
---
apiVersion: apps/v1
kind: Deployment
metadata:
  annotations:
    linkerd.io/created-by: linkerd/cli dev-undefined
  labels:
    app.kubernetes.io/name: proxy-injector
    app.kubernetes.io/part-of: Linkerd
    app.kubernetes.io/version: install-control-plane-version
    linkerd.io/control-plane-component: proxy-injector
    linkerd.io/control-plane-ns: linkerd
  name: linkerd-proxy-injector
  namespace: linkerd
spec:
  replicas: 1
  selector:
    matchLabels:
      linkerd.io/control-plane-component: proxy-injector
  template:
    metadata:
      annotations:
        linkerd.io/created-by: linkerd/cli dev-undefined
        linkerd.io/identity-mode: default
        linkerd.io/proxy-version: install-proxy-version
      labels:
        linkerd.io/control-plane-component: proxy-injector
        linkerd.io/control-plane-ns: linkerd
        linkerd.io/proxy-deployment: linkerd-proxy-injector
    spec:
      nodeSelector:
        beta.kubernetes.io/os: linux
      containers:
      - args:
        - proxy-injector
        - -log-level=info
        image: gcr.io/linkerd-io/controller:install-control-plane-version
        imagePullPolicy: IfNotPresent
        livenessProbe:
          httpGet:
            path: /ping
            port: 9995
          initialDelaySeconds: 10
        name: proxy-injector
        ports:
        - containerPort: 8443
          name: proxy-injector
        - containerPort: 9995
          name: admin-http
        readinessProbe:
          failureThreshold: 7
          httpGet:
            path: /ready
            port: 9995
        securityContext:
          runAsUser: 2103
        volumeMounts:
        - mountPath: /var/run/linkerd/config
          name: config
        - mountPath: /var/run/linkerd/tls
          name: tls
          readOnly: true
      - env:
        - name: LINKERD2_PROXY_LOG
          value: warn,linkerd=info
        - name: LINKERD2_PROXY_DESTINATION_SVC_ADDR
          value: linkerd-dst.linkerd.svc.cluster.local:8086
        - name: LINKERD2_PROXY_CONTROL_LISTEN_ADDR
          value: 0.0.0.0:4190
        - name: LINKERD2_PROXY_ADMIN_LISTEN_ADDR
          value: 0.0.0.0:4191
        - name: LINKERD2_PROXY_OUTBOUND_LISTEN_ADDR
          value: 127.0.0.1:4140
        - name: LINKERD2_PROXY_INBOUND_LISTEN_ADDR
          value: 0.0.0.0:4143
        - name: LINKERD2_PROXY_DESTINATION_GET_SUFFIXES
          value: svc.cluster.local.
        - name: LINKERD2_PROXY_DESTINATION_PROFILE_SUFFIXES
          value: svc.cluster.local.
        - name: LINKERD2_PROXY_INBOUND_ACCEPT_KEEPALIVE
          value: 10000ms
        - name: LINKERD2_PROXY_OUTBOUND_CONNECT_KEEPALIVE
          value: 10000ms
        - name: _pod_ns
          valueFrom:
            fieldRef:
              fieldPath: metadata.namespace
        - name: LINKERD2_PROXY_DESTINATION_CONTEXT
          value: ns:$(_pod_ns)
        - name: LINKERD2_PROXY_IDENTITY_DIR
          value: /var/run/linkerd/identity/end-entity
        - name: LINKERD2_PROXY_IDENTITY_TRUST_ANCHORS
          value: |
            -----BEGIN CERTIFICATE-----
            MIIBYDCCAQegAwIBAgIBATAKBggqhkjOPQQDAjAYMRYwFAYDVQQDEw1jbHVzdGVy
            LmxvY2FsMB4XDTE5MDMwMzAxNTk1MloXDTI5MDIyODAyMDM1MlowGDEWMBQGA1UE
            AxMNY2x1c3Rlci5sb2NhbDBZMBMGByqGSM49AgEGCCqGSM49AwEHA0IABAChpAt0
            xtgO9qbVtEtDK80N6iCL2Htyf2kIv2m5QkJ1y0TFQi5hTVe3wtspJ8YpZF0pl364
            6TiYeXB8tOOhIACjQjBAMA4GA1UdDwEB/wQEAwIBBjAdBgNVHSUEFjAUBggrBgEF
            BQcDAQYIKwYBBQUHAwIwDwYDVR0TAQH/BAUwAwEB/zAKBggqhkjOPQQDAgNHADBE
            AiBQ/AAwF8kG8VOmRSUTPakSSa/N4mqK2HsZuhQXCmiZHwIgZEzI5DCkpU7w3SIv
            OLO4Zsk1XrGZHGsmyiEyvYF9lpY=
            -----END CERTIFICATE-----
        - name: LINKERD2_PROXY_IDENTITY_TOKEN_FILE
          value: /var/run/secrets/kubernetes.io/serviceaccount/token
        - name: LINKERD2_PROXY_IDENTITY_SVC_ADDR
          value: linkerd-identity.linkerd.svc.cluster.local:8080
        - name: _pod_sa
          valueFrom:
            fieldRef:
              fieldPath: spec.serviceAccountName
        - name: _l5d_ns
          value: linkerd
        - name: _l5d_trustdomain
          value: cluster.local
        - name: LINKERD2_PROXY_IDENTITY_LOCAL_NAME
          value: $(_pod_sa).$(_pod_ns).serviceaccount.identity.$(_l5d_ns).$(_l5d_trustdomain)
        - name: LINKERD2_PROXY_IDENTITY_SVC_NAME
          value: linkerd-identity.$(_l5d_ns).serviceaccount.identity.$(_l5d_ns).$(_l5d_trustdomain)
        - name: LINKERD2_PROXY_DESTINATION_SVC_NAME
          value: linkerd-destination.$(_l5d_ns).serviceaccount.identity.$(_l5d_ns).$(_l5d_trustdomain)
        - name: LINKERD2_PROXY_TAP_SVC_NAME
          value: linkerd-tap.$(_l5d_ns).serviceaccount.identity.$(_l5d_ns).$(_l5d_trustdomain)
        image: gcr.io/linkerd-io/proxy:install-proxy-version
        imagePullPolicy: IfNotPresent
        livenessProbe:
          httpGet:
            path: /live
            port: 4191
          initialDelaySeconds: 10
        name: linkerd-proxy
        ports:
        - containerPort: 4143
          name: linkerd-proxy
        - containerPort: 4191
          name: linkerd-admin
        readinessProbe:
          httpGet:
            path: /ready
            port: 4191
          initialDelaySeconds: 2
        resources:
        securityContext:
          allowPrivilegeEscalation: false
          readOnlyRootFilesystem: true
          runAsUser: 2102
        terminationMessagePolicy: FallbackToLogsOnError
        volumeMounts:
        - mountPath: /var/run/linkerd/identity/end-entity
          name: linkerd-identity-end-entity
      initContainers:
      - args:
        - --incoming-proxy-port
        - "4143"
        - --outgoing-proxy-port
        - "4140"
        - --proxy-uid
        - "2102"
        - --inbound-ports-to-ignore
        - 4190,4191
        - --outbound-ports-to-ignore
        - "443"
        image: gcr.io/linkerd-io/proxy-init:v1.3.2
        imagePullPolicy: IfNotPresent
        name: linkerd-init
        resources:
          limits:
            cpu: "100m"
            memory: "50Mi"
          requests:
            cpu: "10m"
            memory: "10Mi"
        securityContext:
          allowPrivilegeEscalation: false
          capabilities:
            add:
            - NET_ADMIN
            - NET_RAW
          privileged: false
          readOnlyRootFilesystem: true
          runAsNonRoot: false
          runAsUser: 0
        terminationMessagePolicy: FallbackToLogsOnError
      serviceAccountName: linkerd-proxy-injector
      volumes:
      - configMap:
          name: linkerd-config
        name: config
      - name: tls
        secret:
          secretName: linkerd-proxy-injector-tls
      - emptyDir:
          medium: Memory
        name: linkerd-identity-end-entity
---
kind: Service
apiVersion: v1
metadata:
  name: linkerd-proxy-injector
  namespace: linkerd
  labels:
    linkerd.io/control-plane-component: proxy-injector
    linkerd.io/control-plane-ns: linkerd
  annotations:
    linkerd.io/created-by: linkerd/cli dev-undefined
spec:
  type: ClusterIP
  selector:
    linkerd.io/control-plane-component: proxy-injector
  ports:
  - name: proxy-injector
    port: 443
    targetPort: proxy-injector
---
###
### Service Profile Validator
###
---
kind: Service
apiVersion: v1
metadata:
  name: linkerd-sp-validator
  namespace: linkerd
  labels:
    linkerd.io/control-plane-component: sp-validator
    linkerd.io/control-plane-ns: linkerd
  annotations:
    linkerd.io/created-by: linkerd/cli dev-undefined
spec:
  type: ClusterIP
  selector:
    linkerd.io/control-plane-component: sp-validator
  ports:
  - name: sp-validator
    port: 443
    targetPort: sp-validator
---
apiVersion: apps/v1
kind: Deployment
metadata:
  annotations:
    linkerd.io/created-by: linkerd/cli dev-undefined
  labels:
    app.kubernetes.io/name: sp-validator
    app.kubernetes.io/part-of: Linkerd
    app.kubernetes.io/version: install-control-plane-version
    linkerd.io/control-plane-component: sp-validator
    linkerd.io/control-plane-ns: linkerd
  name: linkerd-sp-validator
  namespace: linkerd
spec:
  replicas: 1
  selector:
    matchLabels:
      linkerd.io/control-plane-component: sp-validator
  template:
    metadata:
      annotations:
        linkerd.io/created-by: linkerd/cli dev-undefined
        linkerd.io/identity-mode: default
        linkerd.io/proxy-version: install-proxy-version
      labels:
        linkerd.io/control-plane-component: sp-validator
        linkerd.io/control-plane-ns: linkerd
        linkerd.io/proxy-deployment: linkerd-sp-validator
    spec:
      nodeSelector:
        beta.kubernetes.io/os: linux
      containers:
      - args:
        - sp-validator
        - -log-level=info
        image: gcr.io/linkerd-io/controller:install-control-plane-version
        imagePullPolicy: IfNotPresent
        livenessProbe:
          httpGet:
            path: /ping
            port: 9997
          initialDelaySeconds: 10
        name: sp-validator
        ports:
        - containerPort: 8443
          name: sp-validator
        - containerPort: 9997
          name: admin-http
        readinessProbe:
          failureThreshold: 7
          httpGet:
            path: /ready
            port: 9997
        securityContext:
          runAsUser: 2103
        volumeMounts:
        - mountPath: /var/run/linkerd/tls
          name: tls
          readOnly: true
      - env:
        - name: LINKERD2_PROXY_LOG
          value: warn,linkerd=info
        - name: LINKERD2_PROXY_DESTINATION_SVC_ADDR
          value: linkerd-dst.linkerd.svc.cluster.local:8086
        - name: LINKERD2_PROXY_CONTROL_LISTEN_ADDR
          value: 0.0.0.0:4190
        - name: LINKERD2_PROXY_ADMIN_LISTEN_ADDR
          value: 0.0.0.0:4191
        - name: LINKERD2_PROXY_OUTBOUND_LISTEN_ADDR
          value: 127.0.0.1:4140
        - name: LINKERD2_PROXY_INBOUND_LISTEN_ADDR
          value: 0.0.0.0:4143
        - name: LINKERD2_PROXY_DESTINATION_GET_SUFFIXES
          value: svc.cluster.local.
        - name: LINKERD2_PROXY_DESTINATION_PROFILE_SUFFIXES
          value: svc.cluster.local.
        - name: LINKERD2_PROXY_INBOUND_ACCEPT_KEEPALIVE
          value: 10000ms
        - name: LINKERD2_PROXY_OUTBOUND_CONNECT_KEEPALIVE
          value: 10000ms
        - name: _pod_ns
          valueFrom:
            fieldRef:
              fieldPath: metadata.namespace
        - name: LINKERD2_PROXY_DESTINATION_CONTEXT
          value: ns:$(_pod_ns)
        - name: LINKERD2_PROXY_IDENTITY_DIR
          value: /var/run/linkerd/identity/end-entity
        - name: LINKERD2_PROXY_IDENTITY_TRUST_ANCHORS
          value: |
            -----BEGIN CERTIFICATE-----
            MIIBYDCCAQegAwIBAgIBATAKBggqhkjOPQQDAjAYMRYwFAYDVQQDEw1jbHVzdGVy
            LmxvY2FsMB4XDTE5MDMwMzAxNTk1MloXDTI5MDIyODAyMDM1MlowGDEWMBQGA1UE
            AxMNY2x1c3Rlci5sb2NhbDBZMBMGByqGSM49AgEGCCqGSM49AwEHA0IABAChpAt0
            xtgO9qbVtEtDK80N6iCL2Htyf2kIv2m5QkJ1y0TFQi5hTVe3wtspJ8YpZF0pl364
            6TiYeXB8tOOhIACjQjBAMA4GA1UdDwEB/wQEAwIBBjAdBgNVHSUEFjAUBggrBgEF
            BQcDAQYIKwYBBQUHAwIwDwYDVR0TAQH/BAUwAwEB/zAKBggqhkjOPQQDAgNHADBE
            AiBQ/AAwF8kG8VOmRSUTPakSSa/N4mqK2HsZuhQXCmiZHwIgZEzI5DCkpU7w3SIv
            OLO4Zsk1XrGZHGsmyiEyvYF9lpY=
            -----END CERTIFICATE-----
        - name: LINKERD2_PROXY_IDENTITY_TOKEN_FILE
          value: /var/run/secrets/kubernetes.io/serviceaccount/token
        - name: LINKERD2_PROXY_IDENTITY_SVC_ADDR
          value: linkerd-identity.linkerd.svc.cluster.local:8080
        - name: _pod_sa
          valueFrom:
            fieldRef:
              fieldPath: spec.serviceAccountName
        - name: _l5d_ns
          value: linkerd
        - name: _l5d_trustdomain
          value: cluster.local
        - name: LINKERD2_PROXY_IDENTITY_LOCAL_NAME
          value: $(_pod_sa).$(_pod_ns).serviceaccount.identity.$(_l5d_ns).$(_l5d_trustdomain)
        - name: LINKERD2_PROXY_IDENTITY_SVC_NAME
          value: linkerd-identity.$(_l5d_ns).serviceaccount.identity.$(_l5d_ns).$(_l5d_trustdomain)
        - name: LINKERD2_PROXY_DESTINATION_SVC_NAME
          value: linkerd-destination.$(_l5d_ns).serviceaccount.identity.$(_l5d_ns).$(_l5d_trustdomain)
        - name: LINKERD2_PROXY_TAP_SVC_NAME
          value: linkerd-tap.$(_l5d_ns).serviceaccount.identity.$(_l5d_ns).$(_l5d_trustdomain)
        image: gcr.io/linkerd-io/proxy:install-proxy-version
        imagePullPolicy: IfNotPresent
        livenessProbe:
          httpGet:
            path: /live
            port: 4191
          initialDelaySeconds: 10
        name: linkerd-proxy
        ports:
        - containerPort: 4143
          name: linkerd-proxy
        - containerPort: 4191
          name: linkerd-admin
        readinessProbe:
          httpGet:
            path: /ready
            port: 4191
          initialDelaySeconds: 2
        resources:
        securityContext:
          allowPrivilegeEscalation: false
          readOnlyRootFilesystem: true
          runAsUser: 2102
        terminationMessagePolicy: FallbackToLogsOnError
        volumeMounts:
        - mountPath: /var/run/linkerd/identity/end-entity
          name: linkerd-identity-end-entity
      initContainers:
      - args:
        - --incoming-proxy-port
        - "4143"
        - --outgoing-proxy-port
        - "4140"
        - --proxy-uid
        - "2102"
        - --inbound-ports-to-ignore
        - 4190,4191
        - --outbound-ports-to-ignore
        - "443"
        image: gcr.io/linkerd-io/proxy-init:v1.3.2
        imagePullPolicy: IfNotPresent
        name: linkerd-init
        resources:
          limits:
            cpu: "100m"
            memory: "50Mi"
          requests:
            cpu: "10m"
            memory: "10Mi"
        securityContext:
          allowPrivilegeEscalation: false
          capabilities:
            add:
            - NET_ADMIN
            - NET_RAW
          privileged: false
          readOnlyRootFilesystem: true
          runAsNonRoot: false
          runAsUser: 0
        terminationMessagePolicy: FallbackToLogsOnError
      serviceAccountName: linkerd-sp-validator
      volumes:
      - name: tls
        secret:
          secretName: linkerd-sp-validator-tls
      - emptyDir:
          medium: Memory
        name: linkerd-identity-end-entity
---
###
### Tap
###
---
kind: Service
apiVersion: v1
metadata:
  name: linkerd-tap
  namespace: linkerd
  labels:
    linkerd.io/control-plane-component: tap
    linkerd.io/control-plane-ns: linkerd
  annotations:
    linkerd.io/created-by: linkerd/cli dev-undefined
spec:
  type: ClusterIP
  selector:
    linkerd.io/control-plane-component: tap
  ports:
  - name: grpc
    port: 8088
    targetPort: 8088
  - name: apiserver
    port: 443
<<<<<<< HEAD
=======
    targetPort: proxy-injector
---
###
### Service Profile Validator
###
---
kind: Service
apiVersion: v1
metadata:
  name: linkerd-sp-validator
  namespace: linkerd
  labels:
    linkerd.io/control-plane-component: sp-validator
    linkerd.io/control-plane-ns: linkerd
  annotations:
    linkerd.io/created-by: linkerd/cli dev-undefined
spec:
  type: ClusterIP
  selector:
    linkerd.io/control-plane-component: sp-validator
  ports:
  - name: sp-validator
    port: 443
    targetPort: sp-validator
---
apiVersion: apps/v1
kind: Deployment
metadata:
  annotations:
    linkerd.io/created-by: linkerd/cli dev-undefined
  labels:
    app.kubernetes.io/name: sp-validator
    app.kubernetes.io/part-of: Linkerd
    app.kubernetes.io/version: install-control-plane-version
    linkerd.io/control-plane-component: sp-validator
    linkerd.io/control-plane-ns: linkerd
  name: linkerd-sp-validator
  namespace: linkerd
spec:
  replicas: 1
  selector:
    matchLabels:
      linkerd.io/control-plane-component: sp-validator
  template:
    metadata:
      annotations:
        linkerd.io/created-by: linkerd/cli dev-undefined
        linkerd.io/identity-mode: default
        linkerd.io/proxy-version: install-proxy-version
      labels:
        linkerd.io/control-plane-component: sp-validator
        linkerd.io/control-plane-ns: linkerd
        linkerd.io/proxy-deployment: linkerd-sp-validator
    spec:
      nodeSelector:
        beta.kubernetes.io/os: linux
      containers:
      - args:
        - sp-validator
        - -log-level=info
        image: gcr.io/linkerd-io/controller:install-control-plane-version
        imagePullPolicy: IfNotPresent
        livenessProbe:
          httpGet:
            path: /ping
            port: 9997
          initialDelaySeconds: 10
        name: sp-validator
        ports:
        - containerPort: 8443
          name: sp-validator
        - containerPort: 9997
          name: admin-http
        readinessProbe:
          failureThreshold: 7
          httpGet:
            path: /ready
            port: 9997
        securityContext:
          runAsUser: 2103
        volumeMounts:
        - mountPath: /var/run/linkerd/tls
          name: tls
          readOnly: true
      - env:
        - name: LINKERD2_PROXY_LOG
          value: warn,linkerd=info
        - name: LINKERD2_PROXY_DESTINATION_SVC_ADDR
          value: linkerd-dst.linkerd.svc.cluster.local:8086
        - name: LINKERD2_PROXY_CONTROL_LISTEN_ADDR
          value: 0.0.0.0:4190
        - name: LINKERD2_PROXY_ADMIN_LISTEN_ADDR
          value: 0.0.0.0:4191
        - name: LINKERD2_PROXY_OUTBOUND_LISTEN_ADDR
          value: 127.0.0.1:4140
        - name: LINKERD2_PROXY_INBOUND_LISTEN_ADDR
          value: 0.0.0.0:4143
        - name: LINKERD2_PROXY_DESTINATION_GET_SUFFIXES
          value: svc.cluster.local.
        - name: LINKERD2_PROXY_DESTINATION_PROFILE_SUFFIXES
          value: svc.cluster.local.
        - name: LINKERD2_PROXY_INBOUND_ACCEPT_KEEPALIVE
          value: 10000ms
        - name: LINKERD2_PROXY_OUTBOUND_CONNECT_KEEPALIVE
          value: 10000ms
        - name: _pod_ns
          valueFrom:
            fieldRef:
              fieldPath: metadata.namespace
        - name: LINKERD2_PROXY_DESTINATION_CONTEXT
          value: ns:$(_pod_ns)
        - name: LINKERD2_PROXY_IDENTITY_DIR
          value: /var/run/linkerd/identity/end-entity
        - name: LINKERD2_PROXY_IDENTITY_TRUST_ANCHORS
          value: |
            -----BEGIN CERTIFICATE-----
            MIIBYDCCAQegAwIBAgIBATAKBggqhkjOPQQDAjAYMRYwFAYDVQQDEw1jbHVzdGVy
            LmxvY2FsMB4XDTE5MDMwMzAxNTk1MloXDTI5MDIyODAyMDM1MlowGDEWMBQGA1UE
            AxMNY2x1c3Rlci5sb2NhbDBZMBMGByqGSM49AgEGCCqGSM49AwEHA0IABAChpAt0
            xtgO9qbVtEtDK80N6iCL2Htyf2kIv2m5QkJ1y0TFQi5hTVe3wtspJ8YpZF0pl364
            6TiYeXB8tOOhIACjQjBAMA4GA1UdDwEB/wQEAwIBBjAdBgNVHSUEFjAUBggrBgEF
            BQcDAQYIKwYBBQUHAwIwDwYDVR0TAQH/BAUwAwEB/zAKBggqhkjOPQQDAgNHADBE
            AiBQ/AAwF8kG8VOmRSUTPakSSa/N4mqK2HsZuhQXCmiZHwIgZEzI5DCkpU7w3SIv
            OLO4Zsk1XrGZHGsmyiEyvYF9lpY=
            -----END CERTIFICATE-----
        - name: LINKERD2_PROXY_IDENTITY_TOKEN_FILE
          value: /var/run/secrets/kubernetes.io/serviceaccount/token
        - name: LINKERD2_PROXY_IDENTITY_SVC_ADDR
          value: linkerd-identity.linkerd.svc.cluster.local:8080
        - name: _pod_sa
          valueFrom:
            fieldRef:
              fieldPath: spec.serviceAccountName
        - name: _l5d_ns
          value: linkerd
        - name: _l5d_trustdomain
          value: cluster.local
        - name: LINKERD2_PROXY_IDENTITY_LOCAL_NAME
          value: $(_pod_sa).$(_pod_ns).serviceaccount.identity.$(_l5d_ns).$(_l5d_trustdomain)
        - name: LINKERD2_PROXY_IDENTITY_SVC_NAME
          value: linkerd-identity.$(_l5d_ns).serviceaccount.identity.$(_l5d_ns).$(_l5d_trustdomain)
        - name: LINKERD2_PROXY_DESTINATION_SVC_NAME
          value: linkerd-destination.$(_l5d_ns).serviceaccount.identity.$(_l5d_ns).$(_l5d_trustdomain)
        - name: LINKERD2_PROXY_TAP_SVC_NAME
          value: linkerd-tap.$(_l5d_ns).serviceaccount.identity.$(_l5d_ns).$(_l5d_trustdomain)
        image: gcr.io/linkerd-io/proxy:install-proxy-version
        imagePullPolicy: IfNotPresent
        livenessProbe:
          httpGet:
            path: /live
            port: 4191
          initialDelaySeconds: 10
        name: linkerd-proxy
        ports:
        - containerPort: 4143
          name: linkerd-proxy
        - containerPort: 4191
          name: linkerd-admin
        readinessProbe:
          httpGet:
            path: /ready
            port: 4191
          initialDelaySeconds: 2
        resources:
        securityContext:
          allowPrivilegeEscalation: false
          readOnlyRootFilesystem: true
          runAsUser: 2102
        terminationMessagePolicy: FallbackToLogsOnError
        volumeMounts:
        - mountPath: /var/run/linkerd/identity/end-entity
          name: linkerd-identity-end-entity
      initContainers:
      - args:
        - --incoming-proxy-port
        - "4143"
        - --outgoing-proxy-port
        - "4140"
        - --proxy-uid
        - "2102"
        - --inbound-ports-to-ignore
        - 4190,4191
        - --outbound-ports-to-ignore
        - "443"
        image: gcr.io/linkerd-io/proxy-init:v1.3.2
        imagePullPolicy: IfNotPresent
        name: linkerd-init
        resources:
          limits:
            cpu: "100m"
            memory: "50Mi"
          requests:
            cpu: "10m"
            memory: "10Mi"
        securityContext:
          allowPrivilegeEscalation: false
          capabilities:
            add:
            - NET_ADMIN
            - NET_RAW
          privileged: false
          readOnlyRootFilesystem: true
          runAsNonRoot: false
          runAsUser: 0
        terminationMessagePolicy: FallbackToLogsOnError
      serviceAccountName: linkerd-sp-validator
      volumes:
      - name: tls
        secret:
          secretName: linkerd-sp-validator-tls
      - emptyDir:
          medium: Memory
        name: linkerd-identity-end-entity
---
###
### Tap
###
---
kind: Service
apiVersion: v1
metadata:
  name: linkerd-tap
  namespace: linkerd
  labels:
    linkerd.io/control-plane-component: tap
    linkerd.io/control-plane-ns: linkerd
  annotations:
    linkerd.io/created-by: linkerd/cli dev-undefined
spec:
  type: ClusterIP
  selector:
    linkerd.io/control-plane-component: tap
  ports:
  - name: grpc
    port: 8088
    targetPort: 8088
  - name: apiserver
    port: 443
>>>>>>> 1800d3e9
    targetPort: apiserver
---
kind: Deployment
apiVersion: apps/v1
metadata:
  annotations:
    linkerd.io/created-by: linkerd/cli dev-undefined
  labels:
    app.kubernetes.io/name: tap
    app.kubernetes.io/part-of: Linkerd
    app.kubernetes.io/version: install-control-plane-version
    linkerd.io/control-plane-component: tap
    linkerd.io/control-plane-ns: linkerd
  name: linkerd-tap
  namespace: linkerd
spec:
  replicas: 1
  selector:
    matchLabels:
      linkerd.io/control-plane-component: tap
      linkerd.io/control-plane-ns: linkerd
      linkerd.io/proxy-deployment: linkerd-tap
  template:
    metadata:
      annotations:
        linkerd.io/created-by: linkerd/cli dev-undefined
        linkerd.io/identity-mode: default
        linkerd.io/proxy-version: install-proxy-version
      labels:
        linkerd.io/control-plane-component: tap
        linkerd.io/control-plane-ns: linkerd
        linkerd.io/proxy-deployment: linkerd-tap
    spec:
      nodeSelector:
        beta.kubernetes.io/os: linux
      containers:
      - args:
        - tap
        - -controller-namespace=linkerd
        - -log-level=info
        image: gcr.io/linkerd-io/controller:install-control-plane-version
        imagePullPolicy: IfNotPresent
        livenessProbe:
          httpGet:
            path: /ping
            port: 9998
          initialDelaySeconds: 10
        name: tap
        ports:
        - containerPort: 8088
          name: grpc
        - containerPort: 8089
          name: apiserver
        - containerPort: 9998
          name: admin-http
        readinessProbe:
          failureThreshold: 7
          httpGet:
            path: /ready
            port: 9998
        securityContext:
          runAsUser: 2103
        volumeMounts:
        - mountPath: /var/run/linkerd/tls
          name: tls
          readOnly: true
        - mountPath: /var/run/linkerd/config
          name: config
      - env:
        - name: LINKERD2_PROXY_LOG
          value: warn,linkerd=info
        - name: LINKERD2_PROXY_DESTINATION_SVC_ADDR
          value: linkerd-dst.linkerd.svc.cluster.local:8086
        - name: LINKERD2_PROXY_CONTROL_LISTEN_ADDR
          value: 0.0.0.0:4190
        - name: LINKERD2_PROXY_ADMIN_LISTEN_ADDR
          value: 0.0.0.0:4191
        - name: LINKERD2_PROXY_OUTBOUND_LISTEN_ADDR
          value: 127.0.0.1:4140
        - name: LINKERD2_PROXY_INBOUND_LISTEN_ADDR
          value: 0.0.0.0:4143
        - name: LINKERD2_PROXY_DESTINATION_GET_SUFFIXES
          value: svc.cluster.local.
        - name: LINKERD2_PROXY_DESTINATION_PROFILE_SUFFIXES
          value: svc.cluster.local.
        - name: LINKERD2_PROXY_INBOUND_ACCEPT_KEEPALIVE
          value: 10000ms
        - name: LINKERD2_PROXY_OUTBOUND_CONNECT_KEEPALIVE
          value: 10000ms
        - name: _pod_ns
          valueFrom:
            fieldRef:
              fieldPath: metadata.namespace
        - name: LINKERD2_PROXY_DESTINATION_CONTEXT
          value: ns:$(_pod_ns)
        - name: LINKERD2_PROXY_IDENTITY_DIR
          value: /var/run/linkerd/identity/end-entity
        - name: LINKERD2_PROXY_IDENTITY_TRUST_ANCHORS
          value: |
            -----BEGIN CERTIFICATE-----
            MIIBYDCCAQegAwIBAgIBATAKBggqhkjOPQQDAjAYMRYwFAYDVQQDEw1jbHVzdGVy
            LmxvY2FsMB4XDTE5MDMwMzAxNTk1MloXDTI5MDIyODAyMDM1MlowGDEWMBQGA1UE
            AxMNY2x1c3Rlci5sb2NhbDBZMBMGByqGSM49AgEGCCqGSM49AwEHA0IABAChpAt0
            xtgO9qbVtEtDK80N6iCL2Htyf2kIv2m5QkJ1y0TFQi5hTVe3wtspJ8YpZF0pl364
            6TiYeXB8tOOhIACjQjBAMA4GA1UdDwEB/wQEAwIBBjAdBgNVHSUEFjAUBggrBgEF
            BQcDAQYIKwYBBQUHAwIwDwYDVR0TAQH/BAUwAwEB/zAKBggqhkjOPQQDAgNHADBE
            AiBQ/AAwF8kG8VOmRSUTPakSSa/N4mqK2HsZuhQXCmiZHwIgZEzI5DCkpU7w3SIv
            OLO4Zsk1XrGZHGsmyiEyvYF9lpY=
            -----END CERTIFICATE-----
        - name: LINKERD2_PROXY_IDENTITY_TOKEN_FILE
          value: /var/run/secrets/kubernetes.io/serviceaccount/token
        - name: LINKERD2_PROXY_IDENTITY_SVC_ADDR
          value: linkerd-identity.linkerd.svc.cluster.local:8080
        - name: _pod_sa
          valueFrom:
            fieldRef:
              fieldPath: spec.serviceAccountName
        - name: _l5d_ns
          value: linkerd
        - name: _l5d_trustdomain
          value: cluster.local
        - name: LINKERD2_PROXY_IDENTITY_LOCAL_NAME
          value: $(_pod_sa).$(_pod_ns).serviceaccount.identity.$(_l5d_ns).$(_l5d_trustdomain)
        - name: LINKERD2_PROXY_IDENTITY_SVC_NAME
          value: linkerd-identity.$(_l5d_ns).serviceaccount.identity.$(_l5d_ns).$(_l5d_trustdomain)
        - name: LINKERD2_PROXY_DESTINATION_SVC_NAME
          value: linkerd-destination.$(_l5d_ns).serviceaccount.identity.$(_l5d_ns).$(_l5d_trustdomain)
        - name: LINKERD2_PROXY_TAP_SVC_NAME
          value: linkerd-tap.$(_l5d_ns).serviceaccount.identity.$(_l5d_ns).$(_l5d_trustdomain)
        image: gcr.io/linkerd-io/proxy:install-proxy-version
        imagePullPolicy: IfNotPresent
        livenessProbe:
          httpGet:
            path: /live
            port: 4191
          initialDelaySeconds: 10
        name: linkerd-proxy
        ports:
        - containerPort: 4143
          name: linkerd-proxy
        - containerPort: 4191
          name: linkerd-admin
        readinessProbe:
          httpGet:
            path: /ready
            port: 4191
          initialDelaySeconds: 2
        resources:
        securityContext:
          allowPrivilegeEscalation: false
          readOnlyRootFilesystem: true
          runAsUser: 2102
        terminationMessagePolicy: FallbackToLogsOnError
        volumeMounts:
        - mountPath: /var/run/linkerd/identity/end-entity
          name: linkerd-identity-end-entity
      initContainers:
      - args:
        - --incoming-proxy-port
        - "4143"
        - --outgoing-proxy-port
        - "4140"
        - --proxy-uid
        - "2102"
        - --inbound-ports-to-ignore
        - 4190,4191
        - --outbound-ports-to-ignore
        - "443"
        image: gcr.io/linkerd-io/proxy-init:v1.3.2
        imagePullPolicy: IfNotPresent
        name: linkerd-init
        resources:
          limits:
            cpu: "100m"
            memory: "50Mi"
          requests:
            cpu: "10m"
            memory: "10Mi"
        securityContext:
          allowPrivilegeEscalation: false
          capabilities:
            add:
            - NET_ADMIN
            - NET_RAW
          privileged: false
          readOnlyRootFilesystem: true
          runAsNonRoot: false
          runAsUser: 0
        terminationMessagePolicy: FallbackToLogsOnError
      serviceAccountName: linkerd-tap
      volumes:
      - configMap:
          name: linkerd-config
        name: config
      - emptyDir:
          medium: Memory
        name: linkerd-identity-end-entity
      - name: tls
        secret:
          secretName: linkerd-tap-tls

---
###
### linkerd values
###
---
kind: ConfigMap
apiVersion: v1
metadata:
  name: linkerd-values
  namespace: linkerd
  labels:
    linkerd.io/control-plane-ns: linkerd
  annotations:
    linkerd.io/created-by: linkerd/cli dev-undefined
data:
  values: |-
    tracing:
      enabled: true
      collector:
        image: omnition/opencensus-collector:0.1.11
        name: linkerd-collector
        resources: null
      jaeger:
        image: jaegertracing/all-in-one:1.17.1
        name: linkerd-jaeger
        resources: null
---
###
### linkerd-collector RBAC
###
---
kind: ServiceAccount
apiVersion: v1
metadata:
  name: linkerd-collector
  namespace: linkerd
  labels:
    linkerd.io/control-plane-component: linkerd-collector
    linkerd.io/control-plane-ns: linkerd
---
###
### linkerd-jaeger RBAC
###
---
kind: ServiceAccount
apiVersion: v1
metadata:
  name: linkerd-jaeger
  namespace: linkerd
  labels:
    linkerd.io/control-plane-component: linkerd-jaeger
    linkerd.io/control-plane-ns: linkerd
---
###
### Tracing Collector Service
###
---
apiVersion: v1
kind: ConfigMap
metadata:
  name: linkerd-collector-config
  namespace: linkerd
  labels:
    linkerd.io/control-plane-component: linkerd-collector
    linkerd.io/control-plane-ns: linkerd
  annotations:
    linkerd.io/created-by: linkerd/cli dev-undefined
data:
  linkerd-collector-config: |
    receivers:
      opencensus:
        port: 55678
      zipkin:
        port: 9411
    queued-exporters:
      jaeger-all-in-one:
        num-workers: 4
        queue-size: 100
        retry-on-failure: true
        sender-type: jaeger-thrift-http
        jaeger-thrift-http:
          collector-endpoint: http://linkerd-jaeger.linkerd:14268/api/traces
          timeout: 5s
---
apiVersion: v1
kind: Service
metadata:
  name: linkerd-collector
  namespace: linkerd
  labels:
    linkerd.io/control-plane-component: linkerd-collector
    linkerd.io/control-plane-ns: linkerd
  annotations:
    linkerd.io/created-by: linkerd/cli dev-undefined
spec:
  type: ClusterIP
  ports:
  - name: opencensus
    port: 55678
    protocol: TCP
    targetPort: 55678
  - name: zipkin
    port: 9411
    protocol: TCP
    targetPort: 9411
  selector:
    linkerd.io/control-plane-component: linkerd-collector
---
apiVersion: apps/v1
kind: Deployment
metadata:
  annotations:
    linkerd.io/created-by: linkerd/cli dev-undefined
  labels:
    app.kubernetes.io/name: linkerd-collector
    app.kubernetes.io/part-of: Linkerd
    app.kubernetes.io/version: install-control-plane-version
    linkerd.io/control-plane-component: linkerd-collector
    linkerd.io/control-plane-ns: linkerd
  name: linkerd-collector
  namespace: linkerd
spec:
  replicas: 1
  selector:
    matchLabels:
      linkerd.io/control-plane-component: linkerd-collector
      linkerd.io/control-plane-ns: linkerd
      linkerd.io/proxy-deployment: linkerd-collector
  minReadySeconds: 5
  progressDeadlineSeconds: 120
  template:
    metadata:
      annotations:
        linkerd.io/created-by: linkerd/cli dev-undefined
        linkerd.io/identity-mode: default
        linkerd.io/proxy-version: install-proxy-version
        prometheus.io/path: /metrics
        prometheus.io/port: "8888"
        prometheus.io/scrape: "true"
      labels:
        linkerd.io/control-plane-component: linkerd-collector
        linkerd.io/control-plane-ns: linkerd
        linkerd.io/proxy-deployment: linkerd-collector
    spec:
      containers:
      - command:
        - /occollector_linux
        - --config=/conf/linkerd-collector-config.yaml
        env:
        - name: GOGC
          value: "80"
        image: omnition/opencensus-collector:0.1.11
        imagePullPolicy: IfNotPresent
        livenessProbe:
          httpGet:
            path: /
            port: 13133
        name: oc-collector
        ports:
        - containerPort: 55678
        - containerPort: 9411
        readinessProbe:
          httpGet:
            path: /
            port: 13133
        volumeMounts:
        - mountPath: /conf
          name: linkerd-collector-config-val
      - env:
        - name: LINKERD2_PROXY_LOG
          value: warn,linkerd=info
        - name: LINKERD2_PROXY_DESTINATION_SVC_ADDR
          value: linkerd-dst.linkerd.svc.cluster.local:8086
        - name: LINKERD2_PROXY_CONTROL_LISTEN_ADDR
          value: 0.0.0.0:4190
        - name: LINKERD2_PROXY_ADMIN_LISTEN_ADDR
          value: 0.0.0.0:4191
        - name: LINKERD2_PROXY_OUTBOUND_LISTEN_ADDR
          value: 127.0.0.1:4140
        - name: LINKERD2_PROXY_INBOUND_LISTEN_ADDR
          value: 0.0.0.0:4143
        - name: LINKERD2_PROXY_DESTINATION_GET_SUFFIXES
          value: svc.cluster.local.
        - name: LINKERD2_PROXY_DESTINATION_PROFILE_SUFFIXES
          value: svc.cluster.local.
        - name: LINKERD2_PROXY_INBOUND_ACCEPT_KEEPALIVE
          value: 10000ms
        - name: LINKERD2_PROXY_OUTBOUND_CONNECT_KEEPALIVE
          value: 10000ms
        - name: _pod_ns
          valueFrom:
            fieldRef:
              fieldPath: metadata.namespace
        - name: LINKERD2_PROXY_DESTINATION_CONTEXT
          value: ns:$(_pod_ns)
        - name: LINKERD2_PROXY_IDENTITY_DIR
          value: /var/run/linkerd/identity/end-entity
        - name: LINKERD2_PROXY_IDENTITY_TRUST_ANCHORS
          value: |
            -----BEGIN CERTIFICATE-----
            MIIBYDCCAQegAwIBAgIBATAKBggqhkjOPQQDAjAYMRYwFAYDVQQDEw1jbHVzdGVy
            LmxvY2FsMB4XDTE5MDMwMzAxNTk1MloXDTI5MDIyODAyMDM1MlowGDEWMBQGA1UE
            AxMNY2x1c3Rlci5sb2NhbDBZMBMGByqGSM49AgEGCCqGSM49AwEHA0IABAChpAt0
            xtgO9qbVtEtDK80N6iCL2Htyf2kIv2m5QkJ1y0TFQi5hTVe3wtspJ8YpZF0pl364
            6TiYeXB8tOOhIACjQjBAMA4GA1UdDwEB/wQEAwIBBjAdBgNVHSUEFjAUBggrBgEF
            BQcDAQYIKwYBBQUHAwIwDwYDVR0TAQH/BAUwAwEB/zAKBggqhkjOPQQDAgNHADBE
            AiBQ/AAwF8kG8VOmRSUTPakSSa/N4mqK2HsZuhQXCmiZHwIgZEzI5DCkpU7w3SIv
            OLO4Zsk1XrGZHGsmyiEyvYF9lpY=
            -----END CERTIFICATE-----
        - name: LINKERD2_PROXY_IDENTITY_TOKEN_FILE
          value: /var/run/secrets/kubernetes.io/serviceaccount/token
        - name: LINKERD2_PROXY_IDENTITY_SVC_ADDR
          value: linkerd-identity.linkerd.svc.cluster.local:8080
        - name: _pod_sa
          valueFrom:
            fieldRef:
              fieldPath: spec.serviceAccountName
        - name: _l5d_ns
          value: linkerd
        - name: _l5d_trustdomain
          value: cluster.local
        - name: LINKERD2_PROXY_IDENTITY_LOCAL_NAME
          value: $(_pod_sa).$(_pod_ns).serviceaccount.identity.$(_l5d_ns).$(_l5d_trustdomain)
        - name: LINKERD2_PROXY_IDENTITY_SVC_NAME
          value: linkerd-identity.$(_l5d_ns).serviceaccount.identity.$(_l5d_ns).$(_l5d_trustdomain)
        - name: LINKERD2_PROXY_DESTINATION_SVC_NAME
          value: linkerd-destination.$(_l5d_ns).serviceaccount.identity.$(_l5d_ns).$(_l5d_trustdomain)
        - name: LINKERD2_PROXY_TAP_SVC_NAME
          value: linkerd-tap.$(_l5d_ns).serviceaccount.identity.$(_l5d_ns).$(_l5d_trustdomain)
        image: gcr.io/linkerd-io/proxy:install-proxy-version
        imagePullPolicy: IfNotPresent
        livenessProbe:
          httpGet:
            path: /live
            port: 4191
          initialDelaySeconds: 10
        name: linkerd-proxy
        ports:
        - containerPort: 4143
          name: linkerd-proxy
        - containerPort: 4191
          name: linkerd-admin
        readinessProbe:
          httpGet:
            path: /ready
            port: 4191
          initialDelaySeconds: 2
        resources:
        securityContext:
          allowPrivilegeEscalation: false
          readOnlyRootFilesystem: true
          runAsUser: 2102
        terminationMessagePolicy: FallbackToLogsOnError
        volumeMounts:
        - mountPath: /var/run/linkerd/identity/end-entity
          name: linkerd-identity-end-entity
      initContainers:
      - args:
        - --incoming-proxy-port
        - "4143"
        - --outgoing-proxy-port
        - "4140"
        - --proxy-uid
        - "2102"
        - --inbound-ports-to-ignore
        - 4190,4191
        - --outbound-ports-to-ignore
        - "443"
        image: gcr.io/linkerd-io/proxy-init:v1.3.2
        imagePullPolicy: IfNotPresent
        name: linkerd-init
        resources:
          limits:
            cpu: "100m"
            memory: "50Mi"
          requests:
            cpu: "10m"
            memory: "10Mi"
        securityContext:
          allowPrivilegeEscalation: false
          capabilities:
            add:
            - NET_ADMIN
            - NET_RAW
          privileged: false
          readOnlyRootFilesystem: true
          runAsNonRoot: false
          runAsUser: 0
        terminationMessagePolicy: FallbackToLogsOnError
      serviceAccountName: linkerd-collector
      volumes:
      - configMap:
          items:
          - key: linkerd-collector-config
            path: linkerd-collector-config.yaml
          name: linkerd-collector-config
        name: linkerd-collector-config-val
      - emptyDir:
          medium: Memory
        name: linkerd-identity-end-entity
---
###
### Tracing Jaeger Service
###
---
apiVersion: v1
kind: Service
metadata:
  name: linkerd-jaeger
  namespace: linkerd
  labels:
    linkerd.io/control-plane-component: linkerd-jaeger
    linkerd.io/control-plane-ns: linkerd
  annotations:
    linkerd.io/created-by: linkerd/cli dev-undefined
spec:
  type: ClusterIP
  selector:
    linkerd.io/control-plane-component: linkerd-jaeger
  ports:
    - name: collection
      port: 14268
    - name: ui
      port: 16686
---
apiVersion: apps/v1
kind: Deployment
metadata:
  annotations:
    linkerd.io/created-by: linkerd/cli dev-undefined
  labels:
    app.kubernetes.io/name: linkerd-jaeger
    app.kubernetes.io/part-of: Linkerd
    app.kubernetes.io/version: install-control-plane-version
    linkerd.io/control-plane-component: linkerd-jaeger
    linkerd.io/control-plane-ns: linkerd
  name: linkerd-jaeger
  namespace: linkerd
spec:
  replicas: 1
  selector:
    matchLabels:
      linkerd.io/control-plane-component: linkerd-jaeger
      linkerd.io/control-plane-ns: linkerd
      linkerd.io/proxy-deployment: linkerd-jaeger
  template:
    metadata:
      annotations:
        linkerd.io/created-by: linkerd/cli dev-undefined
        linkerd.io/identity-mode: default
        linkerd.io/proxy-version: install-proxy-version
        prometheus.io/path: /metrics
        prometheus.io/port: "8888"
        prometheus.io/scrape: "true"
      labels:
        linkerd.io/control-plane-component: linkerd-jaeger
        linkerd.io/control-plane-ns: linkerd
        linkerd.io/proxy-deployment: linkerd-jaeger
    spec:
      containers:
      - image: jaegertracing/all-in-one:1.17.1
        imagePullPolicy: IfNotPresent
        name: jaeger
        ports:
        - containerPort: 14268
          name: collection
        - containerPort: 16686
          name: ui
      - env:
        - name: LINKERD2_PROXY_LOG
          value: warn,linkerd=info
        - name: LINKERD2_PROXY_DESTINATION_SVC_ADDR
          value: linkerd-dst.linkerd.svc.cluster.local:8086
        - name: LINKERD2_PROXY_CONTROL_LISTEN_ADDR
          value: 0.0.0.0:4190
        - name: LINKERD2_PROXY_ADMIN_LISTEN_ADDR
          value: 0.0.0.0:4191
        - name: LINKERD2_PROXY_OUTBOUND_LISTEN_ADDR
          value: 127.0.0.1:4140
        - name: LINKERD2_PROXY_INBOUND_LISTEN_ADDR
          value: 0.0.0.0:4143
        - name: LINKERD2_PROXY_DESTINATION_GET_SUFFIXES
          value: svc.cluster.local.
        - name: LINKERD2_PROXY_DESTINATION_PROFILE_SUFFIXES
          value: svc.cluster.local.
        - name: LINKERD2_PROXY_INBOUND_ACCEPT_KEEPALIVE
          value: 10000ms
        - name: LINKERD2_PROXY_OUTBOUND_CONNECT_KEEPALIVE
          value: 10000ms
        - name: _pod_ns
          valueFrom:
            fieldRef:
              fieldPath: metadata.namespace
        - name: LINKERD2_PROXY_DESTINATION_CONTEXT
          value: ns:$(_pod_ns)
        - name: LINKERD2_PROXY_IDENTITY_DIR
          value: /var/run/linkerd/identity/end-entity
        - name: LINKERD2_PROXY_IDENTITY_TRUST_ANCHORS
          value: |
            -----BEGIN CERTIFICATE-----
            MIIBYDCCAQegAwIBAgIBATAKBggqhkjOPQQDAjAYMRYwFAYDVQQDEw1jbHVzdGVy
            LmxvY2FsMB4XDTE5MDMwMzAxNTk1MloXDTI5MDIyODAyMDM1MlowGDEWMBQGA1UE
            AxMNY2x1c3Rlci5sb2NhbDBZMBMGByqGSM49AgEGCCqGSM49AwEHA0IABAChpAt0
            xtgO9qbVtEtDK80N6iCL2Htyf2kIv2m5QkJ1y0TFQi5hTVe3wtspJ8YpZF0pl364
            6TiYeXB8tOOhIACjQjBAMA4GA1UdDwEB/wQEAwIBBjAdBgNVHSUEFjAUBggrBgEF
            BQcDAQYIKwYBBQUHAwIwDwYDVR0TAQH/BAUwAwEB/zAKBggqhkjOPQQDAgNHADBE
            AiBQ/AAwF8kG8VOmRSUTPakSSa/N4mqK2HsZuhQXCmiZHwIgZEzI5DCkpU7w3SIv
            OLO4Zsk1XrGZHGsmyiEyvYF9lpY=
            -----END CERTIFICATE-----
        - name: LINKERD2_PROXY_IDENTITY_TOKEN_FILE
          value: /var/run/secrets/kubernetes.io/serviceaccount/token
        - name: LINKERD2_PROXY_IDENTITY_SVC_ADDR
          value: linkerd-identity.linkerd.svc.cluster.local:8080
        - name: _pod_sa
          valueFrom:
            fieldRef:
              fieldPath: spec.serviceAccountName
        - name: _l5d_ns
          value: linkerd
        - name: _l5d_trustdomain
          value: cluster.local
        - name: LINKERD2_PROXY_IDENTITY_LOCAL_NAME
          value: $(_pod_sa).$(_pod_ns).serviceaccount.identity.$(_l5d_ns).$(_l5d_trustdomain)
        - name: LINKERD2_PROXY_IDENTITY_SVC_NAME
          value: linkerd-identity.$(_l5d_ns).serviceaccount.identity.$(_l5d_ns).$(_l5d_trustdomain)
        - name: LINKERD2_PROXY_DESTINATION_SVC_NAME
          value: linkerd-destination.$(_l5d_ns).serviceaccount.identity.$(_l5d_ns).$(_l5d_trustdomain)
        - name: LINKERD2_PROXY_TAP_SVC_NAME
          value: linkerd-tap.$(_l5d_ns).serviceaccount.identity.$(_l5d_ns).$(_l5d_trustdomain)
        image: gcr.io/linkerd-io/proxy:install-proxy-version
        imagePullPolicy: IfNotPresent
        livenessProbe:
          httpGet:
            path: /live
            port: 4191
          initialDelaySeconds: 10
        name: linkerd-proxy
        ports:
        - containerPort: 4143
          name: linkerd-proxy
        - containerPort: 4191
          name: linkerd-admin
        readinessProbe:
          httpGet:
            path: /ready
            port: 4191
          initialDelaySeconds: 2
        resources:
        securityContext:
          allowPrivilegeEscalation: false
          readOnlyRootFilesystem: true
          runAsUser: 2102
        terminationMessagePolicy: FallbackToLogsOnError
        volumeMounts:
        - mountPath: /var/run/linkerd/identity/end-entity
          name: linkerd-identity-end-entity
      initContainers:
      - args:
        - --incoming-proxy-port
        - "4143"
        - --outgoing-proxy-port
        - "4140"
        - --proxy-uid
        - "2102"
        - --inbound-ports-to-ignore
        - 4190,4191
        - --outbound-ports-to-ignore
        - "443"
        image: gcr.io/linkerd-io/proxy-init:v1.3.2
        imagePullPolicy: IfNotPresent
        name: linkerd-init
        resources:
          limits:
            cpu: "100m"
            memory: "50Mi"
          requests:
            cpu: "10m"
            memory: "10Mi"
        securityContext:
          allowPrivilegeEscalation: false
          capabilities:
            add:
            - NET_ADMIN
            - NET_RAW
          privileged: false
          readOnlyRootFilesystem: true
          runAsNonRoot: false
          runAsUser: 0
        terminationMessagePolicy: FallbackToLogsOnError
      dnsPolicy: ClusterFirst
      serviceAccountName: linkerd-jaeger
      volumes:
      - emptyDir:
          medium: Memory
        name: linkerd-identity-end-entity
---
###
### Grafana RBAC
###
---
kind: ServiceAccount
apiVersion: v1
metadata:
  name: linkerd-grafana
  namespace: linkerd
  labels:
    linkerd.io/control-plane-component: grafana
    linkerd.io/control-plane-ns: linkerd
---
###
### Grafana
###
---
kind: ConfigMap
apiVersion: v1
metadata:
  name: linkerd-grafana-config
  namespace: linkerd
  labels:
    linkerd.io/control-plane-component: grafana
    linkerd.io/control-plane-ns: linkerd
  annotations:
    linkerd.io/created-by: linkerd/cli dev-undefined
data:
  grafana.ini: |-
    instance_name = linkerd-grafana

    [server]
    root_url = %(protocol)s://%(domain)s:/grafana/

    [auth]
    disable_login_form = true

    [auth.anonymous]
    enabled = true
    org_role = Editor

    [auth.basic]
    enabled = false

    [analytics]
    check_for_updates = false

    [panels]
    disable_sanitize_html = true

  datasources.yaml: |-
    apiVersion: 1
    datasources:
    - name: prometheus
      type: prometheus
      access: proxy
      orgId: 1
      url: http://linkerd-prometheus.linkerd.svc.cluster.local:9090
      isDefault: true
      jsonData:
        timeInterval: "5s"
      version: 1
      editable: true

  dashboards.yaml: |-
    apiVersion: 1
    providers:
    - name: 'default'
      orgId: 1
      folder: ''
      type: file
      disableDeletion: true
      editable: true
      options:
        path: /var/lib/grafana/dashboards
        homeDashboardId: linkerd-top-line
---
kind: Service
apiVersion: v1
metadata:
  name: linkerd-grafana
  namespace: linkerd
  labels:
    linkerd.io/control-plane-component: grafana
    linkerd.io/control-plane-ns: linkerd
  annotations:
    linkerd.io/created-by: linkerd/cli dev-undefined
spec:
  type: ClusterIP
  selector:
    linkerd.io/control-plane-component: grafana
  ports:
  - name: http
    port: 3000
    targetPort: 3000
---
apiVersion: apps/v1
kind: Deployment
metadata:
  annotations:
    linkerd.io/created-by: linkerd/cli dev-undefined
  labels:
    app.kubernetes.io/name: grafana
    app.kubernetes.io/part-of: Linkerd
    app.kubernetes.io/version: install-control-plane-version
    linkerd.io/control-plane-component: grafana
    linkerd.io/control-plane-ns: linkerd
  name: linkerd-grafana
  namespace: linkerd
spec:
  replicas: 1
  selector:
    matchLabels:
      linkerd.io/control-plane-component: grafana
      linkerd.io/control-plane-ns: linkerd
      linkerd.io/proxy-deployment: linkerd-grafana
  template:
    metadata:
      annotations:
        linkerd.io/created-by: linkerd/cli dev-undefined
        linkerd.io/identity-mode: default
        linkerd.io/proxy-version: install-proxy-version
      labels:
        linkerd.io/control-plane-component: grafana
        linkerd.io/control-plane-ns: linkerd
        linkerd.io/proxy-deployment: linkerd-grafana
    spec:
      nodeSelector:
        beta.kubernetes.io/os: linux
      containers:
      - env:
        - name: GF_PATHS_DATA
          value: /data
        image: gcr.io/linkerd-io/grafana:install-control-plane-version
        imagePullPolicy: IfNotPresent
        livenessProbe:
          httpGet:
            path: /api/health
            port: 3000
          initialDelaySeconds: 30
        name: grafana
        ports:
        - containerPort: 3000
          name: http
        readinessProbe:
          httpGet:
            path: /api/health
            port: 3000
        securityContext:
          runAsUser: 472
        volumeMounts:
        - mountPath: /data
          name: data
        - mountPath: /etc/grafana
          name: grafana-config
          readOnly: true
      - env:
        - name: LINKERD2_PROXY_LOG
          value: warn,linkerd=info
        - name: LINKERD2_PROXY_DESTINATION_SVC_ADDR
          value: linkerd-dst.linkerd.svc.cluster.local:8086
        - name: LINKERD2_PROXY_CONTROL_LISTEN_ADDR
          value: 0.0.0.0:4190
        - name: LINKERD2_PROXY_ADMIN_LISTEN_ADDR
          value: 0.0.0.0:4191
        - name: LINKERD2_PROXY_OUTBOUND_LISTEN_ADDR
          value: 127.0.0.1:4140
        - name: LINKERD2_PROXY_INBOUND_LISTEN_ADDR
          value: 0.0.0.0:4143
        - name: LINKERD2_PROXY_DESTINATION_GET_SUFFIXES
          value: svc.cluster.local.
        - name: LINKERD2_PROXY_DESTINATION_PROFILE_SUFFIXES
          value: svc.cluster.local.
        - name: LINKERD2_PROXY_INBOUND_ACCEPT_KEEPALIVE
          value: 10000ms
        - name: LINKERD2_PROXY_OUTBOUND_CONNECT_KEEPALIVE
          value: 10000ms
        - name: _pod_ns
          valueFrom:
            fieldRef:
              fieldPath: metadata.namespace
        - name: LINKERD2_PROXY_DESTINATION_CONTEXT
          value: ns:$(_pod_ns)
        - name: LINKERD2_PROXY_IDENTITY_DIR
          value: /var/run/linkerd/identity/end-entity
        - name: LINKERD2_PROXY_IDENTITY_TRUST_ANCHORS
          value: |
            -----BEGIN CERTIFICATE-----
            MIIBYDCCAQegAwIBAgIBATAKBggqhkjOPQQDAjAYMRYwFAYDVQQDEw1jbHVzdGVy
            LmxvY2FsMB4XDTE5MDMwMzAxNTk1MloXDTI5MDIyODAyMDM1MlowGDEWMBQGA1UE
            AxMNY2x1c3Rlci5sb2NhbDBZMBMGByqGSM49AgEGCCqGSM49AwEHA0IABAChpAt0
            xtgO9qbVtEtDK80N6iCL2Htyf2kIv2m5QkJ1y0TFQi5hTVe3wtspJ8YpZF0pl364
            6TiYeXB8tOOhIACjQjBAMA4GA1UdDwEB/wQEAwIBBjAdBgNVHSUEFjAUBggrBgEF
            BQcDAQYIKwYBBQUHAwIwDwYDVR0TAQH/BAUwAwEB/zAKBggqhkjOPQQDAgNHADBE
            AiBQ/AAwF8kG8VOmRSUTPakSSa/N4mqK2HsZuhQXCmiZHwIgZEzI5DCkpU7w3SIv
            OLO4Zsk1XrGZHGsmyiEyvYF9lpY=
            -----END CERTIFICATE-----
        - name: LINKERD2_PROXY_IDENTITY_TOKEN_FILE
          value: /var/run/secrets/kubernetes.io/serviceaccount/token
        - name: LINKERD2_PROXY_IDENTITY_SVC_ADDR
          value: linkerd-identity.linkerd.svc.cluster.local:8080
        - name: _pod_sa
          valueFrom:
            fieldRef:
              fieldPath: spec.serviceAccountName
        - name: _l5d_ns
          value: linkerd
        - name: _l5d_trustdomain
          value: cluster.local
        - name: LINKERD2_PROXY_IDENTITY_LOCAL_NAME
          value: $(_pod_sa).$(_pod_ns).serviceaccount.identity.$(_l5d_ns).$(_l5d_trustdomain)
        - name: LINKERD2_PROXY_IDENTITY_SVC_NAME
          value: linkerd-identity.$(_l5d_ns).serviceaccount.identity.$(_l5d_ns).$(_l5d_trustdomain)
        - name: LINKERD2_PROXY_DESTINATION_SVC_NAME
          value: linkerd-destination.$(_l5d_ns).serviceaccount.identity.$(_l5d_ns).$(_l5d_trustdomain)
        - name: LINKERD2_PROXY_TAP_SVC_NAME
          value: linkerd-tap.$(_l5d_ns).serviceaccount.identity.$(_l5d_ns).$(_l5d_trustdomain)
        image: gcr.io/linkerd-io/proxy:install-proxy-version
        imagePullPolicy: IfNotPresent
        livenessProbe:
          httpGet:
            path: /metrics
            port: 4191
          initialDelaySeconds: 10
        name: linkerd-proxy
        ports:
        - containerPort: 4143
          name: linkerd-proxy
        - containerPort: 4191
          name: linkerd-admin
        readinessProbe:
          httpGet:
            path: /ready
            port: 4191
          initialDelaySeconds: 2
        resources:
        securityContext:
          allowPrivilegeEscalation: false
          readOnlyRootFilesystem: true
          runAsUser: 2102
        terminationMessagePolicy: FallbackToLogsOnError
        volumeMounts:
        - mountPath: /var/run/linkerd/identity/end-entity
          name: linkerd-identity-end-entity
      initContainers:
      - args:
        - --incoming-proxy-port
        - "4143"
        - --outgoing-proxy-port
        - "4140"
        - --proxy-uid
        - "2102"
        - --inbound-ports-to-ignore
        - 4190,4191
        - --outbound-ports-to-ignore
        - "443"
        image: gcr.io/linkerd-io/proxy-init:v1.3.2
        imagePullPolicy: IfNotPresent
        name: linkerd-init
        resources:
          limits:
            cpu: "100m"
            memory: "50Mi"
          requests:
            cpu: "10m"
            memory: "10Mi"
        securityContext:
          allowPrivilegeEscalation: false
          capabilities:
            add:
            - NET_ADMIN
            - NET_RAW
          privileged: false
          readOnlyRootFilesystem: true
          runAsNonRoot: false
          runAsUser: 0
        terminationMessagePolicy: FallbackToLogsOnError
      serviceAccountName: linkerd-grafana
      volumes:
      - emptyDir: {}
        name: data
      - configMap:
          items:
          - key: grafana.ini
            path: grafana.ini
          - key: datasources.yaml
            path: provisioning/datasources/datasources.yaml
          - key: dashboards.yaml
            path: provisioning/dashboards/dashboards.yaml
          name: linkerd-grafana-config
        name: grafana-config
      - emptyDir:
          medium: Memory
        name: linkerd-identity-end-entity<|MERGE_RESOLUTION|>--- conflicted
+++ resolved
@@ -2578,8 +2578,6 @@
     targetPort: 8088
   - name: apiserver
     port: 443
-<<<<<<< HEAD
-=======
     targetPort: proxy-injector
 ---
 ###
@@ -2818,7 +2816,6 @@
     targetPort: 8088
   - name: apiserver
     port: 443
->>>>>>> 1800d3e9
     targetPort: apiserver
 ---
 kind: Deployment
