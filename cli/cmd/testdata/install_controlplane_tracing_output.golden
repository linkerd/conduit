---
###
### Linkerd Namespace
###
---
kind: Namespace
apiVersion: v1
metadata:
  name: linkerd
  annotations:
    linkerd.io/inject: disabled
  labels:
    linkerd.io/is-control-plane: "true"
    config.linkerd.io/admission-webhooks: disabled
    linkerd.io/control-plane-ns: linkerd
---
###
### Identity Controller Service RBAC
###
---
kind: ClusterRole
apiVersion: rbac.authorization.k8s.io/v1
metadata:
  name: linkerd-linkerd-identity
  labels:
    linkerd.io/control-plane-component: identity
    linkerd.io/control-plane-ns: linkerd
rules:
- apiGroups: ["authentication.k8s.io"]
  resources: ["tokenreviews"]
  verbs: ["create"]
- apiGroups: ["apps"]
  resources: ["deployments"]
  verbs: ["get"]
- apiGroups: [""]
  resources: ["events"]
  verbs: ["create", "patch"]
---
kind: ClusterRoleBinding
apiVersion: rbac.authorization.k8s.io/v1
metadata:
  name: linkerd-linkerd-identity
  labels:
    linkerd.io/control-plane-component: identity
    linkerd.io/control-plane-ns: linkerd
roleRef:
  apiGroup: rbac.authorization.k8s.io
  kind: ClusterRole
  name: linkerd-linkerd-identity
subjects:
- kind: ServiceAccount
  name: linkerd-identity
  namespace: linkerd
---
kind: ServiceAccount
apiVersion: v1
metadata:
  name: linkerd-identity
  namespace: linkerd
  labels:
    linkerd.io/control-plane-component: identity
    linkerd.io/control-plane-ns: linkerd
---
###
### Controller RBAC
###
---
kind: ClusterRole
apiVersion: rbac.authorization.k8s.io/v1
metadata:
  name: linkerd-linkerd-controller
  labels:
    linkerd.io/control-plane-component: controller
    linkerd.io/control-plane-ns: linkerd
rules:
- apiGroups: ["extensions", "apps"]
  resources: ["daemonsets", "deployments", "replicasets", "statefulsets"]
  verbs: ["list", "get", "watch"]
- apiGroups: ["extensions", "batch"]
  resources: ["cronjobs", "jobs"]
  verbs: ["list" , "get", "watch"]
- apiGroups: [""]
  resources: ["pods", "endpoints", "services", "replicationcontrollers", "namespaces"]
  verbs: ["list", "get", "watch"]
- apiGroups: ["linkerd.io"]
  resources: ["serviceprofiles"]
  verbs: ["list", "get", "watch"]
- apiGroups: ["split.smi-spec.io"]
  resources: ["trafficsplits"]
  verbs: ["list", "get", "watch"]
---
kind: ClusterRoleBinding
apiVersion: rbac.authorization.k8s.io/v1
metadata:
  name: linkerd-linkerd-controller
  labels:
    linkerd.io/control-plane-component: controller
    linkerd.io/control-plane-ns: linkerd
roleRef:
  apiGroup: rbac.authorization.k8s.io
  kind: ClusterRole
  name: linkerd-linkerd-controller
subjects:
- kind: ServiceAccount
  name: linkerd-controller
  namespace: linkerd
---
kind: ServiceAccount
apiVersion: v1
metadata:
  name: linkerd-controller
  namespace: linkerd
  labels:
    linkerd.io/control-plane-component: controller
    linkerd.io/control-plane-ns: linkerd
---
###
### Destination Controller Service
###
---
kind: ClusterRole
apiVersion: rbac.authorization.k8s.io/v1
metadata:
  name: linkerd-linkerd-destination
  labels:
    linkerd.io/control-plane-component: destination
    linkerd.io/control-plane-ns: linkerd
rules:
- apiGroups: ["apps"]
  resources: ["replicasets"]
  verbs: ["list", "get", "watch"]
- apiGroups: ["batch"]
  resources: ["jobs"]
  verbs: ["list", "get", "watch"]
- apiGroups: [""]
  resources: ["pods", "endpoints", "services", "nodes"]
  verbs: ["list", "get", "watch"]
- apiGroups: ["linkerd.io"]
  resources: ["serviceprofiles"]
  verbs: ["list", "get", "watch"]
- apiGroups: ["split.smi-spec.io"]
  resources: ["trafficsplits"]
  verbs: ["list", "get", "watch"]
---
kind: ClusterRoleBinding
apiVersion: rbac.authorization.k8s.io/v1
metadata:
  name: linkerd-linkerd-destination
  labels:
    linkerd.io/control-plane-component: destination
    linkerd.io/control-plane-ns: linkerd
roleRef:
  apiGroup: rbac.authorization.k8s.io
  kind: ClusterRole
  name: linkerd-linkerd-destination
subjects:
- kind: ServiceAccount
  name: linkerd-destination
  namespace: linkerd
---
kind: ServiceAccount
apiVersion: v1
metadata:
  name: linkerd-destination
  namespace: linkerd
  labels:
    linkerd.io/control-plane-component: destination
    linkerd.io/control-plane-ns: linkerd
---
###
### Heartbeat RBAC
###
---
apiVersion: rbac.authorization.k8s.io/v1
kind: Role
metadata:
  name: linkerd-heartbeat
  namespace: linkerd
  labels:
    linkerd.io/control-plane-ns: linkerd
rules:
- apiGroups: [""]
  resources: ["configmaps"]
  verbs: ["get"]
  resourceNames: ["linkerd-config"]
---
apiVersion: rbac.authorization.k8s.io/v1
kind: RoleBinding
metadata:
  name: linkerd-heartbeat
  namespace: linkerd
  labels:
    linkerd.io/control-plane-ns: linkerd
roleRef:
  kind: Role
  name: linkerd-heartbeat
  apiGroup: rbac.authorization.k8s.io
subjects:
- kind: ServiceAccount
  name: linkerd-heartbeat
  namespace: linkerd
---
kind: ServiceAccount
apiVersion: v1
metadata:
  name: linkerd-heartbeat
  namespace: linkerd
  labels:
    linkerd.io/control-plane-component: heartbeat
    linkerd.io/control-plane-ns: linkerd
---
###
### Web RBAC
###
---
apiVersion: rbac.authorization.k8s.io/v1
kind: Role
metadata:
  name: linkerd-web
  namespace: linkerd
  labels:
    linkerd.io/control-plane-component: web
    linkerd.io/control-plane-ns: linkerd
rules:
- apiGroups: [""]
  resources: ["configmaps"]
  verbs: ["get"]
  resourceNames: ["linkerd-config"]
- apiGroups: [""]
  resources: ["namespaces", "configmaps"]
  verbs: ["get"]
- apiGroups: [""]
  resources: ["serviceaccounts", "pods"]
  verbs: ["list"]
- apiGroups: ["apps"]
  resources: ["replicasets"]
  verbs: ["list"]
---
apiVersion: rbac.authorization.k8s.io/v1
kind: RoleBinding
metadata:
  name: linkerd-web
  namespace: linkerd
  labels:
    linkerd.io/control-plane-component: web
    linkerd.io/control-plane-ns: linkerd
roleRef:
  kind: Role
  name: linkerd-web
  apiGroup: rbac.authorization.k8s.io
subjects:
- kind: ServiceAccount
  name: linkerd-web
  namespace: linkerd
---
apiVersion: rbac.authorization.k8s.io/v1
kind: ClusterRole
metadata:
  name: linkerd-linkerd-web-check
  labels:
    linkerd.io/control-plane-component: web
    linkerd.io/control-plane-ns: linkerd
rules:
- apiGroups: ["rbac.authorization.k8s.io"]
  resources: ["clusterroles", "clusterrolebindings"]
  verbs: ["list"]
- apiGroups: ["apiextensions.k8s.io"]
  resources: ["customresourcedefinitions"]
  verbs: ["list"]
- apiGroups: ["admissionregistration.k8s.io"]
  resources: ["mutatingwebhookconfigurations", "validatingwebhookconfigurations"]
  verbs: ["list"]
- apiGroups: ["policy"]
  resources: ["podsecuritypolicies"]
  verbs: ["list"]
- apiGroups: ["linkerd.io"]
  resources: ["serviceprofiles"]
  verbs: ["list"]
- apiGroups: ["apiregistration.k8s.io"]
  resources: ["apiservices"]
  verbs: ["get"]
---
apiVersion: rbac.authorization.k8s.io/v1
kind: ClusterRoleBinding
metadata:
  name: linkerd-linkerd-web-check
  labels:
    linkerd.io/control-plane-component: web
    linkerd.io/control-plane-ns: linkerd
roleRef:
  kind: ClusterRole
  name: linkerd-linkerd-web-check
  apiGroup: rbac.authorization.k8s.io
subjects:
- kind: ServiceAccount
  name: linkerd-web
  namespace: linkerd
---
kind: ClusterRoleBinding
apiVersion: rbac.authorization.k8s.io/v1
metadata:
  name: linkerd-linkerd-web-admin
  labels:
    linkerd.io/control-plane-component: web
    linkerd.io/control-plane-ns: linkerd
roleRef:
  apiGroup: rbac.authorization.k8s.io
  kind: ClusterRole
  name: linkerd-linkerd-tap-admin
subjects:
- kind: ServiceAccount
  name: linkerd-web
  namespace: linkerd
---
kind: ServiceAccount
apiVersion: v1
metadata:
  name: linkerd-web
  namespace: linkerd
  labels:
    linkerd.io/control-plane-component: web
    linkerd.io/control-plane-ns: linkerd
---
###
### Service Profile CRD
###
---
apiVersion: apiextensions.k8s.io/v1beta1
kind: CustomResourceDefinition
metadata:
  name: serviceprofiles.linkerd.io
  annotations:
    linkerd.io/created-by: linkerd/cli dev-undefined
  labels:
    linkerd.io/control-plane-ns: linkerd
spec:
  group: linkerd.io
  versions:
  - name: v1alpha1
    served: true
    storage: false
  - name: v1alpha2
    served: true
    storage: true
  scope: Namespaced
  names:
    plural: serviceprofiles
    singular: serviceprofile
    kind: ServiceProfile
    shortNames:
    - sp
---
###
### TrafficSplit CRD
### Copied from https://github.com/deislabs/smi-sdk-go/blob/cea7e1e9372304bbb6c74a3f6ca788d9eaa9cc58/crds/split.yaml
###
---
apiVersion: apiextensions.k8s.io/v1beta1
kind: CustomResourceDefinition
metadata:
  name: trafficsplits.split.smi-spec.io
  annotations:
    linkerd.io/created-by: linkerd/cli dev-undefined
  labels:
    linkerd.io/control-plane-ns: linkerd
spec:
  group: split.smi-spec.io
  version: v1alpha1
  scope: Namespaced
  names:
    kind: TrafficSplit
    shortNames:
      - ts
    plural: trafficsplits
    singular: trafficsplit
  additionalPrinterColumns:
  - name: Service
    type: string
    description: The apex service of this split.
    JSONPath: .spec.service
---
###
### Proxy Injector RBAC
###
---
kind: ClusterRole
apiVersion: rbac.authorization.k8s.io/v1
metadata:
  name: linkerd-linkerd-proxy-injector
  labels:
    linkerd.io/control-plane-component: proxy-injector
    linkerd.io/control-plane-ns: linkerd
rules:
- apiGroups: [""]
  resources: ["events"]
  verbs: ["create", "patch"]
- apiGroups: [""]
  resources: ["namespaces", "replicationcontrollers"]
  verbs: ["list", "get", "watch"]
- apiGroups: [""]
  resources: ["pods"]
  verbs: ["list", "watch"]
- apiGroups: ["extensions", "apps"]
  resources: ["deployments", "replicasets", "daemonsets", "statefulsets"]
  verbs: ["list", "get", "watch"]
- apiGroups: ["extensions", "batch"]
  resources: ["cronjobs", "jobs"]
  verbs: ["list", "get", "watch"]
---
kind: ClusterRoleBinding
apiVersion: rbac.authorization.k8s.io/v1
metadata:
  name: linkerd-linkerd-proxy-injector
  labels:
    linkerd.io/control-plane-component: proxy-injector
    linkerd.io/control-plane-ns: linkerd
subjects:
- kind: ServiceAccount
  name: linkerd-proxy-injector
  namespace: linkerd
  apiGroup: ""
roleRef:
  kind: ClusterRole
  name: linkerd-linkerd-proxy-injector
  apiGroup: rbac.authorization.k8s.io
---
kind: ServiceAccount
apiVersion: v1
metadata:
  name: linkerd-proxy-injector
  namespace: linkerd
  labels:
    linkerd.io/control-plane-component: proxy-injector
    linkerd.io/control-plane-ns: linkerd
---
kind: Secret
apiVersion: v1
metadata:
  name: linkerd-proxy-injector-k8s-tls
  namespace: linkerd
  labels:
    linkerd.io/control-plane-component: proxy-injector
    linkerd.io/control-plane-ns: linkerd
  annotations:
    linkerd.io/created-by: linkerd/cli dev-undefined
type: kubernetes.io/tls
data:
  tls.crt: cHJveHkgaW5qZWN0b3IgY3J0
  tls.key: cHJveHkgaW5qZWN0b3Iga2V5
---
apiVersion: admissionregistration.k8s.io/v1beta1
kind: MutatingWebhookConfiguration
metadata:
  name: linkerd-proxy-injector-webhook-config
  labels:
    linkerd.io/control-plane-component: proxy-injector
    linkerd.io/control-plane-ns: linkerd
webhooks:
- name: linkerd-proxy-injector.linkerd.io
  namespaceSelector:
    matchExpressions:
    - key: config.linkerd.io/admission-webhooks
      operator: NotIn
      values:
      - disabled
  clientConfig:
    service:
      name: linkerd-proxy-injector
      namespace: linkerd
      path: "/"
    caBundle: cHJveHkgaW5qZWN0b3IgQ0EgYnVuZGxl
  failurePolicy: Ignore
  rules:
  - operations: [ "CREATE" ]
    apiGroups: [""]
    apiVersions: ["v1"]
    resources: ["pods"]
  sideEffects: None
---
###
### Service Profile Validator RBAC
###
---
kind: ClusterRole
apiVersion: rbac.authorization.k8s.io/v1
metadata:
  name: linkerd-linkerd-sp-validator
  labels:
    linkerd.io/control-plane-component: sp-validator
    linkerd.io/control-plane-ns: linkerd
rules:
- apiGroups: [""]
  resources: ["pods"]
  verbs: ["list"]
---
kind: ClusterRoleBinding
apiVersion: rbac.authorization.k8s.io/v1
metadata:
  name: linkerd-linkerd-sp-validator
  labels:
    linkerd.io/control-plane-component: sp-validator
    linkerd.io/control-plane-ns: linkerd
subjects:
- kind: ServiceAccount
  name: linkerd-sp-validator
  namespace: linkerd
  apiGroup: ""
roleRef:
  kind: ClusterRole
  name: linkerd-linkerd-sp-validator
  apiGroup: rbac.authorization.k8s.io
---
kind: ServiceAccount
apiVersion: v1
metadata:
  name: linkerd-sp-validator
  namespace: linkerd
  labels:
    linkerd.io/control-plane-component: sp-validator
    linkerd.io/control-plane-ns: linkerd
---
kind: Secret
apiVersion: v1
metadata:
  name: linkerd-sp-validator-k8s-tls
  namespace: linkerd
  labels:
    linkerd.io/control-plane-component: sp-validator
    linkerd.io/control-plane-ns: linkerd
  annotations:
    linkerd.io/created-by: linkerd/cli dev-undefined
type: kubernetes.io/tls
data:
  tls.crt: cHJvZmlsZSB2YWxpZGF0b3IgY3J0
  tls.key: cHJvZmlsZSB2YWxpZGF0b3Iga2V5
---
apiVersion: admissionregistration.k8s.io/v1beta1
kind: ValidatingWebhookConfiguration
metadata:
  name: linkerd-sp-validator-webhook-config
  labels:
    linkerd.io/control-plane-component: sp-validator
    linkerd.io/control-plane-ns: linkerd
webhooks:
- name: linkerd-sp-validator.linkerd.io
  namespaceSelector:
    matchExpressions:
    - key: config.linkerd.io/admission-webhooks
      operator: NotIn
      values:
      - disabled
  clientConfig:
    service:
      name: linkerd-sp-validator
      namespace: linkerd
      path: "/"
    caBundle: cHJvZmlsZSB2YWxpZGF0b3IgQ0EgYnVuZGxl
  failurePolicy: Ignore
  rules:
  - operations: [ "CREATE" , "UPDATE" ]
    apiGroups: ["linkerd.io"]
    apiVersions: ["v1alpha1", "v1alpha2"]
    resources: ["serviceprofiles"]
  sideEffects: None
---
###
### Tap RBAC
###
---
kind: ClusterRole
apiVersion: rbac.authorization.k8s.io/v1
metadata:
  name: linkerd-linkerd-tap
  labels:
    linkerd.io/control-plane-component: tap
    linkerd.io/control-plane-ns: linkerd
rules:
- apiGroups: [""]
  resources: ["pods", "services", "replicationcontrollers", "namespaces", "nodes"]
  verbs: ["list", "get", "watch"]
- apiGroups: ["extensions", "apps"]
  resources: ["daemonsets", "deployments", "replicasets", "statefulsets"]
  verbs: ["list", "get", "watch"]
- apiGroups: ["extensions", "batch"]
  resources: ["cronjobs", "jobs"]
  verbs: ["list" , "get", "watch"]
---
kind: ClusterRole
apiVersion: rbac.authorization.k8s.io/v1
metadata:
  name: linkerd-linkerd-tap-admin
  labels:
    linkerd.io/control-plane-component: tap
    linkerd.io/control-plane-ns: linkerd
rules:
- apiGroups: ["tap.linkerd.io"]
  resources: ["*"]
  verbs: ["watch"]
---
kind: ClusterRoleBinding
apiVersion: rbac.authorization.k8s.io/v1
metadata:
  name: linkerd-linkerd-tap
  labels:
    linkerd.io/control-plane-component: tap
    linkerd.io/control-plane-ns: linkerd
roleRef:
  apiGroup: rbac.authorization.k8s.io
  kind: ClusterRole
  name: linkerd-linkerd-tap
subjects:
- kind: ServiceAccount
  name: linkerd-tap
  namespace: linkerd
---
apiVersion: rbac.authorization.k8s.io/v1
kind: ClusterRoleBinding
metadata:
  name: linkerd-linkerd-tap-auth-delegator
  labels:
    linkerd.io/control-plane-component: tap
    linkerd.io/control-plane-ns: linkerd
roleRef:
  apiGroup: rbac.authorization.k8s.io
  kind: ClusterRole
  name: system:auth-delegator
subjects:
- kind: ServiceAccount
  name: linkerd-tap
  namespace: linkerd
---
kind: ServiceAccount
apiVersion: v1
metadata:
  name: linkerd-tap
  namespace: linkerd
  labels:
    linkerd.io/control-plane-component: tap
    linkerd.io/control-plane-ns: linkerd
---
apiVersion: rbac.authorization.k8s.io/v1
kind: RoleBinding
metadata:
  name: linkerd-linkerd-tap-auth-reader
  namespace: kube-system
  labels:
    linkerd.io/control-plane-component: tap
    linkerd.io/control-plane-ns: linkerd
roleRef:
  apiGroup: rbac.authorization.k8s.io
  kind: Role
  name: extension-apiserver-authentication-reader
subjects:
- kind: ServiceAccount
  name: linkerd-tap
  namespace: linkerd
---
kind: Secret
apiVersion: v1
metadata:
  name: linkerd-tap-k8s-tls
  namespace: linkerd
  labels:
    linkerd.io/control-plane-component: tap
    linkerd.io/control-plane-ns: linkerd
  annotations:
    linkerd.io/created-by: linkerd/cli dev-undefined
type: kubernetes.io/tls
data:
  tls.crt: dGFwIGNydA==
  tls.key: dGFwIGtleQ==
---
apiVersion: apiregistration.k8s.io/v1
kind: APIService
metadata:
  name: v1alpha1.tap.linkerd.io
  labels:
    linkerd.io/control-plane-component: tap
    linkerd.io/control-plane-ns: linkerd
spec:
  group: tap.linkerd.io
  version: v1alpha1
  groupPriorityMinimum: 1000
  versionPriority: 100
  service:
    name: linkerd-tap
    namespace: linkerd
  caBundle: dGFwIENBIGJ1bmRsZQ==
---
###
### Control Plane PSP
###
---
apiVersion: policy/v1beta1
kind: PodSecurityPolicy
metadata:
  name: linkerd-linkerd-control-plane
  labels:
    linkerd.io/control-plane-ns: linkerd
spec:
  allowPrivilegeEscalation: false
  readOnlyRootFilesystem: true
  allowedCapabilities:
  - NET_ADMIN
  - NET_RAW
  requiredDropCapabilities:
  - ALL
  hostNetwork: false
  hostIPC: false
  hostPID: false
  seLinux:
    rule: RunAsAny
  runAsUser:
    rule: RunAsAny
  supplementalGroups:
    rule: MustRunAs
    ranges:
    - min: 1
      max: 65535
  fsGroup:
    rule: MustRunAs
    ranges:
    - min: 1
      max: 65535
  volumes:
  - configMap
  - emptyDir
  - secret
  - projected
  - downwardAPI
  - persistentVolumeClaim
---
apiVersion: rbac.authorization.k8s.io/v1
kind: Role
metadata:
  name: linkerd-psp
  namespace: linkerd
  labels:
    linkerd.io/control-plane-ns: linkerd
rules:
- apiGroups: ['policy', 'extensions']
  resources: ['podsecuritypolicies']
  verbs: ['use']
  resourceNames:
  - linkerd-linkerd-control-plane
---
apiVersion: rbac.authorization.k8s.io/v1
kind: RoleBinding
metadata:
  name: linkerd-psp
  namespace: linkerd
  labels:
    linkerd.io/control-plane-ns: linkerd
roleRef:
  kind: Role
  name: linkerd-psp
  apiGroup: rbac.authorization.k8s.io
subjects:
- kind: ServiceAccount
  name: linkerd-controller
  namespace: linkerd
- kind: ServiceAccount
  name: linkerd-destination
  namespace: linkerd
- kind: ServiceAccount
  name: linkerd-grafana
  namespace: linkerd
- kind: ServiceAccount
  name: linkerd-heartbeat
  namespace: linkerd
- kind: ServiceAccount
  name: linkerd-identity
  namespace: linkerd
- kind: ServiceAccount
  name: linkerd-prometheus
  namespace: linkerd
- kind: ServiceAccount
  name: linkerd-proxy-injector
  namespace: linkerd
- kind: ServiceAccount
  name: linkerd-sp-validator
  namespace: linkerd
- kind: ServiceAccount
  name: linkerd-tap
  namespace: linkerd
- kind: ServiceAccount
  name: linkerd-web
  namespace: linkerd
---
kind: ConfigMap
apiVersion: v1
metadata:
  name: linkerd-config
  namespace: linkerd
  labels:
    linkerd.io/control-plane-component: controller
    linkerd.io/control-plane-ns: linkerd
  annotations:
    linkerd.io/created-by: linkerd/cli dev-undefined
data:
  global: |
    {"linkerdNamespace":"linkerd","cniEnabled":false,"version":"install-control-plane-version","identityContext":{"trustDomain":"cluster.local","trustAnchorsPem":"-----BEGIN CERTIFICATE-----\nMIIBwTCCAWagAwIBAgIQeDZp5lDaIygQ5UfMKZrFATAKBggqhkjOPQQDAjApMScw\nJQYDVQQDEx5pZGVudGl0eS5saW5rZXJkLmNsdXN0ZXIubG9jYWwwHhcNMjAwODI4\nMDcxMjQ3WhcNMzAwODI2MDcxMjQ3WjApMScwJQYDVQQDEx5pZGVudGl0eS5saW5r\nZXJkLmNsdXN0ZXIubG9jYWwwWTATBgcqhkjOPQIBBggqhkjOPQMBBwNCAARqc70Z\nl1vgw79rjB5uSITICUA6GyfvSFfcuIis7B/XFSkkwAHU5S/s1AAP+R0TX7HBWUC4\nuaG4WWsiwJKNn7mgo3AwbjAOBgNVHQ8BAf8EBAMCAQYwEgYDVR0TAQH/BAgwBgEB\n/wIBATAdBgNVHQ4EFgQU5YtjVVPfd7I7NLHsn2C26EByGV0wKQYDVR0RBCIwIIIe\naWRlbnRpdHkubGlua2VyZC5jbHVzdGVyLmxvY2FsMAoGCCqGSM49BAMCA0kAMEYC\nIQCN7lBFLDDvjx6V0+XkjpKERRsJYf5adMvnloFl48ilJgIhANtxhndcr+QJPuC8\nvgUC0d2/9FMueIVMb+46WTCOjsqr\n-----END CERTIFICATE-----\n","issuanceLifetime":"86400s","clockSkewAllowance":"20s","scheme":"linkerd.io/tls"},"autoInjectContext":null,"omitWebhookSideEffects":false,"clusterDomain":"cluster.local"}
  proxy: |
    {"proxyImage":{"imageName":"ghcr.io/linkerd/proxy","pullPolicy":"IfNotPresent"},"proxyInitImage":{"imageName":"ghcr.io/linkerd/proxy-init","pullPolicy":"IfNotPresent"},"controlPort":{"port":4190},"ignoreInboundPorts":[],"ignoreOutboundPorts":[],"inboundPort":{"port":4143},"adminPort":{"port":4191},"outboundPort":{"port":4140},"resource":{"requestCpu":"","requestMemory":"","limitCpu":"","limitMemory":""},"proxyUid":"2102","logLevel":{"level":"warn,linkerd=info"},"disableExternalProfiles":true,"proxyVersion":"install-proxy-version","proxyInitImageVersion":"v1.3.6","debugImage":{"imageName":"ghcr.io/linkerd/debug","pullPolicy":"IfNotPresent"},"debugImageVersion":"install-debug-version","destinationGetNetworks":"10.0.0.0/8,172.16.0.0/12,192.168.0.0/16","logFormat":"plain","outboundConnectTimeout":"","inboundConnectTimeout":""}
  install: |
    {"cliVersion":"dev-undefined","flags":[]}
---
###
### Identity Controller Service
###
---
kind: Secret
apiVersion: v1
metadata:
  name: linkerd-identity-issuer
  namespace: linkerd
  labels:
    linkerd.io/control-plane-component: identity
    linkerd.io/control-plane-ns: linkerd
  annotations:
    linkerd.io/created-by: linkerd/cli dev-undefined
    linkerd.io/identity-issuer-expiry: 2030-08-26T07:13:47Z
data:
  crt.pem: LS0tLS1CRUdJTiBDRVJUSUZJQ0FURS0tLS0tCk1JSUJ3RENDQVdlZ0F3SUJBZ0lSQUpSSWdaOFJ0TzhFd2cxWGVwZjhUNDR3Q2dZSUtvWkl6ajBFQXdJd0tURW4KTUNVR0ExVUVBeE1lYVdSbGJuUnBkSGt1YkdsdWEyVnlaQzVqYkhWemRHVnlMbXh2WTJGc01CNFhEVEl3TURneQpPREEzTVRNME4xb1hEVE13TURneU5qQTNNVE0wTjFvd0tURW5NQ1VHQTFVRUF4TWVhV1JsYm5ScGRIa3ViR2x1CmEyVnlaQzVqYkhWemRHVnlMbXh2WTJGc01Ga3dFd1lIS29aSXpqMENBUVlJS29aSXpqMERBUWNEUWdBRTEvRnAKZmNSbkRjZWRMNkFqVWFYWVB2NERJTUJhSnVmT0k1Tld0eStYU1g3SmpYZ1p0TTcyZFF2UmFZYW51eEQzNkR0MQoyL0p4eWlTZ3hLV1Jkb2F5K2FOd01HNHdEZ1lEVlIwUEFRSC9CQVFEQWdFR01CSUdBMVVkRXdFQi93UUlNQVlCCkFmOENBUUF3SFFZRFZSME9CQllFRkkxV25ycU1ZS2FISE9vK3pweWlpRHEycE8wS01Da0dBMVVkRVFRaU1DQ0MKSG1sa1pXNTBhWFI1TG14cGJtdGxjbVF1WTJ4MWMzUmxjaTVzYjJOaGJEQUtCZ2dxaGtqT1BRUURBZ05IQURCRQpBaUF0dW9JNVh1Q3RyR1ZSelNtUlRsMnJhMjhhVjlNeVRVN2Q1cW5UQUZIS1NnSWdSS0N2bHVPU2dBNU8yMXA1CjUxdGRybWtIRVpScjBxbExTSmRIWWdFZk16az0KLS0tLS1FTkQgQ0VSVElGSUNBVEUtLS0tLQ==
  key.pem: LS0tLS1CRUdJTiBFQyBQUklWQVRFIEtFWS0tLS0tCk1IY0NBUUVFSUFBZThuZmJ6WnU5Yy9PQjIrOHhKTTBGejdOVXdUUWF6dWxrRk5zNFRJNStvQW9HQ0NxR1NNNDkKQXdFSG9VUURRZ0FFMS9GcGZjUm5EY2VkTDZBalVhWFlQdjRESU1CYUp1Zk9JNU5XdHkrWFNYN0pqWGdadE03MgpkUXZSYVlhbnV4RDM2RHQxMi9KeHlpU2d4S1dSZG9heStRPT0KLS0tLS1FTkQgRUMgUFJJVkFURSBLRVktLS0tLQ==
---
kind: Service
apiVersion: v1
metadata:
  name: linkerd-identity
  namespace: linkerd
  labels:
    linkerd.io/control-plane-component: identity
    linkerd.io/control-plane-ns: linkerd
  annotations:
    linkerd.io/created-by: linkerd/cli dev-undefined
spec:
  type: ClusterIP
  selector:
    linkerd.io/control-plane-component: identity
  ports:
  - name: grpc
    port: 8080
    targetPort: 8080
---
kind: Service
apiVersion: v1
metadata:
  name: linkerd-identity-headless
  namespace: linkerd
  labels:
    linkerd.io/control-plane-component: identity
    linkerd.io/control-plane-ns: linkerd
  annotations:
    linkerd.io/created-by: linkerd/cli dev-undefined
spec:
  clusterIP: None
  selector:
    linkerd.io/control-plane-component: identity
  ports:
  - name: grpc
    port: 8080
    targetPort: 8080
---
apiVersion: apps/v1
kind: Deployment
metadata:
  annotations:
    linkerd.io/created-by: linkerd/cli dev-undefined
  labels:
    app.kubernetes.io/name: identity
    app.kubernetes.io/part-of: Linkerd
    app.kubernetes.io/version: install-control-plane-version
    linkerd.io/control-plane-component: identity
    linkerd.io/control-plane-ns: linkerd
  name: linkerd-identity
  namespace: linkerd
spec:
  replicas: 1
  selector:
    matchLabels:
      linkerd.io/control-plane-component: identity
      linkerd.io/control-plane-ns: linkerd
      linkerd.io/proxy-deployment: linkerd-identity
  template:
    metadata:
      annotations:
        linkerd.io/created-by: linkerd/cli dev-undefined
        linkerd.io/identity-mode: default
        linkerd.io/proxy-version: install-proxy-version
      labels:
        linkerd.io/control-plane-component: identity
        linkerd.io/control-plane-ns: linkerd
        linkerd.io/workload-ns: linkerd
        linkerd.io/proxy-deployment: linkerd-identity
    spec:
      nodeSelector:
        beta.kubernetes.io/os: linux
      containers:
      - args:
        - identity
        - -log-level=info
        - -controller-namespace=linkerd
        - -identity-trust-domain=cluster.local
        - -identity-issuance-lifetime=24h0m0s
        - -identity-clock-skew-allowance=20s
        - -identity-trust-anchors-pem=LS0tLS1CRUdJTiBDRVJUSUZJQ0FURS0tLS0tCk1JSUJ3VENDQVdhZ0F3SUJBZ0lRZURacDVsRGFJeWdRNVVmTUtackZBVEFLQmdncWhrak9QUVFEQWpBcE1TY3cKSlFZRFZRUURFeDVwWkdWdWRHbDBlUzVzYVc1clpYSmtMbU5zZFhOMFpYSXViRzlqWVd3d0hoY05NakF3T0RJNApNRGN4TWpRM1doY05NekF3T0RJMk1EY3hNalEzV2pBcE1TY3dKUVlEVlFRREV4NXBaR1Z1ZEdsMGVTNXNhVzVyClpYSmtMbU5zZFhOMFpYSXViRzlqWVd3d1dUQVRCZ2NxaGtqT1BRSUJCZ2dxaGtqT1BRTUJCd05DQUFScWM3MFoKbDF2Z3c3OXJqQjV1U0lUSUNVQTZHeWZ2U0ZmY3VJaXM3Qi9YRlNra3dBSFU1Uy9zMUFBUCtSMFRYN0hCV1VDNAp1YUc0V1dzaXdKS05uN21nbzNBd2JqQU9CZ05WSFE4QkFmOEVCQU1DQVFZd0VnWURWUjBUQVFIL0JBZ3dCZ0VCCi93SUJBVEFkQmdOVkhRNEVGZ1FVNVl0alZWUGZkN0k3TkxIc24yQzI2RUJ5R1Ywd0tRWURWUjBSQkNJd0lJSWUKYVdSbGJuUnBkSGt1YkdsdWEyVnlaQzVqYkhWemRHVnlMbXh2WTJGc01Bb0dDQ3FHU000OUJBTUNBMGtBTUVZQwpJUUNON2xCRkxERHZqeDZWMCtYa2pwS0VSUnNKWWY1YWRNdm5sb0ZsNDhpbEpnSWhBTnR4aG5kY3IrUUpQdUM4CnZnVUMwZDIvOUZNdWVJVk1iKzQ2V1RDT2pzcXIKLS0tLS1FTkQgQ0VSVElGSUNBVEUtLS0tLQo=
        - -identity-scheme=linkerd.io/tls
        - -trace-collector=linkerd-collector.linkerd.svc.cluster.local:55678
        image: ghcr.io/linkerd/controller:install-control-plane-version
        imagePullPolicy: IfNotPresent
        livenessProbe:
          httpGet:
            path: /ping
            port: 9990
          initialDelaySeconds: 10
        name: identity
        ports:
        - containerPort: 8080
          name: grpc
        - containerPort: 9990
          name: admin-http
        readinessProbe:
          failureThreshold: 7
          httpGet:
            path: /ready
            port: 9990
        securityContext:
          runAsUser: 2103
        volumeMounts:
        - mountPath: /var/run/linkerd/identity/issuer
          name: identity-issuer
      - env:
        - name: LINKERD2_PROXY_LOG
          value: warn,linkerd=info
        - name: LINKERD2_PROXY_LOG_FORMAT
          value: plain
        - name: LINKERD2_PROXY_DESTINATION_SVC_ADDR
          value: linkerd-dst-headless.linkerd.svc.cluster.local:8086
        - name: LINKERD2_PROXY_DESTINATION_GET_NETWORKS
          value: "10.0.0.0/8,172.16.0.0/12,192.168.0.0/16"
        - name: LINKERD2_PROXY_DESTINATION_PROFILE_NETWORKS
          value: "10.0.0.0/8,172.16.0.0/12,192.168.0.0/16"
        - name: LINKERD2_PROXY_INBOUND_CONNECT_TIMEOUT
          value: "100ms"
        - name: LINKERD2_PROXY_OUTBOUND_CONNECT_TIMEOUT
          value: "1000ms"
        - name: LINKERD2_PROXY_CONTROL_LISTEN_ADDR
          value: 0.0.0.0:4190
        - name: LINKERD2_PROXY_ADMIN_LISTEN_ADDR
          value: 0.0.0.0:4191
        - name: LINKERD2_PROXY_OUTBOUND_LISTEN_ADDR
          value: 127.0.0.1:4140
        - name: LINKERD2_PROXY_INBOUND_LISTEN_ADDR
          value: 0.0.0.0:4143
        - name: LINKERD2_PROXY_DESTINATION_GET_SUFFIXES
          value: svc.cluster.local.
        - name: LINKERD2_PROXY_DESTINATION_PROFILE_SUFFIXES
          value: svc.cluster.local.
        - name: LINKERD2_PROXY_INBOUND_ACCEPT_KEEPALIVE
          value: 10000ms
        - name: LINKERD2_PROXY_OUTBOUND_CONNECT_KEEPALIVE
          value: 10000ms
        - name: LINKERD2_PROXY_TRACE_ATTRIBUTES_PATH
          value: /var/run/linkerd/podinfo/labels
        - name: _pod_ns
          valueFrom:
            fieldRef:
              fieldPath: metadata.namespace
        - name: _pod_nodeName
          valueFrom:
             fieldRef:
              fieldPath: spec.nodeName
        - name: LINKERD2_PROXY_DESTINATION_CONTEXT
          value: |
            {"ns":"$(_pod_ns)", "nodeName":"$(_pod_nodeName)"}
        - name: LINKERD2_PROXY_IDENTITY_DIR
          value: /var/run/linkerd/identity/end-entity
        - name: LINKERD2_PROXY_IDENTITY_TRUST_ANCHORS
          value: |
            -----BEGIN CERTIFICATE-----
            MIIBwTCCAWagAwIBAgIQeDZp5lDaIygQ5UfMKZrFATAKBggqhkjOPQQDAjApMScw
            JQYDVQQDEx5pZGVudGl0eS5saW5rZXJkLmNsdXN0ZXIubG9jYWwwHhcNMjAwODI4
            MDcxMjQ3WhcNMzAwODI2MDcxMjQ3WjApMScwJQYDVQQDEx5pZGVudGl0eS5saW5r
            ZXJkLmNsdXN0ZXIubG9jYWwwWTATBgcqhkjOPQIBBggqhkjOPQMBBwNCAARqc70Z
            l1vgw79rjB5uSITICUA6GyfvSFfcuIis7B/XFSkkwAHU5S/s1AAP+R0TX7HBWUC4
            uaG4WWsiwJKNn7mgo3AwbjAOBgNVHQ8BAf8EBAMCAQYwEgYDVR0TAQH/BAgwBgEB
            /wIBATAdBgNVHQ4EFgQU5YtjVVPfd7I7NLHsn2C26EByGV0wKQYDVR0RBCIwIIIe
            aWRlbnRpdHkubGlua2VyZC5jbHVzdGVyLmxvY2FsMAoGCCqGSM49BAMCA0kAMEYC
            IQCN7lBFLDDvjx6V0+XkjpKERRsJYf5adMvnloFl48ilJgIhANtxhndcr+QJPuC8
            vgUC0d2/9FMueIVMb+46WTCOjsqr
            -----END CERTIFICATE-----
        - name: LINKERD2_PROXY_IDENTITY_TOKEN_FILE
          value: /var/run/secrets/kubernetes.io/serviceaccount/token
        - name: LINKERD2_PROXY_IDENTITY_SVC_ADDR
          value: localhost.:8080
        - name: _pod_sa
          valueFrom:
            fieldRef:
              fieldPath: spec.serviceAccountName
        - name: _l5d_ns
          value: linkerd
        - name: _l5d_trustdomain
          value: cluster.local
        - name: LINKERD2_PROXY_IDENTITY_LOCAL_NAME
          value: $(_pod_sa).$(_pod_ns).serviceaccount.identity.$(_l5d_ns).$(_l5d_trustdomain)
        - name: LINKERD2_PROXY_IDENTITY_SVC_NAME
          value: linkerd-identity.$(_l5d_ns).serviceaccount.identity.$(_l5d_ns).$(_l5d_trustdomain)
        - name: LINKERD2_PROXY_DESTINATION_SVC_NAME
          value: linkerd-destination.$(_l5d_ns).serviceaccount.identity.$(_l5d_ns).$(_l5d_trustdomain)
        - name: LINKERD2_PROXY_TAP_SVC_NAME
          value: linkerd-tap.$(_l5d_ns).serviceaccount.identity.$(_l5d_ns).$(_l5d_trustdomain)
        - name: LINKERD2_PROXY_TRACE_COLLECTOR_SVC_ADDR
          value: linkerd-collector.linkerd.svc.cluster.local:55678
        - name: LINKERD2_PROXY_TRACE_COLLECTOR_SVC_NAME
          value: linkerd-collector.linkerd.serviceaccount.identity.$(_l5d_ns).$(_l5d_trustdomain)
        image: ghcr.io/linkerd/proxy:install-proxy-version
        imagePullPolicy: IfNotPresent
        livenessProbe:
          httpGet:
            path: /live
            port: 4191
          initialDelaySeconds: 10
        name: linkerd-proxy
        ports:
        - containerPort: 4143
          name: linkerd-proxy
        - containerPort: 4191
          name: linkerd-admin
        readinessProbe:
          httpGet:
            path: /ready
            port: 4191
          initialDelaySeconds: 2
        resources:
        securityContext:
          allowPrivilegeEscalation: false
          readOnlyRootFilesystem: true
          runAsUser: 2102
        terminationMessagePolicy: FallbackToLogsOnError
        volumeMounts:
        - mountPath: var/run/linkerd/podinfo
          name: podinfo
        - mountPath: /var/run/linkerd/identity/end-entity
          name: linkerd-identity-end-entity
      initContainers:
      - args:
        - --incoming-proxy-port
        - "4143"
        - --outgoing-proxy-port
        - "4140"
        - --proxy-uid
        - "2102"
        - --inbound-ports-to-ignore
        - 4190,4191
        - --outbound-ports-to-ignore
        - "443"
        image: ghcr.io/linkerd/proxy-init:v1.3.6
        imagePullPolicy: IfNotPresent
        name: linkerd-init
        resources:
          limits:
            cpu: "100m"
            memory: "50Mi"
          requests:
            cpu: "10m"
            memory: "10Mi"
        securityContext:
          allowPrivilegeEscalation: false
          capabilities:
            add:
            - NET_ADMIN
            - NET_RAW
          privileged: false
          readOnlyRootFilesystem: true
          runAsNonRoot: false
          runAsUser: 0
        terminationMessagePolicy: FallbackToLogsOnError
        volumeMounts:
        - mountPath: /run
          name: linkerd-proxy-init-xtables-lock
      serviceAccountName: linkerd-identity
      volumes:
      - name: identity-issuer
        secret:
          secretName: linkerd-identity-issuer
      - downwardAPI:
          items:
          - fieldRef:
              fieldPath: metadata.labels
            path: "labels"
        name: podinfo
      - emptyDir: {}
        name: linkerd-proxy-init-xtables-lock
      - emptyDir:
          medium: Memory
        name: linkerd-identity-end-entity
---
###
### Controller
###
---
kind: Service
apiVersion: v1
metadata:
  name: linkerd-controller-api
  namespace: linkerd
  labels:
    linkerd.io/control-plane-component: controller
    linkerd.io/control-plane-ns: linkerd
  annotations:
    linkerd.io/created-by: linkerd/cli dev-undefined
spec:
  type: ClusterIP
  selector:
    linkerd.io/control-plane-component: controller
  ports:
  - name: http
    port: 8085
    targetPort: 8085
---
apiVersion: apps/v1
kind: Deployment
metadata:
  annotations:
    linkerd.io/created-by: linkerd/cli dev-undefined
  labels:
    app.kubernetes.io/name: controller
    app.kubernetes.io/part-of: Linkerd
    app.kubernetes.io/version: install-control-plane-version
    linkerd.io/control-plane-component: controller
    linkerd.io/control-plane-ns: linkerd
  name: linkerd-controller
  namespace: linkerd
spec:
  replicas: 1
  selector:
    matchLabels:
      linkerd.io/control-plane-component: controller
      linkerd.io/control-plane-ns: linkerd
      linkerd.io/proxy-deployment: linkerd-controller
  template:
    metadata:
      annotations:
        linkerd.io/created-by: linkerd/cli dev-undefined
        linkerd.io/identity-mode: default
        linkerd.io/proxy-version: install-proxy-version
      labels:
        linkerd.io/control-plane-component: controller
        linkerd.io/control-plane-ns: linkerd
        linkerd.io/workload-ns: linkerd
        linkerd.io/proxy-deployment: linkerd-controller
    spec:
      nodeSelector:
        beta.kubernetes.io/os: linux
      containers:
      - args:
        - public-api
        - -destination-addr=linkerd-dst.linkerd.svc.cluster.local:8086
        - -controller-namespace=linkerd
        - -log-level=info
        - -cluster-domain=cluster.local
        - -prometheus-url=http://linkerd-prometheus.linkerd.svc.cluster.local:9090
        - -trace-collector=linkerd-collector.linkerd.svc.cluster.local:55678
        image: ghcr.io/linkerd/controller:install-control-plane-version
        imagePullPolicy: IfNotPresent
        livenessProbe:
          httpGet:
            path: /ping
            port: 9995
          initialDelaySeconds: 10
        name: public-api
        ports:
        - containerPort: 8085
          name: http
        - containerPort: 9995
          name: admin-http
        readinessProbe:
          failureThreshold: 7
          httpGet:
            path: /ready
            port: 9995
        securityContext:
          runAsUser: 2103
      - env:
        - name: LINKERD2_PROXY_LOG
          value: warn,linkerd=info
        - name: LINKERD2_PROXY_LOG_FORMAT
          value: plain
        - name: LINKERD2_PROXY_DESTINATION_SVC_ADDR
          value: linkerd-dst-headless.linkerd.svc.cluster.local:8086
        - name: LINKERD2_PROXY_DESTINATION_GET_NETWORKS
          value: "10.0.0.0/8,172.16.0.0/12,192.168.0.0/16"
        - name: LINKERD2_PROXY_DESTINATION_PROFILE_NETWORKS
          value: "10.0.0.0/8,172.16.0.0/12,192.168.0.0/16"
        - name: LINKERD2_PROXY_INBOUND_CONNECT_TIMEOUT
          value: "100ms"
        - name: LINKERD2_PROXY_OUTBOUND_CONNECT_TIMEOUT
          value: "1000ms"
        - name: LINKERD2_PROXY_CONTROL_LISTEN_ADDR
          value: 0.0.0.0:4190
        - name: LINKERD2_PROXY_ADMIN_LISTEN_ADDR
          value: 0.0.0.0:4191
        - name: LINKERD2_PROXY_OUTBOUND_LISTEN_ADDR
          value: 127.0.0.1:4140
        - name: LINKERD2_PROXY_INBOUND_LISTEN_ADDR
          value: 0.0.0.0:4143
        - name: LINKERD2_PROXY_DESTINATION_GET_SUFFIXES
          value: svc.cluster.local.
        - name: LINKERD2_PROXY_DESTINATION_PROFILE_SUFFIXES
          value: svc.cluster.local.
        - name: LINKERD2_PROXY_INBOUND_ACCEPT_KEEPALIVE
          value: 10000ms
        - name: LINKERD2_PROXY_OUTBOUND_CONNECT_KEEPALIVE
          value: 10000ms
        - name: LINKERD2_PROXY_TRACE_ATTRIBUTES_PATH
          value: /var/run/linkerd/podinfo/labels
        - name: _pod_ns
          valueFrom:
            fieldRef:
              fieldPath: metadata.namespace
        - name: _pod_nodeName
          valueFrom:
             fieldRef:
              fieldPath: spec.nodeName
        - name: LINKERD2_PROXY_DESTINATION_CONTEXT
          value: |
            {"ns":"$(_pod_ns)", "nodeName":"$(_pod_nodeName)"}
        - name: LINKERD2_PROXY_IDENTITY_DIR
          value: /var/run/linkerd/identity/end-entity
        - name: LINKERD2_PROXY_IDENTITY_TRUST_ANCHORS
          value: |
            -----BEGIN CERTIFICATE-----
            MIIBwTCCAWagAwIBAgIQeDZp5lDaIygQ5UfMKZrFATAKBggqhkjOPQQDAjApMScw
            JQYDVQQDEx5pZGVudGl0eS5saW5rZXJkLmNsdXN0ZXIubG9jYWwwHhcNMjAwODI4
            MDcxMjQ3WhcNMzAwODI2MDcxMjQ3WjApMScwJQYDVQQDEx5pZGVudGl0eS5saW5r
            ZXJkLmNsdXN0ZXIubG9jYWwwWTATBgcqhkjOPQIBBggqhkjOPQMBBwNCAARqc70Z
            l1vgw79rjB5uSITICUA6GyfvSFfcuIis7B/XFSkkwAHU5S/s1AAP+R0TX7HBWUC4
            uaG4WWsiwJKNn7mgo3AwbjAOBgNVHQ8BAf8EBAMCAQYwEgYDVR0TAQH/BAgwBgEB
            /wIBATAdBgNVHQ4EFgQU5YtjVVPfd7I7NLHsn2C26EByGV0wKQYDVR0RBCIwIIIe
            aWRlbnRpdHkubGlua2VyZC5jbHVzdGVyLmxvY2FsMAoGCCqGSM49BAMCA0kAMEYC
            IQCN7lBFLDDvjx6V0+XkjpKERRsJYf5adMvnloFl48ilJgIhANtxhndcr+QJPuC8
            vgUC0d2/9FMueIVMb+46WTCOjsqr
            -----END CERTIFICATE-----
        - name: LINKERD2_PROXY_IDENTITY_TOKEN_FILE
          value: /var/run/secrets/kubernetes.io/serviceaccount/token
        - name: LINKERD2_PROXY_IDENTITY_SVC_ADDR
          value: linkerd-identity-headless.linkerd.svc.cluster.local:8080
        - name: _pod_sa
          valueFrom:
            fieldRef:
              fieldPath: spec.serviceAccountName
        - name: _l5d_ns
          value: linkerd
        - name: _l5d_trustdomain
          value: cluster.local
        - name: LINKERD2_PROXY_IDENTITY_LOCAL_NAME
          value: $(_pod_sa).$(_pod_ns).serviceaccount.identity.$(_l5d_ns).$(_l5d_trustdomain)
        - name: LINKERD2_PROXY_IDENTITY_SVC_NAME
          value: linkerd-identity.$(_l5d_ns).serviceaccount.identity.$(_l5d_ns).$(_l5d_trustdomain)
        - name: LINKERD2_PROXY_DESTINATION_SVC_NAME
          value: linkerd-destination.$(_l5d_ns).serviceaccount.identity.$(_l5d_ns).$(_l5d_trustdomain)
        - name: LINKERD2_PROXY_TAP_SVC_NAME
          value: linkerd-tap.$(_l5d_ns).serviceaccount.identity.$(_l5d_ns).$(_l5d_trustdomain)
        - name: LINKERD2_PROXY_TRACE_COLLECTOR_SVC_ADDR
          value: linkerd-collector.linkerd.svc.cluster.local:55678
        - name: LINKERD2_PROXY_TRACE_COLLECTOR_SVC_NAME
          value: linkerd-collector.linkerd.serviceaccount.identity.$(_l5d_ns).$(_l5d_trustdomain)
        image: ghcr.io/linkerd/proxy:install-proxy-version
        imagePullPolicy: IfNotPresent
        livenessProbe:
          httpGet:
            path: /live
            port: 4191
          initialDelaySeconds: 10
        name: linkerd-proxy
        ports:
        - containerPort: 4143
          name: linkerd-proxy
        - containerPort: 4191
          name: linkerd-admin
        readinessProbe:
          httpGet:
            path: /ready
            port: 4191
          initialDelaySeconds: 2
        resources:
        securityContext:
          allowPrivilegeEscalation: false
          readOnlyRootFilesystem: true
          runAsUser: 2102
        terminationMessagePolicy: FallbackToLogsOnError
        volumeMounts:
        - mountPath: var/run/linkerd/podinfo
          name: podinfo
        - mountPath: /var/run/linkerd/identity/end-entity
          name: linkerd-identity-end-entity
      initContainers:
      - args:
        - --incoming-proxy-port
        - "4143"
        - --outgoing-proxy-port
        - "4140"
        - --proxy-uid
        - "2102"
        - --inbound-ports-to-ignore
        - 4190,4191
        - --outbound-ports-to-ignore
        - "443"
        image: ghcr.io/linkerd/proxy-init:v1.3.6
        imagePullPolicy: IfNotPresent
        name: linkerd-init
        resources:
          limits:
            cpu: "100m"
            memory: "50Mi"
          requests:
            cpu: "10m"
            memory: "10Mi"
        securityContext:
          allowPrivilegeEscalation: false
          capabilities:
            add:
            - NET_ADMIN
            - NET_RAW
          privileged: false
          readOnlyRootFilesystem: true
          runAsNonRoot: false
          runAsUser: 0
        terminationMessagePolicy: FallbackToLogsOnError
        volumeMounts:
        - mountPath: /run
          name: linkerd-proxy-init-xtables-lock
      serviceAccountName: linkerd-controller
      volumes:
      - downwardAPI:
          items:
          - fieldRef:
              fieldPath: metadata.labels
            path: "labels"
        name: podinfo
      - emptyDir: {}
        name: linkerd-proxy-init-xtables-lock
      - emptyDir:
          medium: Memory
        name: linkerd-identity-end-entity
---
###
### Destination Controller Service
###
---
kind: Service
apiVersion: v1
metadata:
  name: linkerd-dst
  namespace: linkerd
  labels:
    linkerd.io/control-plane-component: destination
    linkerd.io/control-plane-ns: linkerd
  annotations:
    linkerd.io/created-by: linkerd/cli dev-undefined
spec:
  type: ClusterIP
  selector:
    linkerd.io/control-plane-component: destination
  ports:
  - name: grpc
    port: 8086
    targetPort: 8086
---
kind: Service
apiVersion: v1
metadata:
  name: linkerd-dst-headless
  namespace: linkerd
  labels:
    linkerd.io/control-plane-component: destination
    linkerd.io/control-plane-ns: linkerd
  annotations:
    linkerd.io/created-by: linkerd/cli dev-undefined
spec:
  clusterIP: None
  selector:
    linkerd.io/control-plane-component: destination
  ports:
  - name: grpc
    port: 8086
    targetPort: 8086
---
apiVersion: apps/v1
kind: Deployment
metadata:
  annotations:
    linkerd.io/created-by: linkerd/cli dev-undefined
  labels:
    app.kubernetes.io/name: destination
    app.kubernetes.io/part-of: Linkerd
    app.kubernetes.io/version: install-control-plane-version
    linkerd.io/control-plane-component: destination
    linkerd.io/control-plane-ns: linkerd
  name: linkerd-destination
  namespace: linkerd
spec:
  replicas: 1
  selector:
    matchLabels:
      linkerd.io/control-plane-component: destination
      linkerd.io/control-plane-ns: linkerd
      linkerd.io/proxy-deployment: linkerd-destination
  template:
    metadata:
      annotations:
        linkerd.io/created-by: linkerd/cli dev-undefined
        linkerd.io/identity-mode: default
        linkerd.io/proxy-version: install-proxy-version
      labels:
        linkerd.io/control-plane-component: destination
        linkerd.io/control-plane-ns: linkerd
        linkerd.io/workload-ns: linkerd
        linkerd.io/proxy-deployment: linkerd-destination
    spec:
      nodeSelector:
        beta.kubernetes.io/os: linux
      containers:
      - args:
        - destination
        - -addr=:8086
        - -controller-namespace=linkerd
        - -enable-h2-upgrade=true
        - -log-level=info
        - -enable-endpoint-slices=false
        - -cluster-domain=cluster.local
        - -identity-trust-domain=cluster.local
        - -trace-collector=linkerd-collector.linkerd.svc.cluster.local:55678
        image: ghcr.io/linkerd/controller:install-control-plane-version
        imagePullPolicy: IfNotPresent
        livenessProbe:
          httpGet:
            path: /ping
            port: 9996
          initialDelaySeconds: 10
        name: destination
        ports:
        - containerPort: 8086
          name: grpc
        - containerPort: 9996
          name: admin-http
        readinessProbe:
          failureThreshold: 7
          httpGet:
            path: /ready
            port: 9996
        securityContext:
          runAsUser: 2103
      - env:
        - name: LINKERD2_PROXY_LOG
          value: warn,linkerd=info
        - name: LINKERD2_PROXY_LOG_FORMAT
          value: plain
        - name: LINKERD2_PROXY_DESTINATION_SVC_ADDR
          value: localhost.:8086
        - name: LINKERD2_PROXY_DESTINATION_GET_NETWORKS
          value: "10.0.0.0/8,172.16.0.0/12,192.168.0.0/16"
        - name: LINKERD2_PROXY_DESTINATION_PROFILE_NETWORKS
          value: "10.0.0.0/8,172.16.0.0/12,192.168.0.0/16"
        - name: LINKERD2_PROXY_INBOUND_CONNECT_TIMEOUT
          value: "100ms"
        - name: LINKERD2_PROXY_OUTBOUND_CONNECT_TIMEOUT
          value: "1000ms"
        - name: LINKERD2_PROXY_CONTROL_LISTEN_ADDR
          value: 0.0.0.0:4190
        - name: LINKERD2_PROXY_ADMIN_LISTEN_ADDR
          value: 0.0.0.0:4191
        - name: LINKERD2_PROXY_OUTBOUND_LISTEN_ADDR
          value: 127.0.0.1:4140
        - name: LINKERD2_PROXY_INBOUND_LISTEN_ADDR
          value: 0.0.0.0:4143
        - name: LINKERD2_PROXY_DESTINATION_GET_SUFFIXES
          value: svc.cluster.local.
        - name: LINKERD2_PROXY_DESTINATION_PROFILE_SUFFIXES
          value: svc.cluster.local.
        - name: LINKERD2_PROXY_INBOUND_ACCEPT_KEEPALIVE
          value: 10000ms
        - name: LINKERD2_PROXY_OUTBOUND_CONNECT_KEEPALIVE
          value: 10000ms
        - name: LINKERD2_PROXY_TRACE_ATTRIBUTES_PATH
          value: /var/run/linkerd/podinfo/labels
        - name: _pod_ns
          valueFrom:
            fieldRef:
              fieldPath: metadata.namespace
        - name: _pod_nodeName
          valueFrom:
             fieldRef:
              fieldPath: spec.nodeName
        - name: LINKERD2_PROXY_DESTINATION_CONTEXT
          value: |
            {"ns":"$(_pod_ns)", "nodeName":"$(_pod_nodeName)"}
        - name: LINKERD2_PROXY_IDENTITY_DIR
          value: /var/run/linkerd/identity/end-entity
        - name: LINKERD2_PROXY_IDENTITY_TRUST_ANCHORS
          value: |
            -----BEGIN CERTIFICATE-----
            MIIBwTCCAWagAwIBAgIQeDZp5lDaIygQ5UfMKZrFATAKBggqhkjOPQQDAjApMScw
            JQYDVQQDEx5pZGVudGl0eS5saW5rZXJkLmNsdXN0ZXIubG9jYWwwHhcNMjAwODI4
            MDcxMjQ3WhcNMzAwODI2MDcxMjQ3WjApMScwJQYDVQQDEx5pZGVudGl0eS5saW5r
            ZXJkLmNsdXN0ZXIubG9jYWwwWTATBgcqhkjOPQIBBggqhkjOPQMBBwNCAARqc70Z
            l1vgw79rjB5uSITICUA6GyfvSFfcuIis7B/XFSkkwAHU5S/s1AAP+R0TX7HBWUC4
            uaG4WWsiwJKNn7mgo3AwbjAOBgNVHQ8BAf8EBAMCAQYwEgYDVR0TAQH/BAgwBgEB
            /wIBATAdBgNVHQ4EFgQU5YtjVVPfd7I7NLHsn2C26EByGV0wKQYDVR0RBCIwIIIe
            aWRlbnRpdHkubGlua2VyZC5jbHVzdGVyLmxvY2FsMAoGCCqGSM49BAMCA0kAMEYC
            IQCN7lBFLDDvjx6V0+XkjpKERRsJYf5adMvnloFl48ilJgIhANtxhndcr+QJPuC8
            vgUC0d2/9FMueIVMb+46WTCOjsqr
            -----END CERTIFICATE-----
        - name: LINKERD2_PROXY_IDENTITY_TOKEN_FILE
          value: /var/run/secrets/kubernetes.io/serviceaccount/token
        - name: LINKERD2_PROXY_IDENTITY_SVC_ADDR
          value: linkerd-identity-headless.linkerd.svc.cluster.local:8080
        - name: _pod_sa
          valueFrom:
            fieldRef:
              fieldPath: spec.serviceAccountName
        - name: _l5d_ns
          value: linkerd
        - name: _l5d_trustdomain
          value: cluster.local
        - name: LINKERD2_PROXY_IDENTITY_LOCAL_NAME
          value: $(_pod_sa).$(_pod_ns).serviceaccount.identity.$(_l5d_ns).$(_l5d_trustdomain)
        - name: LINKERD2_PROXY_IDENTITY_SVC_NAME
          value: linkerd-identity.$(_l5d_ns).serviceaccount.identity.$(_l5d_ns).$(_l5d_trustdomain)
        - name: LINKERD2_PROXY_DESTINATION_SVC_NAME
          value: linkerd-destination.$(_l5d_ns).serviceaccount.identity.$(_l5d_ns).$(_l5d_trustdomain)
        - name: LINKERD2_PROXY_TAP_SVC_NAME
          value: linkerd-tap.$(_l5d_ns).serviceaccount.identity.$(_l5d_ns).$(_l5d_trustdomain)
        - name: LINKERD2_PROXY_TRACE_COLLECTOR_SVC_ADDR
          value: linkerd-collector.linkerd.svc.cluster.local:55678
        - name: LINKERD2_PROXY_TRACE_COLLECTOR_SVC_NAME
          value: linkerd-collector.linkerd.serviceaccount.identity.$(_l5d_ns).$(_l5d_trustdomain)
        image: ghcr.io/linkerd/proxy:install-proxy-version
        imagePullPolicy: IfNotPresent
        livenessProbe:
          httpGet:
            path: /live
            port: 4191
          initialDelaySeconds: 10
        name: linkerd-proxy
        ports:
        - containerPort: 4143
          name: linkerd-proxy
        - containerPort: 4191
          name: linkerd-admin
        readinessProbe:
          httpGet:
            path: /ready
            port: 4191
          initialDelaySeconds: 2
        resources:
        securityContext:
          allowPrivilegeEscalation: false
          readOnlyRootFilesystem: true
          runAsUser: 2102
        terminationMessagePolicy: FallbackToLogsOnError
        volumeMounts:
        - mountPath: var/run/linkerd/podinfo
          name: podinfo
        - mountPath: /var/run/linkerd/identity/end-entity
          name: linkerd-identity-end-entity
      initContainers:
      - args:
        - --incoming-proxy-port
        - "4143"
        - --outgoing-proxy-port
        - "4140"
        - --proxy-uid
        - "2102"
        - --inbound-ports-to-ignore
        - 4190,4191
        - --outbound-ports-to-ignore
        - "443"
        image: ghcr.io/linkerd/proxy-init:v1.3.6
        imagePullPolicy: IfNotPresent
        name: linkerd-init
        resources:
          limits:
            cpu: "100m"
            memory: "50Mi"
          requests:
            cpu: "10m"
            memory: "10Mi"
        securityContext:
          allowPrivilegeEscalation: false
          capabilities:
            add:
            - NET_ADMIN
            - NET_RAW
          privileged: false
          readOnlyRootFilesystem: true
          runAsNonRoot: false
          runAsUser: 0
        terminationMessagePolicy: FallbackToLogsOnError
        volumeMounts:
        - mountPath: /run
          name: linkerd-proxy-init-xtables-lock
      serviceAccountName: linkerd-destination
      volumes:
      - downwardAPI:
          items:
          - fieldRef:
              fieldPath: metadata.labels
            path: "labels"
        name: podinfo
      - emptyDir: {}
        name: linkerd-proxy-init-xtables-lock
      - emptyDir:
          medium: Memory
        name: linkerd-identity-end-entity
---
###
### Heartbeat
###
---
apiVersion: batch/v1beta1
kind: CronJob
metadata:
  name: linkerd-heartbeat
  namespace: linkerd
  labels:
    app.kubernetes.io/name: heartbeat
    app.kubernetes.io/part-of: Linkerd
    app.kubernetes.io/version: install-control-plane-version
    linkerd.io/control-plane-component: heartbeat
    linkerd.io/control-plane-ns: linkerd
  annotations:
    linkerd.io/created-by: linkerd/cli dev-undefined
spec:
  schedule: "1 2 3 4 5"
  successfulJobsHistoryLimit: 0
  jobTemplate:
    spec:
      template:
        metadata:
          labels:
            linkerd.io/control-plane-component: heartbeat
            linkerd.io/workload-ns: linkerd
          annotations:
            linkerd.io/created-by: linkerd/cli dev-undefined
        spec:
          nodeSelector:
            beta.kubernetes.io/os: linux
          serviceAccountName: linkerd-heartbeat
          restartPolicy: Never
          containers:
          - name: heartbeat
            image: ghcr.io/linkerd/controller:install-control-plane-version
            imagePullPolicy: IfNotPresent
            args:
            - "heartbeat"
            - "-controller-namespace=linkerd"
            - "-log-level=info"
            - "-prometheus-url=http://linkerd-prometheus.linkerd.svc.cluster.local:9090"
            securityContext:
              runAsUser: 2103
---
###
### Web
###
---
kind: Service
apiVersion: v1
metadata:
  name: linkerd-web
  namespace: linkerd
  labels:
    linkerd.io/control-plane-component: web
    linkerd.io/control-plane-ns: linkerd
  annotations:
    linkerd.io/created-by: linkerd/cli dev-undefined
spec:
  type: ClusterIP
  selector:
    linkerd.io/control-plane-component: web
  ports:
  - name: http
    port: 8084
    targetPort: 8084
  - name: admin-http
    port: 9994
    targetPort: 9994
---
apiVersion: apps/v1
kind: Deployment
metadata:
  annotations:
    linkerd.io/created-by: linkerd/cli dev-undefined
  labels:
    app.kubernetes.io/name: web
    app.kubernetes.io/part-of: Linkerd
    app.kubernetes.io/version: install-control-plane-version
    linkerd.io/control-plane-component: web
    linkerd.io/control-plane-ns: linkerd
  name: linkerd-web
  namespace: linkerd
spec:
  replicas: 1
  selector:
    matchLabels:
      linkerd.io/control-plane-component: web
      linkerd.io/control-plane-ns: linkerd
      linkerd.io/proxy-deployment: linkerd-web
  template:
    metadata:
      annotations:
        linkerd.io/created-by: linkerd/cli dev-undefined
        linkerd.io/identity-mode: default
        linkerd.io/proxy-version: install-proxy-version
      labels:
        linkerd.io/control-plane-component: web
        linkerd.io/control-plane-ns: linkerd
        linkerd.io/workload-ns: linkerd
        linkerd.io/proxy-deployment: linkerd-web
    spec:
      nodeSelector:
        beta.kubernetes.io/os: linux
      containers:
      - args:
        - -api-addr=linkerd-controller-api.linkerd.svc.cluster.local:8085
        - -cluster-domain=cluster.local
        - -grafana-addr=linkerd-grafana.linkerd.svc.cluster.local:3000
        - -controller-namespace=linkerd
        - -log-level=info
        - -enforced-host=^(localhost|127\.0\.0\.1|linkerd-web\.linkerd\.svc\.cluster\.local|linkerd-web\.linkerd\.svc|\[::1\])(:\d+)?$
        - -trace-collector=linkerd-collector.linkerd.svc.cluster.local:55678
        image: ghcr.io/linkerd/web:install-control-plane-version
        imagePullPolicy: IfNotPresent
        livenessProbe:
          httpGet:
            path: /ping
            port: 9994
          initialDelaySeconds: 10
        name: web
        ports:
        - containerPort: 8084
          name: http
        - containerPort: 9994
          name: admin-http
        readinessProbe:
          failureThreshold: 7
          httpGet:
            path: /ready
            port: 9994
        securityContext:
          runAsUser: 2103
      - env:
        - name: LINKERD2_PROXY_LOG
          value: warn,linkerd=info
        - name: LINKERD2_PROXY_LOG_FORMAT
          value: plain
        - name: LINKERD2_PROXY_DESTINATION_SVC_ADDR
          value: linkerd-dst-headless.linkerd.svc.cluster.local:8086
        - name: LINKERD2_PROXY_DESTINATION_GET_NETWORKS
          value: "10.0.0.0/8,172.16.0.0/12,192.168.0.0/16"
        - name: LINKERD2_PROXY_DESTINATION_PROFILE_NETWORKS
          value: "10.0.0.0/8,172.16.0.0/12,192.168.0.0/16"
        - name: LINKERD2_PROXY_INBOUND_CONNECT_TIMEOUT
          value: "100ms"
        - name: LINKERD2_PROXY_OUTBOUND_CONNECT_TIMEOUT
          value: "1000ms"
        - name: LINKERD2_PROXY_CONTROL_LISTEN_ADDR
          value: 0.0.0.0:4190
        - name: LINKERD2_PROXY_ADMIN_LISTEN_ADDR
          value: 0.0.0.0:4191
        - name: LINKERD2_PROXY_OUTBOUND_LISTEN_ADDR
          value: 127.0.0.1:4140
        - name: LINKERD2_PROXY_INBOUND_LISTEN_ADDR
          value: 0.0.0.0:4143
        - name: LINKERD2_PROXY_DESTINATION_GET_SUFFIXES
          value: svc.cluster.local.
        - name: LINKERD2_PROXY_DESTINATION_PROFILE_SUFFIXES
          value: svc.cluster.local.
        - name: LINKERD2_PROXY_INBOUND_ACCEPT_KEEPALIVE
          value: 10000ms
        - name: LINKERD2_PROXY_OUTBOUND_CONNECT_KEEPALIVE
          value: 10000ms
        - name: LINKERD2_PROXY_TRACE_ATTRIBUTES_PATH
          value: /var/run/linkerd/podinfo/labels
        - name: _pod_ns
          valueFrom:
            fieldRef:
              fieldPath: metadata.namespace
        - name: _pod_nodeName
          valueFrom:
             fieldRef:
              fieldPath: spec.nodeName
        - name: LINKERD2_PROXY_DESTINATION_CONTEXT
          value: |
            {"ns":"$(_pod_ns)", "nodeName":"$(_pod_nodeName)"}
        - name: LINKERD2_PROXY_IDENTITY_DIR
          value: /var/run/linkerd/identity/end-entity
        - name: LINKERD2_PROXY_IDENTITY_TRUST_ANCHORS
          value: |
            -----BEGIN CERTIFICATE-----
            MIIBwTCCAWagAwIBAgIQeDZp5lDaIygQ5UfMKZrFATAKBggqhkjOPQQDAjApMScw
            JQYDVQQDEx5pZGVudGl0eS5saW5rZXJkLmNsdXN0ZXIubG9jYWwwHhcNMjAwODI4
            MDcxMjQ3WhcNMzAwODI2MDcxMjQ3WjApMScwJQYDVQQDEx5pZGVudGl0eS5saW5r
            ZXJkLmNsdXN0ZXIubG9jYWwwWTATBgcqhkjOPQIBBggqhkjOPQMBBwNCAARqc70Z
            l1vgw79rjB5uSITICUA6GyfvSFfcuIis7B/XFSkkwAHU5S/s1AAP+R0TX7HBWUC4
            uaG4WWsiwJKNn7mgo3AwbjAOBgNVHQ8BAf8EBAMCAQYwEgYDVR0TAQH/BAgwBgEB
            /wIBATAdBgNVHQ4EFgQU5YtjVVPfd7I7NLHsn2C26EByGV0wKQYDVR0RBCIwIIIe
            aWRlbnRpdHkubGlua2VyZC5jbHVzdGVyLmxvY2FsMAoGCCqGSM49BAMCA0kAMEYC
            IQCN7lBFLDDvjx6V0+XkjpKERRsJYf5adMvnloFl48ilJgIhANtxhndcr+QJPuC8
            vgUC0d2/9FMueIVMb+46WTCOjsqr
            -----END CERTIFICATE-----
        - name: LINKERD2_PROXY_IDENTITY_TOKEN_FILE
          value: /var/run/secrets/kubernetes.io/serviceaccount/token
        - name: LINKERD2_PROXY_IDENTITY_SVC_ADDR
          value: linkerd-identity-headless.linkerd.svc.cluster.local:8080
        - name: _pod_sa
          valueFrom:
            fieldRef:
              fieldPath: spec.serviceAccountName
        - name: _l5d_ns
          value: linkerd
        - name: _l5d_trustdomain
          value: cluster.local
        - name: LINKERD2_PROXY_IDENTITY_LOCAL_NAME
          value: $(_pod_sa).$(_pod_ns).serviceaccount.identity.$(_l5d_ns).$(_l5d_trustdomain)
        - name: LINKERD2_PROXY_IDENTITY_SVC_NAME
          value: linkerd-identity.$(_l5d_ns).serviceaccount.identity.$(_l5d_ns).$(_l5d_trustdomain)
        - name: LINKERD2_PROXY_DESTINATION_SVC_NAME
          value: linkerd-destination.$(_l5d_ns).serviceaccount.identity.$(_l5d_ns).$(_l5d_trustdomain)
        - name: LINKERD2_PROXY_TAP_SVC_NAME
          value: linkerd-tap.$(_l5d_ns).serviceaccount.identity.$(_l5d_ns).$(_l5d_trustdomain)
        - name: LINKERD2_PROXY_TRACE_COLLECTOR_SVC_ADDR
          value: linkerd-collector.linkerd.svc.cluster.local:55678
        - name: LINKERD2_PROXY_TRACE_COLLECTOR_SVC_NAME
          value: linkerd-collector.linkerd.serviceaccount.identity.$(_l5d_ns).$(_l5d_trustdomain)
        image: ghcr.io/linkerd/proxy:install-proxy-version
        imagePullPolicy: IfNotPresent
        livenessProbe:
          httpGet:
            path: /live
            port: 4191
          initialDelaySeconds: 10
        name: linkerd-proxy
        ports:
        - containerPort: 4143
          name: linkerd-proxy
        - containerPort: 4191
          name: linkerd-admin
        readinessProbe:
          httpGet:
            path: /ready
            port: 4191
          initialDelaySeconds: 2
        resources:
        securityContext:
          allowPrivilegeEscalation: false
          readOnlyRootFilesystem: true
          runAsUser: 2102
        terminationMessagePolicy: FallbackToLogsOnError
        volumeMounts:
        - mountPath: var/run/linkerd/podinfo
          name: podinfo
        - mountPath: /var/run/linkerd/identity/end-entity
          name: linkerd-identity-end-entity
      initContainers:
      - args:
        - --incoming-proxy-port
        - "4143"
        - --outgoing-proxy-port
        - "4140"
        - --proxy-uid
        - "2102"
        - --inbound-ports-to-ignore
        - 4190,4191
        - --outbound-ports-to-ignore
        - "443"
        image: ghcr.io/linkerd/proxy-init:v1.3.6
        imagePullPolicy: IfNotPresent
        name: linkerd-init
        resources:
          limits:
            cpu: "100m"
            memory: "50Mi"
          requests:
            cpu: "10m"
            memory: "10Mi"
        securityContext:
          allowPrivilegeEscalation: false
          capabilities:
            add:
            - NET_ADMIN
            - NET_RAW
          privileged: false
          readOnlyRootFilesystem: true
          runAsNonRoot: false
          runAsUser: 0
        terminationMessagePolicy: FallbackToLogsOnError
        volumeMounts:
        - mountPath: /run
          name: linkerd-proxy-init-xtables-lock
      serviceAccountName: linkerd-web
      volumes:
      - downwardAPI:
          items:
          - fieldRef:
              fieldPath: metadata.labels
            path: "labels"
        name: podinfo
      - emptyDir: {}
        name: linkerd-proxy-init-xtables-lock
      - emptyDir:
          medium: Memory
        name: linkerd-identity-end-entity
---
###
### Proxy Injector
###
---
apiVersion: apps/v1
kind: Deployment
metadata:
  annotations:
    linkerd.io/created-by: linkerd/cli dev-undefined
  labels:
    app.kubernetes.io/name: proxy-injector
    app.kubernetes.io/part-of: Linkerd
    app.kubernetes.io/version: install-control-plane-version
    linkerd.io/control-plane-component: proxy-injector
    linkerd.io/control-plane-ns: linkerd
  name: linkerd-proxy-injector
  namespace: linkerd
spec:
  replicas: 1
  selector:
    matchLabels:
      linkerd.io/control-plane-component: proxy-injector
  template:
    metadata:
      annotations:
        linkerd.io/created-by: linkerd/cli dev-undefined
        linkerd.io/identity-mode: default
        linkerd.io/proxy-version: install-proxy-version
      labels:
        linkerd.io/control-plane-component: proxy-injector
        linkerd.io/control-plane-ns: linkerd
        linkerd.io/workload-ns: linkerd
        linkerd.io/proxy-deployment: linkerd-proxy-injector
    spec:
      nodeSelector:
        beta.kubernetes.io/os: linux
      containers:
      - args:
        - proxy-injector
        - -log-level=info
<<<<<<< HEAD
        - -controller-namespace=linkerd
        - -identity-trust-domain=cluster.local
        - -identity-issuance-lifetime=24h0m0s
        - -identity-clock-skew-allowance=20s
        - -identity-trust-anchors-pem=LS0tLS1CRUdJTiBDRVJUSUZJQ0FURS0tLS0tCk1JSUJ3VENDQVdhZ0F3SUJBZ0lRZURacDVsRGFJeWdRNVVmTUtackZBVEFLQmdncWhrak9QUVFEQWpBcE1TY3cKSlFZRFZRUURFeDVwWkdWdWRHbDBlUzVzYVc1clpYSmtMbU5zZFhOMFpYSXViRzlqWVd3d0hoY05NakF3T0RJNApNRGN4TWpRM1doY05NekF3T0RJMk1EY3hNalEzV2pBcE1TY3dKUVlEVlFRREV4NXBaR1Z1ZEdsMGVTNXNhVzVyClpYSmtMbU5zZFhOMFpYSXViRzlqWVd3d1dUQVRCZ2NxaGtqT1BRSUJCZ2dxaGtqT1BRTUJCd05DQUFScWM3MFoKbDF2Z3c3OXJqQjV1U0lUSUNVQTZHeWZ2U0ZmY3VJaXM3Qi9YRlNra3dBSFU1Uy9zMUFBUCtSMFRYN0hCV1VDNAp1YUc0V1dzaXdKS05uN21nbzNBd2JqQU9CZ05WSFE4QkFmOEVCQU1DQVFZd0VnWURWUjBUQVFIL0JBZ3dCZ0VCCi93SUJBVEFkQmdOVkhRNEVGZ1FVNVl0alZWUGZkN0k3TkxIc24yQzI2RUJ5R1Ywd0tRWURWUjBSQkNJd0lJSWUKYVdSbGJuUnBkSGt1YkdsdWEyVnlaQzVqYkhWemRHVnlMbXh2WTJGc01Bb0dDQ3FHU000OUJBTUNBMGtBTUVZQwpJUUNON2xCRkxERHZqeDZWMCtYa2pwS0VSUnNKWWY1YWRNdm5sb0ZsNDhpbEpnSWhBTnR4aG5kY3IrUUpQdUM4CnZnVUMwZDIvOUZNdWVJVk1iKzQ2V1RDT2pzcXIKLS0tLS1FTkQgQ0VSVElGSUNBVEUtLS0tLQo=
        - -identity-scheme=linkerd.io/tls
        - -cluster-domain=cluster.local
        - -proxy-image=gcr.io/linkerd-io/proxy
        - -proxy-image-pull-policy=IfNotPresent
        - -proxy-init-image=gcr.io/linkerd-io/proxy-init
        - -proxy-init-image-pull-policy=IfNotPresent
        - -control-port=4190
        - -inbound-port=4143
        - -admin-port=4191
        - -outbound-port=4140
        - -proxy-uid=2102
        - -proxy-log-level=warn,linkerd=info
        - -proxy-log-format=plain
        - -proxy-version=install-proxy-version
        - -proxy-init-image-version=v1.3.6
        - -debug-image=gcr.io/linkerd-io/debug
        - -debug-image-pull-policy=IfNotPresent
        - -debug-image-version=install-debug-version
        - -destination-get-networks=10.0.0.0/8,172.16.0.0/12,192.168.0.0/16
        - -outbound-connect-timeout=1000ms
        - -inbound-connect-timeout=100ms
        - -omit-webhook-side-effects=false
        - -cni-enabled=false
        - -enable-external-profiles=false
        image: gcr.io/linkerd-io/controller:install-control-plane-version
=======
        image: ghcr.io/linkerd/controller:install-control-plane-version
>>>>>>> d4990a64
        imagePullPolicy: IfNotPresent
        livenessProbe:
          httpGet:
            path: /ping
            port: 9995
          initialDelaySeconds: 10
        name: proxy-injector
        ports:
        - containerPort: 8443
          name: proxy-injector
        - containerPort: 9995
          name: admin-http
        readinessProbe:
          failureThreshold: 7
          httpGet:
            path: /ready
            port: 9995
        securityContext:
          runAsUser: 2103
        volumeMounts:
        - mountPath: /var/run/linkerd/tls
          name: tls
          readOnly: true
      - env:
        - name: LINKERD2_PROXY_LOG
          value: warn,linkerd=info
        - name: LINKERD2_PROXY_LOG_FORMAT
          value: plain
        - name: LINKERD2_PROXY_DESTINATION_SVC_ADDR
          value: linkerd-dst-headless.linkerd.svc.cluster.local:8086
        - name: LINKERD2_PROXY_DESTINATION_GET_NETWORKS
          value: "10.0.0.0/8,172.16.0.0/12,192.168.0.0/16"
        - name: LINKERD2_PROXY_DESTINATION_PROFILE_NETWORKS
          value: "10.0.0.0/8,172.16.0.0/12,192.168.0.0/16"
        - name: LINKERD2_PROXY_INBOUND_CONNECT_TIMEOUT
          value: "100ms"
        - name: LINKERD2_PROXY_OUTBOUND_CONNECT_TIMEOUT
          value: "1000ms"
        - name: LINKERD2_PROXY_CONTROL_LISTEN_ADDR
          value: 0.0.0.0:4190
        - name: LINKERD2_PROXY_ADMIN_LISTEN_ADDR
          value: 0.0.0.0:4191
        - name: LINKERD2_PROXY_OUTBOUND_LISTEN_ADDR
          value: 127.0.0.1:4140
        - name: LINKERD2_PROXY_INBOUND_LISTEN_ADDR
          value: 0.0.0.0:4143
        - name: LINKERD2_PROXY_DESTINATION_GET_SUFFIXES
          value: svc.cluster.local.
        - name: LINKERD2_PROXY_DESTINATION_PROFILE_SUFFIXES
          value: svc.cluster.local.
        - name: LINKERD2_PROXY_INBOUND_ACCEPT_KEEPALIVE
          value: 10000ms
        - name: LINKERD2_PROXY_OUTBOUND_CONNECT_KEEPALIVE
          value: 10000ms
        - name: LINKERD2_PROXY_TRACE_ATTRIBUTES_PATH
          value: /var/run/linkerd/podinfo/labels
        - name: _pod_ns
          valueFrom:
            fieldRef:
              fieldPath: metadata.namespace
        - name: _pod_nodeName
          valueFrom:
             fieldRef:
              fieldPath: spec.nodeName
        - name: LINKERD2_PROXY_DESTINATION_CONTEXT
          value: |
            {"ns":"$(_pod_ns)", "nodeName":"$(_pod_nodeName)"}
        - name: LINKERD2_PROXY_IDENTITY_DIR
          value: /var/run/linkerd/identity/end-entity
        - name: LINKERD2_PROXY_IDENTITY_TRUST_ANCHORS
          value: |
            -----BEGIN CERTIFICATE-----
            MIIBwTCCAWagAwIBAgIQeDZp5lDaIygQ5UfMKZrFATAKBggqhkjOPQQDAjApMScw
            JQYDVQQDEx5pZGVudGl0eS5saW5rZXJkLmNsdXN0ZXIubG9jYWwwHhcNMjAwODI4
            MDcxMjQ3WhcNMzAwODI2MDcxMjQ3WjApMScwJQYDVQQDEx5pZGVudGl0eS5saW5r
            ZXJkLmNsdXN0ZXIubG9jYWwwWTATBgcqhkjOPQIBBggqhkjOPQMBBwNCAARqc70Z
            l1vgw79rjB5uSITICUA6GyfvSFfcuIis7B/XFSkkwAHU5S/s1AAP+R0TX7HBWUC4
            uaG4WWsiwJKNn7mgo3AwbjAOBgNVHQ8BAf8EBAMCAQYwEgYDVR0TAQH/BAgwBgEB
            /wIBATAdBgNVHQ4EFgQU5YtjVVPfd7I7NLHsn2C26EByGV0wKQYDVR0RBCIwIIIe
            aWRlbnRpdHkubGlua2VyZC5jbHVzdGVyLmxvY2FsMAoGCCqGSM49BAMCA0kAMEYC
            IQCN7lBFLDDvjx6V0+XkjpKERRsJYf5adMvnloFl48ilJgIhANtxhndcr+QJPuC8
            vgUC0d2/9FMueIVMb+46WTCOjsqr
            -----END CERTIFICATE-----
        - name: LINKERD2_PROXY_IDENTITY_TOKEN_FILE
          value: /var/run/secrets/kubernetes.io/serviceaccount/token
        - name: LINKERD2_PROXY_IDENTITY_SVC_ADDR
          value: linkerd-identity-headless.linkerd.svc.cluster.local:8080
        - name: _pod_sa
          valueFrom:
            fieldRef:
              fieldPath: spec.serviceAccountName
        - name: _l5d_ns
          value: linkerd
        - name: _l5d_trustdomain
          value: cluster.local
        - name: LINKERD2_PROXY_IDENTITY_LOCAL_NAME
          value: $(_pod_sa).$(_pod_ns).serviceaccount.identity.$(_l5d_ns).$(_l5d_trustdomain)
        - name: LINKERD2_PROXY_IDENTITY_SVC_NAME
          value: linkerd-identity.$(_l5d_ns).serviceaccount.identity.$(_l5d_ns).$(_l5d_trustdomain)
        - name: LINKERD2_PROXY_DESTINATION_SVC_NAME
          value: linkerd-destination.$(_l5d_ns).serviceaccount.identity.$(_l5d_ns).$(_l5d_trustdomain)
        - name: LINKERD2_PROXY_TAP_SVC_NAME
          value: linkerd-tap.$(_l5d_ns).serviceaccount.identity.$(_l5d_ns).$(_l5d_trustdomain)
        - name: LINKERD2_PROXY_TRACE_COLLECTOR_SVC_ADDR
          value: linkerd-collector.linkerd.svc.cluster.local:55678
        - name: LINKERD2_PROXY_TRACE_COLLECTOR_SVC_NAME
          value: linkerd-collector.linkerd.serviceaccount.identity.$(_l5d_ns).$(_l5d_trustdomain)
        image: ghcr.io/linkerd/proxy:install-proxy-version
        imagePullPolicy: IfNotPresent
        livenessProbe:
          httpGet:
            path: /live
            port: 4191
          initialDelaySeconds: 10
        name: linkerd-proxy
        ports:
        - containerPort: 4143
          name: linkerd-proxy
        - containerPort: 4191
          name: linkerd-admin
        readinessProbe:
          httpGet:
            path: /ready
            port: 4191
          initialDelaySeconds: 2
        resources:
        securityContext:
          allowPrivilegeEscalation: false
          readOnlyRootFilesystem: true
          runAsUser: 2102
        terminationMessagePolicy: FallbackToLogsOnError
        volumeMounts:
        - mountPath: var/run/linkerd/podinfo
          name: podinfo
        - mountPath: /var/run/linkerd/identity/end-entity
          name: linkerd-identity-end-entity
      initContainers:
      - args:
        - --incoming-proxy-port
        - "4143"
        - --outgoing-proxy-port
        - "4140"
        - --proxy-uid
        - "2102"
        - --inbound-ports-to-ignore
        - 4190,4191
        - --outbound-ports-to-ignore
        - "443"
        image: ghcr.io/linkerd/proxy-init:v1.3.6
        imagePullPolicy: IfNotPresent
        name: linkerd-init
        resources:
          limits:
            cpu: "100m"
            memory: "50Mi"
          requests:
            cpu: "10m"
            memory: "10Mi"
        securityContext:
          allowPrivilegeEscalation: false
          capabilities:
            add:
            - NET_ADMIN
            - NET_RAW
          privileged: false
          readOnlyRootFilesystem: true
          runAsNonRoot: false
          runAsUser: 0
        terminationMessagePolicy: FallbackToLogsOnError
        volumeMounts:
        - mountPath: /run
          name: linkerd-proxy-init-xtables-lock
      serviceAccountName: linkerd-proxy-injector
      volumes:
      - name: tls
        secret:
          secretName: linkerd-proxy-injector-k8s-tls
      - downwardAPI:
          items:
          - fieldRef:
              fieldPath: metadata.labels
            path: "labels"
        name: podinfo
      - emptyDir: {}
        name: linkerd-proxy-init-xtables-lock
      - emptyDir:
          medium: Memory
        name: linkerd-identity-end-entity
---
kind: Service
apiVersion: v1
metadata:
  name: linkerd-proxy-injector
  namespace: linkerd
  labels:
    linkerd.io/control-plane-component: proxy-injector
    linkerd.io/control-plane-ns: linkerd
  annotations:
    linkerd.io/created-by: linkerd/cli dev-undefined
spec:
  type: ClusterIP
  selector:
    linkerd.io/control-plane-component: proxy-injector
  ports:
  - name: proxy-injector
    port: 443
    targetPort: proxy-injector
---
###
### Service Profile Validator
###
---
kind: Service
apiVersion: v1
metadata:
  name: linkerd-sp-validator
  namespace: linkerd
  labels:
    linkerd.io/control-plane-component: sp-validator
    linkerd.io/control-plane-ns: linkerd
  annotations:
    linkerd.io/created-by: linkerd/cli dev-undefined
spec:
  type: ClusterIP
  selector:
    linkerd.io/control-plane-component: sp-validator
  ports:
  - name: sp-validator
    port: 443
    targetPort: sp-validator
---
apiVersion: apps/v1
kind: Deployment
metadata:
  annotations:
    linkerd.io/created-by: linkerd/cli dev-undefined
  labels:
    app.kubernetes.io/name: sp-validator
    app.kubernetes.io/part-of: Linkerd
    app.kubernetes.io/version: install-control-plane-version
    linkerd.io/control-plane-component: sp-validator
    linkerd.io/control-plane-ns: linkerd
  name: linkerd-sp-validator
  namespace: linkerd
spec:
  replicas: 1
  selector:
    matchLabels:
      linkerd.io/control-plane-component: sp-validator
  template:
    metadata:
      annotations:
        linkerd.io/created-by: linkerd/cli dev-undefined
        linkerd.io/identity-mode: default
        linkerd.io/proxy-version: install-proxy-version
      labels:
        linkerd.io/control-plane-component: sp-validator
        linkerd.io/control-plane-ns: linkerd
        linkerd.io/workload-ns: linkerd
        linkerd.io/proxy-deployment: linkerd-sp-validator
    spec:
      nodeSelector:
        beta.kubernetes.io/os: linux
      containers:
      - args:
        - sp-validator
        - -log-level=info
        image: ghcr.io/linkerd/controller:install-control-plane-version
        imagePullPolicy: IfNotPresent
        livenessProbe:
          httpGet:
            path: /ping
            port: 9997
          initialDelaySeconds: 10
        name: sp-validator
        ports:
        - containerPort: 8443
          name: sp-validator
        - containerPort: 9997
          name: admin-http
        readinessProbe:
          failureThreshold: 7
          httpGet:
            path: /ready
            port: 9997
        securityContext:
          runAsUser: 2103
        volumeMounts:
        - mountPath: /var/run/linkerd/tls
          name: tls
          readOnly: true
      - env:
        - name: LINKERD2_PROXY_LOG
          value: warn,linkerd=info
        - name: LINKERD2_PROXY_LOG_FORMAT
          value: plain
        - name: LINKERD2_PROXY_DESTINATION_SVC_ADDR
          value: linkerd-dst-headless.linkerd.svc.cluster.local:8086
        - name: LINKERD2_PROXY_DESTINATION_GET_NETWORKS
          value: "10.0.0.0/8,172.16.0.0/12,192.168.0.0/16"
        - name: LINKERD2_PROXY_DESTINATION_PROFILE_NETWORKS
          value: "10.0.0.0/8,172.16.0.0/12,192.168.0.0/16"
        - name: LINKERD2_PROXY_INBOUND_CONNECT_TIMEOUT
          value: "100ms"
        - name: LINKERD2_PROXY_OUTBOUND_CONNECT_TIMEOUT
          value: "1000ms"
        - name: LINKERD2_PROXY_CONTROL_LISTEN_ADDR
          value: 0.0.0.0:4190
        - name: LINKERD2_PROXY_ADMIN_LISTEN_ADDR
          value: 0.0.0.0:4191
        - name: LINKERD2_PROXY_OUTBOUND_LISTEN_ADDR
          value: 127.0.0.1:4140
        - name: LINKERD2_PROXY_INBOUND_LISTEN_ADDR
          value: 0.0.0.0:4143
        - name: LINKERD2_PROXY_DESTINATION_GET_SUFFIXES
          value: svc.cluster.local.
        - name: LINKERD2_PROXY_DESTINATION_PROFILE_SUFFIXES
          value: svc.cluster.local.
        - name: LINKERD2_PROXY_INBOUND_ACCEPT_KEEPALIVE
          value: 10000ms
        - name: LINKERD2_PROXY_OUTBOUND_CONNECT_KEEPALIVE
          value: 10000ms
        - name: LINKERD2_PROXY_TRACE_ATTRIBUTES_PATH
          value: /var/run/linkerd/podinfo/labels
        - name: _pod_ns
          valueFrom:
            fieldRef:
              fieldPath: metadata.namespace
        - name: _pod_nodeName
          valueFrom:
             fieldRef:
              fieldPath: spec.nodeName
        - name: LINKERD2_PROXY_DESTINATION_CONTEXT
          value: |
            {"ns":"$(_pod_ns)", "nodeName":"$(_pod_nodeName)"}
        - name: LINKERD2_PROXY_IDENTITY_DIR
          value: /var/run/linkerd/identity/end-entity
        - name: LINKERD2_PROXY_IDENTITY_TRUST_ANCHORS
          value: |
            -----BEGIN CERTIFICATE-----
            MIIBwTCCAWagAwIBAgIQeDZp5lDaIygQ5UfMKZrFATAKBggqhkjOPQQDAjApMScw
            JQYDVQQDEx5pZGVudGl0eS5saW5rZXJkLmNsdXN0ZXIubG9jYWwwHhcNMjAwODI4
            MDcxMjQ3WhcNMzAwODI2MDcxMjQ3WjApMScwJQYDVQQDEx5pZGVudGl0eS5saW5r
            ZXJkLmNsdXN0ZXIubG9jYWwwWTATBgcqhkjOPQIBBggqhkjOPQMBBwNCAARqc70Z
            l1vgw79rjB5uSITICUA6GyfvSFfcuIis7B/XFSkkwAHU5S/s1AAP+R0TX7HBWUC4
            uaG4WWsiwJKNn7mgo3AwbjAOBgNVHQ8BAf8EBAMCAQYwEgYDVR0TAQH/BAgwBgEB
            /wIBATAdBgNVHQ4EFgQU5YtjVVPfd7I7NLHsn2C26EByGV0wKQYDVR0RBCIwIIIe
            aWRlbnRpdHkubGlua2VyZC5jbHVzdGVyLmxvY2FsMAoGCCqGSM49BAMCA0kAMEYC
            IQCN7lBFLDDvjx6V0+XkjpKERRsJYf5adMvnloFl48ilJgIhANtxhndcr+QJPuC8
            vgUC0d2/9FMueIVMb+46WTCOjsqr
            -----END CERTIFICATE-----
        - name: LINKERD2_PROXY_IDENTITY_TOKEN_FILE
          value: /var/run/secrets/kubernetes.io/serviceaccount/token
        - name: LINKERD2_PROXY_IDENTITY_SVC_ADDR
          value: linkerd-identity-headless.linkerd.svc.cluster.local:8080
        - name: _pod_sa
          valueFrom:
            fieldRef:
              fieldPath: spec.serviceAccountName
        - name: _l5d_ns
          value: linkerd
        - name: _l5d_trustdomain
          value: cluster.local
        - name: LINKERD2_PROXY_IDENTITY_LOCAL_NAME
          value: $(_pod_sa).$(_pod_ns).serviceaccount.identity.$(_l5d_ns).$(_l5d_trustdomain)
        - name: LINKERD2_PROXY_IDENTITY_SVC_NAME
          value: linkerd-identity.$(_l5d_ns).serviceaccount.identity.$(_l5d_ns).$(_l5d_trustdomain)
        - name: LINKERD2_PROXY_DESTINATION_SVC_NAME
          value: linkerd-destination.$(_l5d_ns).serviceaccount.identity.$(_l5d_ns).$(_l5d_trustdomain)
        - name: LINKERD2_PROXY_TAP_SVC_NAME
          value: linkerd-tap.$(_l5d_ns).serviceaccount.identity.$(_l5d_ns).$(_l5d_trustdomain)
        - name: LINKERD2_PROXY_TRACE_COLLECTOR_SVC_ADDR
          value: linkerd-collector.linkerd.svc.cluster.local:55678
        - name: LINKERD2_PROXY_TRACE_COLLECTOR_SVC_NAME
          value: linkerd-collector.linkerd.serviceaccount.identity.$(_l5d_ns).$(_l5d_trustdomain)
        image: ghcr.io/linkerd/proxy:install-proxy-version
        imagePullPolicy: IfNotPresent
        livenessProbe:
          httpGet:
            path: /live
            port: 4191
          initialDelaySeconds: 10
        name: linkerd-proxy
        ports:
        - containerPort: 4143
          name: linkerd-proxy
        - containerPort: 4191
          name: linkerd-admin
        readinessProbe:
          httpGet:
            path: /ready
            port: 4191
          initialDelaySeconds: 2
        resources:
        securityContext:
          allowPrivilegeEscalation: false
          readOnlyRootFilesystem: true
          runAsUser: 2102
        terminationMessagePolicy: FallbackToLogsOnError
        volumeMounts:
        - mountPath: var/run/linkerd/podinfo
          name: podinfo
        - mountPath: /var/run/linkerd/identity/end-entity
          name: linkerd-identity-end-entity
      initContainers:
      - args:
        - --incoming-proxy-port
        - "4143"
        - --outgoing-proxy-port
        - "4140"
        - --proxy-uid
        - "2102"
        - --inbound-ports-to-ignore
        - 4190,4191
        - --outbound-ports-to-ignore
        - "443"
        image: ghcr.io/linkerd/proxy-init:v1.3.6
        imagePullPolicy: IfNotPresent
        name: linkerd-init
        resources:
          limits:
            cpu: "100m"
            memory: "50Mi"
          requests:
            cpu: "10m"
            memory: "10Mi"
        securityContext:
          allowPrivilegeEscalation: false
          capabilities:
            add:
            - NET_ADMIN
            - NET_RAW
          privileged: false
          readOnlyRootFilesystem: true
          runAsNonRoot: false
          runAsUser: 0
        terminationMessagePolicy: FallbackToLogsOnError
        volumeMounts:
        - mountPath: /run
          name: linkerd-proxy-init-xtables-lock
      serviceAccountName: linkerd-sp-validator
      volumes:
      - name: tls
        secret:
          secretName: linkerd-sp-validator-k8s-tls
      - downwardAPI:
          items:
          - fieldRef:
              fieldPath: metadata.labels
            path: "labels"
        name: podinfo
      - emptyDir: {}
        name: linkerd-proxy-init-xtables-lock
      - emptyDir:
          medium: Memory
        name: linkerd-identity-end-entity
---
###
### Tap
###
---
kind: Service
apiVersion: v1
metadata:
  name: linkerd-tap
  namespace: linkerd
  labels:
    linkerd.io/control-plane-component: tap
    linkerd.io/control-plane-ns: linkerd
  annotations:
    linkerd.io/created-by: linkerd/cli dev-undefined
spec:
  type: ClusterIP
  selector:
    linkerd.io/control-plane-component: tap
  ports:
  - name: grpc
    port: 8088
    targetPort: 8088
  - name: apiserver
    port: 443
    targetPort: apiserver
---
kind: Deployment
apiVersion: apps/v1
metadata:
  annotations:
    linkerd.io/created-by: linkerd/cli dev-undefined
  labels:
    app.kubernetes.io/name: tap
    app.kubernetes.io/part-of: Linkerd
    app.kubernetes.io/version: install-control-plane-version
    linkerd.io/control-plane-component: tap
    linkerd.io/control-plane-ns: linkerd
  name: linkerd-tap
  namespace: linkerd
spec:
  replicas: 1
  selector:
    matchLabels:
      linkerd.io/control-plane-component: tap
      linkerd.io/control-plane-ns: linkerd
      linkerd.io/proxy-deployment: linkerd-tap
  template:
    metadata:
      annotations:
        linkerd.io/created-by: linkerd/cli dev-undefined
        linkerd.io/identity-mode: default
        linkerd.io/proxy-version: install-proxy-version
      labels:
        linkerd.io/control-plane-component: tap
        linkerd.io/control-plane-ns: linkerd
        linkerd.io/workload-ns: linkerd
        linkerd.io/proxy-deployment: linkerd-tap
    spec:
      nodeSelector:
        beta.kubernetes.io/os: linux
      containers:
      - args:
        - tap
        - -controller-namespace=linkerd
        - -log-level=info
        - -identity-trust-domain=cluster.local
        - -trace-collector=linkerd-collector.linkerd.svc.cluster.local:55678
        image: ghcr.io/linkerd/controller:install-control-plane-version
        imagePullPolicy: IfNotPresent
        livenessProbe:
          httpGet:
            path: /ping
            port: 9998
          initialDelaySeconds: 10
        name: tap
        ports:
        - containerPort: 8088
          name: grpc
        - containerPort: 8089
          name: apiserver
        - containerPort: 9998
          name: admin-http
        readinessProbe:
          failureThreshold: 7
          httpGet:
            path: /ready
            port: 9998
        securityContext:
          runAsUser: 2103
        volumeMounts:
        - mountPath: /var/run/linkerd/tls
          name: tls
          readOnly: true
      - env:
        - name: LINKERD2_PROXY_LOG
          value: warn,linkerd=info
        - name: LINKERD2_PROXY_LOG_FORMAT
          value: plain
        - name: LINKERD2_PROXY_DESTINATION_SVC_ADDR
          value: linkerd-dst-headless.linkerd.svc.cluster.local:8086
        - name: LINKERD2_PROXY_DESTINATION_GET_NETWORKS
          value: "10.0.0.0/8,172.16.0.0/12,192.168.0.0/16"
        - name: LINKERD2_PROXY_DESTINATION_PROFILE_NETWORKS
          value: "10.0.0.0/8,172.16.0.0/12,192.168.0.0/16"
        - name: LINKERD2_PROXY_INBOUND_CONNECT_TIMEOUT
          value: "100ms"
        - name: LINKERD2_PROXY_OUTBOUND_CONNECT_TIMEOUT
          value: "1000ms"
        - name: LINKERD2_PROXY_CONTROL_LISTEN_ADDR
          value: 0.0.0.0:4190
        - name: LINKERD2_PROXY_ADMIN_LISTEN_ADDR
          value: 0.0.0.0:4191
        - name: LINKERD2_PROXY_OUTBOUND_LISTEN_ADDR
          value: 127.0.0.1:4140
        - name: LINKERD2_PROXY_INBOUND_LISTEN_ADDR
          value: 0.0.0.0:4143
        - name: LINKERD2_PROXY_DESTINATION_GET_SUFFIXES
          value: svc.cluster.local.
        - name: LINKERD2_PROXY_DESTINATION_PROFILE_SUFFIXES
          value: svc.cluster.local.
        - name: LINKERD2_PROXY_INBOUND_ACCEPT_KEEPALIVE
          value: 10000ms
        - name: LINKERD2_PROXY_OUTBOUND_CONNECT_KEEPALIVE
          value: 10000ms
        - name: LINKERD2_PROXY_TRACE_ATTRIBUTES_PATH
          value: /var/run/linkerd/podinfo/labels
        - name: _pod_ns
          valueFrom:
            fieldRef:
              fieldPath: metadata.namespace
        - name: _pod_nodeName
          valueFrom:
             fieldRef:
              fieldPath: spec.nodeName
        - name: LINKERD2_PROXY_DESTINATION_CONTEXT
          value: |
            {"ns":"$(_pod_ns)", "nodeName":"$(_pod_nodeName)"}
        - name: LINKERD2_PROXY_IDENTITY_DIR
          value: /var/run/linkerd/identity/end-entity
        - name: LINKERD2_PROXY_IDENTITY_TRUST_ANCHORS
          value: |
            -----BEGIN CERTIFICATE-----
            MIIBwTCCAWagAwIBAgIQeDZp5lDaIygQ5UfMKZrFATAKBggqhkjOPQQDAjApMScw
            JQYDVQQDEx5pZGVudGl0eS5saW5rZXJkLmNsdXN0ZXIubG9jYWwwHhcNMjAwODI4
            MDcxMjQ3WhcNMzAwODI2MDcxMjQ3WjApMScwJQYDVQQDEx5pZGVudGl0eS5saW5r
            ZXJkLmNsdXN0ZXIubG9jYWwwWTATBgcqhkjOPQIBBggqhkjOPQMBBwNCAARqc70Z
            l1vgw79rjB5uSITICUA6GyfvSFfcuIis7B/XFSkkwAHU5S/s1AAP+R0TX7HBWUC4
            uaG4WWsiwJKNn7mgo3AwbjAOBgNVHQ8BAf8EBAMCAQYwEgYDVR0TAQH/BAgwBgEB
            /wIBATAdBgNVHQ4EFgQU5YtjVVPfd7I7NLHsn2C26EByGV0wKQYDVR0RBCIwIIIe
            aWRlbnRpdHkubGlua2VyZC5jbHVzdGVyLmxvY2FsMAoGCCqGSM49BAMCA0kAMEYC
            IQCN7lBFLDDvjx6V0+XkjpKERRsJYf5adMvnloFl48ilJgIhANtxhndcr+QJPuC8
            vgUC0d2/9FMueIVMb+46WTCOjsqr
            -----END CERTIFICATE-----
        - name: LINKERD2_PROXY_IDENTITY_TOKEN_FILE
          value: /var/run/secrets/kubernetes.io/serviceaccount/token
        - name: LINKERD2_PROXY_IDENTITY_SVC_ADDR
          value: linkerd-identity-headless.linkerd.svc.cluster.local:8080
        - name: _pod_sa
          valueFrom:
            fieldRef:
              fieldPath: spec.serviceAccountName
        - name: _l5d_ns
          value: linkerd
        - name: _l5d_trustdomain
          value: cluster.local
        - name: LINKERD2_PROXY_IDENTITY_LOCAL_NAME
          value: $(_pod_sa).$(_pod_ns).serviceaccount.identity.$(_l5d_ns).$(_l5d_trustdomain)
        - name: LINKERD2_PROXY_IDENTITY_SVC_NAME
          value: linkerd-identity.$(_l5d_ns).serviceaccount.identity.$(_l5d_ns).$(_l5d_trustdomain)
        - name: LINKERD2_PROXY_DESTINATION_SVC_NAME
          value: linkerd-destination.$(_l5d_ns).serviceaccount.identity.$(_l5d_ns).$(_l5d_trustdomain)
        - name: LINKERD2_PROXY_TAP_SVC_NAME
          value: linkerd-tap.$(_l5d_ns).serviceaccount.identity.$(_l5d_ns).$(_l5d_trustdomain)
        - name: LINKERD2_PROXY_TRACE_COLLECTOR_SVC_ADDR
          value: linkerd-collector.linkerd.svc.cluster.local:55678
        - name: LINKERD2_PROXY_TRACE_COLLECTOR_SVC_NAME
          value: linkerd-collector.linkerd.serviceaccount.identity.$(_l5d_ns).$(_l5d_trustdomain)
        image: ghcr.io/linkerd/proxy:install-proxy-version
        imagePullPolicy: IfNotPresent
        livenessProbe:
          httpGet:
            path: /live
            port: 4191
          initialDelaySeconds: 10
        name: linkerd-proxy
        ports:
        - containerPort: 4143
          name: linkerd-proxy
        - containerPort: 4191
          name: linkerd-admin
        readinessProbe:
          httpGet:
            path: /ready
            port: 4191
          initialDelaySeconds: 2
        resources:
        securityContext:
          allowPrivilegeEscalation: false
          readOnlyRootFilesystem: true
          runAsUser: 2102
        terminationMessagePolicy: FallbackToLogsOnError
        volumeMounts:
        - mountPath: var/run/linkerd/podinfo
          name: podinfo
        - mountPath: /var/run/linkerd/identity/end-entity
          name: linkerd-identity-end-entity
      initContainers:
      - args:
        - --incoming-proxy-port
        - "4143"
        - --outgoing-proxy-port
        - "4140"
        - --proxy-uid
        - "2102"
        - --inbound-ports-to-ignore
        - 4190,4191
        - --outbound-ports-to-ignore
        - "443"
        image: ghcr.io/linkerd/proxy-init:v1.3.6
        imagePullPolicy: IfNotPresent
        name: linkerd-init
        resources:
          limits:
            cpu: "100m"
            memory: "50Mi"
          requests:
            cpu: "10m"
            memory: "10Mi"
        securityContext:
          allowPrivilegeEscalation: false
          capabilities:
            add:
            - NET_ADMIN
            - NET_RAW
          privileged: false
          readOnlyRootFilesystem: true
          runAsNonRoot: false
          runAsUser: 0
        terminationMessagePolicy: FallbackToLogsOnError
        volumeMounts:
        - mountPath: /run
          name: linkerd-proxy-init-xtables-lock
      serviceAccountName: linkerd-tap
      volumes:
      - downwardAPI:
          items:
          - fieldRef:
              fieldPath: metadata.labels
            path: "labels"
        name: podinfo
      - emptyDir: {}
        name: linkerd-proxy-init-xtables-lock
      - emptyDir:
          medium: Memory
        name: linkerd-identity-end-entity
      - name: tls
        secret:
          secretName: linkerd-tap-k8s-tls

---
###
### linkerd add-ons configuration
###
---
kind: ConfigMap
apiVersion: v1
metadata:
  name: linkerd-config-addons
  namespace: linkerd
  labels:
    linkerd.io/control-plane-ns: linkerd
  annotations:
    linkerd.io/created-by: linkerd/cli dev-undefined
data:
  values: |-
    global:
      prometheusUrl: ""
      grafanaUrl: ""
    grafana:
      enabled: true
    prometheus:
      enabled: true
    tracing:
      enabled: false
---
###
### Grafana RBAC
###
---
kind: ServiceAccount
apiVersion: v1
metadata:
  name: linkerd-grafana
  namespace: linkerd
  labels:
    linkerd.io/control-plane-component: grafana
    linkerd.io/control-plane-ns: linkerd
---
###
### Grafana
###
---
kind: ConfigMap
apiVersion: v1
metadata:
  name: linkerd-grafana-config
  namespace: linkerd
  labels:
    linkerd.io/control-plane-component: grafana
    linkerd.io/control-plane-ns: linkerd
  annotations:
    linkerd.io/created-by: linkerd/cli dev-undefined
data:
  grafana.ini: |-
    instance_name = linkerd-grafana

    [server]
    root_url = %(protocol)s://%(domain)s:/grafana/

    [auth]
    disable_login_form = true

    [auth.anonymous]
    enabled = true
    org_role = Editor

    [auth.basic]
    enabled = false

    [analytics]
    check_for_updates = false

    [panels]
    disable_sanitize_html = true

  datasources.yaml: |-
    apiVersion: 1
    datasources:
    - name: prometheus
      type: prometheus
      access: proxy
      orgId: 1
      url: http://linkerd-prometheus.linkerd.svc.cluster.local:9090
      isDefault: true
      jsonData:
        timeInterval: "5s"
      version: 1
      editable: true

  dashboards.yaml: |-
    apiVersion: 1
    providers:
    - name: 'default'
      orgId: 1
      folder: ''
      type: file
      disableDeletion: true
      editable: true
      options:
        path: /var/lib/grafana/dashboards
        homeDashboardId: linkerd-top-line
---
kind: Service
apiVersion: v1
metadata:
  name: linkerd-grafana
  namespace: linkerd
  labels:
    linkerd.io/control-plane-component: grafana
    linkerd.io/control-plane-ns: linkerd
  annotations:
    linkerd.io/created-by: linkerd/cli dev-undefined
spec:
  type: ClusterIP
  selector:
    linkerd.io/control-plane-component: grafana
  ports:
  - name: http
    port: 3000
    targetPort: 3000
---
apiVersion: apps/v1
kind: Deployment
metadata:
  annotations:
    linkerd.io/created-by: linkerd/cli dev-undefined
  labels:
    app.kubernetes.io/name: grafana
    app.kubernetes.io/part-of: Linkerd
    app.kubernetes.io/version: install-control-plane-version
    linkerd.io/control-plane-component: grafana
    linkerd.io/control-plane-ns: linkerd
  name: linkerd-grafana
  namespace: linkerd
spec:
  replicas: 1
  selector:
    matchLabels:
      linkerd.io/control-plane-component: grafana
      linkerd.io/control-plane-ns: linkerd
      linkerd.io/proxy-deployment: linkerd-grafana
  template:
    metadata:
      annotations:
        linkerd.io/created-by: linkerd/cli dev-undefined
        linkerd.io/identity-mode: default
        linkerd.io/proxy-version: install-proxy-version
      labels:
        linkerd.io/control-plane-component: grafana
        linkerd.io/control-plane-ns: linkerd
        linkerd.io/workload-ns: linkerd
        linkerd.io/proxy-deployment: linkerd-grafana
    spec:
      nodeSelector:
        beta.kubernetes.io/os: linux
      containers:
      - env:
        - name: GF_PATHS_DATA
          value: /data
        # Force using the go-based DNS resolver instead of the OS' to avoid failures in some environments
        # see https://github.com/grafana/grafana/issues/20096
        - name: GODEBUG
          value: netdns=go
        image: ghcr.io/linkerd/grafana:install-control-plane-version
        imagePullPolicy: IfNotPresent
        livenessProbe:
          httpGet:
            path: /api/health
            port: 3000
          initialDelaySeconds: 30
        name: grafana
        ports:
        - containerPort: 3000
          name: http
        readinessProbe:
          httpGet:
            path: /api/health
            port: 3000
        securityContext:
          runAsUser: 472
        volumeMounts:
        - mountPath: /data
          name: data
        - mountPath: /etc/grafana
          name: grafana-config
          readOnly: true
      - env:
        - name: LINKERD2_PROXY_LOG
          value: warn,linkerd=info
        - name: LINKERD2_PROXY_LOG_FORMAT
          value: plain
        - name: LINKERD2_PROXY_DESTINATION_SVC_ADDR
          value: linkerd-dst-headless.linkerd.svc.cluster.local:8086
        - name: LINKERD2_PROXY_DESTINATION_GET_NETWORKS
          value: "10.0.0.0/8,172.16.0.0/12,192.168.0.0/16"
        - name: LINKERD2_PROXY_DESTINATION_PROFILE_NETWORKS
          value: "10.0.0.0/8,172.16.0.0/12,192.168.0.0/16"
        - name: LINKERD2_PROXY_INBOUND_CONNECT_TIMEOUT
          value: "100ms"
        - name: LINKERD2_PROXY_OUTBOUND_CONNECT_TIMEOUT
          value: "1000ms"
        - name: LINKERD2_PROXY_CONTROL_LISTEN_ADDR
          value: 0.0.0.0:4190
        - name: LINKERD2_PROXY_ADMIN_LISTEN_ADDR
          value: 0.0.0.0:4191
        - name: LINKERD2_PROXY_OUTBOUND_LISTEN_ADDR
          value: 127.0.0.1:4140
        - name: LINKERD2_PROXY_INBOUND_LISTEN_ADDR
          value: 0.0.0.0:4143
        - name: LINKERD2_PROXY_DESTINATION_GET_SUFFIXES
          value: svc.cluster.local.
        - name: LINKERD2_PROXY_DESTINATION_PROFILE_SUFFIXES
          value: svc.cluster.local.
        - name: LINKERD2_PROXY_INBOUND_ACCEPT_KEEPALIVE
          value: 10000ms
        - name: LINKERD2_PROXY_OUTBOUND_CONNECT_KEEPALIVE
          value: 10000ms
        - name: LINKERD2_PROXY_TRACE_ATTRIBUTES_PATH
          value: /var/run/linkerd/podinfo/labels
        - name: _pod_ns
          valueFrom:
            fieldRef:
              fieldPath: metadata.namespace
        - name: _pod_nodeName
          valueFrom:
             fieldRef:
              fieldPath: spec.nodeName
        - name: LINKERD2_PROXY_DESTINATION_CONTEXT
          value: |
            {"ns":"$(_pod_ns)", "nodeName":"$(_pod_nodeName)"}
        - name: LINKERD2_PROXY_IDENTITY_DIR
          value: /var/run/linkerd/identity/end-entity
        - name: LINKERD2_PROXY_IDENTITY_TRUST_ANCHORS
          value: |
            -----BEGIN CERTIFICATE-----
            MIIBwTCCAWagAwIBAgIQeDZp5lDaIygQ5UfMKZrFATAKBggqhkjOPQQDAjApMScw
            JQYDVQQDEx5pZGVudGl0eS5saW5rZXJkLmNsdXN0ZXIubG9jYWwwHhcNMjAwODI4
            MDcxMjQ3WhcNMzAwODI2MDcxMjQ3WjApMScwJQYDVQQDEx5pZGVudGl0eS5saW5r
            ZXJkLmNsdXN0ZXIubG9jYWwwWTATBgcqhkjOPQIBBggqhkjOPQMBBwNCAARqc70Z
            l1vgw79rjB5uSITICUA6GyfvSFfcuIis7B/XFSkkwAHU5S/s1AAP+R0TX7HBWUC4
            uaG4WWsiwJKNn7mgo3AwbjAOBgNVHQ8BAf8EBAMCAQYwEgYDVR0TAQH/BAgwBgEB
            /wIBATAdBgNVHQ4EFgQU5YtjVVPfd7I7NLHsn2C26EByGV0wKQYDVR0RBCIwIIIe
            aWRlbnRpdHkubGlua2VyZC5jbHVzdGVyLmxvY2FsMAoGCCqGSM49BAMCA0kAMEYC
            IQCN7lBFLDDvjx6V0+XkjpKERRsJYf5adMvnloFl48ilJgIhANtxhndcr+QJPuC8
            vgUC0d2/9FMueIVMb+46WTCOjsqr
            -----END CERTIFICATE-----
        - name: LINKERD2_PROXY_IDENTITY_TOKEN_FILE
          value: /var/run/secrets/kubernetes.io/serviceaccount/token
        - name: LINKERD2_PROXY_IDENTITY_SVC_ADDR
          value: linkerd-identity-headless.linkerd.svc.cluster.local:8080
        - name: _pod_sa
          valueFrom:
            fieldRef:
              fieldPath: spec.serviceAccountName
        - name: _l5d_ns
          value: linkerd
        - name: _l5d_trustdomain
          value: cluster.local
        - name: LINKERD2_PROXY_IDENTITY_LOCAL_NAME
          value: $(_pod_sa).$(_pod_ns).serviceaccount.identity.$(_l5d_ns).$(_l5d_trustdomain)
        - name: LINKERD2_PROXY_IDENTITY_SVC_NAME
          value: linkerd-identity.$(_l5d_ns).serviceaccount.identity.$(_l5d_ns).$(_l5d_trustdomain)
        - name: LINKERD2_PROXY_DESTINATION_SVC_NAME
          value: linkerd-destination.$(_l5d_ns).serviceaccount.identity.$(_l5d_ns).$(_l5d_trustdomain)
        - name: LINKERD2_PROXY_TAP_SVC_NAME
          value: linkerd-tap.$(_l5d_ns).serviceaccount.identity.$(_l5d_ns).$(_l5d_trustdomain)
        - name: LINKERD2_PROXY_TRACE_COLLECTOR_SVC_ADDR
          value: linkerd-collector.linkerd.svc.cluster.local:55678
        - name: LINKERD2_PROXY_TRACE_COLLECTOR_SVC_NAME
          value: linkerd-collector.linkerd.serviceaccount.identity.$(_l5d_ns).$(_l5d_trustdomain)
        image: ghcr.io/linkerd/proxy:install-proxy-version
        imagePullPolicy: IfNotPresent
        livenessProbe:
          httpGet:
            path: /live
            port: 4191
          initialDelaySeconds: 10
        name: linkerd-proxy
        ports:
        - containerPort: 4143
          name: linkerd-proxy
        - containerPort: 4191
          name: linkerd-admin
        readinessProbe:
          httpGet:
            path: /ready
            port: 4191
          initialDelaySeconds: 2
        resources:
        securityContext:
          allowPrivilegeEscalation: false
          readOnlyRootFilesystem: true
          runAsUser: 2102
        terminationMessagePolicy: FallbackToLogsOnError
        volumeMounts:
        - mountPath: var/run/linkerd/podinfo
          name: podinfo
        - mountPath: /var/run/linkerd/identity/end-entity
          name: linkerd-identity-end-entity
      initContainers:
      - args:
        - --incoming-proxy-port
        - "4143"
        - --outgoing-proxy-port
        - "4140"
        - --proxy-uid
        - "2102"
        - --inbound-ports-to-ignore
        - 4190,4191
        - --outbound-ports-to-ignore
        - "443"
        image: ghcr.io/linkerd/proxy-init:v1.3.6
        imagePullPolicy: IfNotPresent
        name: linkerd-init
        resources:
          limits:
            cpu: "100m"
            memory: "50Mi"
          requests:
            cpu: "10m"
            memory: "10Mi"
        securityContext:
          allowPrivilegeEscalation: false
          capabilities:
            add:
            - NET_ADMIN
            - NET_RAW
          privileged: false
          readOnlyRootFilesystem: true
          runAsNonRoot: false
          runAsUser: 0
        terminationMessagePolicy: FallbackToLogsOnError
        volumeMounts:
        - mountPath: /run
          name: linkerd-proxy-init-xtables-lock
      serviceAccountName: linkerd-grafana
      volumes:
      - emptyDir: {}
        name: data
      - configMap:
          items:
          - key: grafana.ini
            path: grafana.ini
          - key: datasources.yaml
            path: provisioning/datasources/datasources.yaml
          - key: dashboards.yaml
            path: provisioning/dashboards/dashboards.yaml
          name: linkerd-grafana-config
        name: grafana-config
      - downwardAPI:
          items:
          - fieldRef:
              fieldPath: metadata.labels
            path: "labels"
        name: podinfo
      - emptyDir: {}
        name: linkerd-proxy-init-xtables-lock
      - emptyDir:
          medium: Memory
        name: linkerd-identity-end-entity
---
###
### Prometheus RBAC
###
---
kind: ClusterRole
apiVersion: rbac.authorization.k8s.io/v1
metadata:
  name: linkerd-linkerd-prometheus
  labels:
    linkerd.io/control-plane-component: prometheus
    linkerd.io/control-plane-ns: linkerd
rules:
- apiGroups: [""]
  resources: ["nodes", "nodes/proxy", "pods"]
  verbs: ["get", "list", "watch"]
---
kind: ClusterRoleBinding
apiVersion: rbac.authorization.k8s.io/v1
metadata:
  name: linkerd-linkerd-prometheus
  labels:
    linkerd.io/control-plane-component: prometheus
    linkerd.io/control-plane-ns: linkerd
roleRef:
  apiGroup: rbac.authorization.k8s.io
  kind: ClusterRole
  name: linkerd-linkerd-prometheus
subjects:
- kind: ServiceAccount
  name: linkerd-prometheus
  namespace: linkerd
---
kind: ServiceAccount
apiVersion: v1
metadata:
  name: linkerd-prometheus
  namespace: linkerd
  labels:
    linkerd.io/control-plane-component: prometheus
    linkerd.io/control-plane-ns: linkerd
---
###
### Prometheus
###
---
kind: ConfigMap
apiVersion: v1
metadata:
  name: linkerd-prometheus-config
  namespace: linkerd
  labels:
    linkerd.io/control-plane-component: prometheus
    linkerd.io/control-plane-ns: linkerd
  annotations:
    linkerd.io/created-by: linkerd/cli dev-undefined
data:
  prometheus.yml: |-
    global:
      evaluation_interval: 10s
      scrape_interval: 10s
      scrape_timeout: 10s

    rule_files:
    - /etc/prometheus/*_rules.yml
    - /etc/prometheus/*_rules.yaml

    scrape_configs:
    - job_name: 'prometheus'
      static_configs:
      - targets: ['localhost:9090']

    - job_name: 'grafana'
      kubernetes_sd_configs:
      - role: pod
        namespaces:
          names: ['linkerd']
      relabel_configs:
      - source_labels:
        - __meta_kubernetes_pod_container_name
        action: keep
        regex: ^grafana$

    #  Required for: https://grafana.com/grafana/dashboards/315
    - job_name: 'kubernetes-nodes-cadvisor'
      scheme: https
      tls_config:
        ca_file: /var/run/secrets/kubernetes.io/serviceaccount/ca.crt
        insecure_skip_verify: true
      bearer_token_file: /var/run/secrets/kubernetes.io/serviceaccount/token
      kubernetes_sd_configs:
      - role: node
      relabel_configs:
      - action: labelmap
        regex: __meta_kubernetes_node_label_(.+)
      - target_label: __address__
        replacement: kubernetes.default.svc:443
      - source_labels: [__meta_kubernetes_node_name]
        regex: (.+)
        target_label: __metrics_path__
        replacement: /api/v1/nodes/$1/proxy/metrics/cadvisor
      metric_relabel_configs:
      - source_labels: [__name__]
        regex: '(container|machine)_(cpu|memory|network|fs)_(.+)'
        action: keep
      - source_labels: [__name__]
        regex: 'container_memory_failures_total' # unneeded large metric
        action: drop

    - job_name: 'linkerd-controller'
      kubernetes_sd_configs:
      - role: pod
        namespaces:
          names: ['linkerd']
      relabel_configs:
      - source_labels:
        - __meta_kubernetes_pod_label_linkerd_io_control_plane_component
        - __meta_kubernetes_pod_container_port_name
        action: keep
        regex: (.*);admin-http$
      - source_labels: [__meta_kubernetes_pod_container_name]
        action: replace
        target_label: component

    - job_name: 'linkerd-service-mirror'
      kubernetes_sd_configs:
      - role: pod
      relabel_configs:
      - source_labels:
        - __meta_kubernetes_pod_label_linkerd_io_control_plane_component
        - __meta_kubernetes_pod_container_port_name
        action: keep
        regex: linkerd-service-mirror;admin-http$
      - source_labels: [__meta_kubernetes_pod_container_name]
        action: replace
        target_label: component

    - job_name: 'linkerd-proxy'
      kubernetes_sd_configs:
      - role: pod
      relabel_configs:
      - source_labels:
        - __meta_kubernetes_pod_container_name
        - __meta_kubernetes_pod_container_port_name
        - __meta_kubernetes_pod_label_linkerd_io_control_plane_ns
        action: keep
        regex: ^linkerd-proxy;linkerd-admin;linkerd$
      - source_labels: [__meta_kubernetes_namespace]
        action: replace
        target_label: namespace
      - source_labels: [__meta_kubernetes_pod_name]
        action: replace
        target_label: pod
      # special case k8s' "job" label, to not interfere with prometheus' "job"
      # label
      # __meta_kubernetes_pod_label_linkerd_io_proxy_job=foo =>
      # k8s_job=foo
      - source_labels: [__meta_kubernetes_pod_label_linkerd_io_proxy_job]
        action: replace
        target_label: k8s_job
      # drop __meta_kubernetes_pod_label_linkerd_io_proxy_job
      - action: labeldrop
        regex: __meta_kubernetes_pod_label_linkerd_io_proxy_job
      # __meta_kubernetes_pod_label_linkerd_io_proxy_deployment=foo =>
      # deployment=foo
      - action: labelmap
        regex: __meta_kubernetes_pod_label_linkerd_io_proxy_(.+)
      # drop all labels that we just made copies of in the previous labelmap
      - action: labeldrop
        regex: __meta_kubernetes_pod_label_linkerd_io_proxy_(.+)
      # __meta_kubernetes_pod_label_linkerd_io_foo=bar =>
      # foo=bar
      - action: labelmap
        regex: __meta_kubernetes_pod_label_linkerd_io_(.+)
      # Copy all pod labels to tmp labels
      - action: labelmap
        regex: __meta_kubernetes_pod_label_(.+)
        replacement: __tmp_pod_label_$1
      # Take `linkerd_io_` prefixed labels and copy them without the prefix
      - action: labelmap
        regex: __tmp_pod_label_linkerd_io_(.+)
        replacement:  __tmp_pod_label_$1
      # Drop the `linkerd_io_` originals
      - action: labeldrop
        regex: __tmp_pod_label_linkerd_io_(.+)
      # Copy tmp labels into real labels
      - action: labelmap
        regex: __tmp_pod_label_(.+)
---
kind: Service
apiVersion: v1
metadata:
  name: linkerd-prometheus
  namespace: linkerd
  labels:
    linkerd.io/control-plane-component: prometheus
    linkerd.io/control-plane-ns: linkerd
  annotations:
    linkerd.io/created-by: linkerd/cli dev-undefined
spec:
  type: ClusterIP
  selector:
    linkerd.io/control-plane-component: prometheus
  ports:
  - name: admin-http
    port: 9090
    targetPort: 9090
---
apiVersion: apps/v1
kind: Deployment
metadata:
  annotations:
    linkerd.io/created-by: linkerd/cli dev-undefined
  labels:
    app.kubernetes.io/name: prometheus
    app.kubernetes.io/part-of: Linkerd
    app.kubernetes.io/version: install-control-plane-version
    linkerd.io/control-plane-component: prometheus
    linkerd.io/control-plane-ns: linkerd
  name: linkerd-prometheus
  namespace: linkerd
spec:
  replicas: 1
  selector:
    matchLabels:
      linkerd.io/control-plane-component: prometheus
      linkerd.io/control-plane-ns: linkerd
      linkerd.io/proxy-deployment: linkerd-prometheus
  template:
    metadata:
      annotations:
        linkerd.io/created-by: linkerd/cli dev-undefined
        linkerd.io/identity-mode: default
        linkerd.io/proxy-version: install-proxy-version
      labels:
        linkerd.io/control-plane-component: prometheus
        linkerd.io/control-plane-ns: linkerd
        linkerd.io/workload-ns: linkerd
        linkerd.io/proxy-deployment: linkerd-prometheus
    spec:
      nodeSelector:
        beta.kubernetes.io/os: linux
      securityContext:
        fsGroup: 65534
      containers:
      - args:
        - --config.file=/etc/prometheus/prometheus.yml
        - --log.level=info
        - --storage.tsdb.path=/data
        - --storage.tsdb.retention.time=6h
        image: prom/prometheus:v2.19.3
        imagePullPolicy: IfNotPresent
        livenessProbe:
          httpGet:
            path: /-/healthy
            port: 9090
          initialDelaySeconds: 30
          timeoutSeconds: 30
        name: prometheus
        ports:
        - containerPort: 9090
          name: admin-http
        readinessProbe:
          httpGet:
            path: /-/ready
            port: 9090
          initialDelaySeconds: 30
          timeoutSeconds: 30
        securityContext:
          runAsNonRoot: true
          runAsUser: 65534
          runAsGroup: 65534
        volumeMounts:
        - mountPath: /data
          name: data
        - mountPath: /etc/prometheus/prometheus.yml
          name: prometheus-config
          subPath: prometheus.yml
          readOnly: true
      - env:
        - name: LINKERD2_PROXY_LOG
          value: warn,linkerd=info
        - name: LINKERD2_PROXY_LOG_FORMAT
          value: plain
        - name: LINKERD2_PROXY_DESTINATION_SVC_ADDR
          value: linkerd-dst-headless.linkerd.svc.cluster.local:8086
        - name: LINKERD2_PROXY_DESTINATION_GET_NETWORKS
          value: "10.0.0.0/8,172.16.0.0/12,192.168.0.0/16"
        - name: LINKERD2_PROXY_DESTINATION_PROFILE_NETWORKS
          value: "10.0.0.0/8,172.16.0.0/12,192.168.0.0/16"
        - name: LINKERD2_PROXY_INBOUND_CONNECT_TIMEOUT
          value: "100ms"
        - name: LINKERD2_PROXY_OUTBOUND_CONNECT_TIMEOUT
          value: "1000ms"
        - name: LINKERD2_PROXY_CONTROL_LISTEN_ADDR
          value: 0.0.0.0:4190
        - name: LINKERD2_PROXY_ADMIN_LISTEN_ADDR
          value: 0.0.0.0:4191
        - name: LINKERD2_PROXY_OUTBOUND_LISTEN_ADDR
          value: 127.0.0.1:4140
        - name: LINKERD2_PROXY_INBOUND_LISTEN_ADDR
          value: 0.0.0.0:4143
        - name: LINKERD2_PROXY_DESTINATION_GET_SUFFIXES
          value: svc.cluster.local.
        - name: LINKERD2_PROXY_DESTINATION_PROFILE_SUFFIXES
          value: svc.cluster.local.
        - name: LINKERD2_PROXY_INBOUND_ACCEPT_KEEPALIVE
          value: 10000ms
        - name: LINKERD2_PROXY_OUTBOUND_CONNECT_KEEPALIVE
          value: 10000ms
        - name: LINKERD2_PROXY_TRACE_ATTRIBUTES_PATH
          value: /var/run/linkerd/podinfo/labels
        - name: _pod_ns
          valueFrom:
            fieldRef:
              fieldPath: metadata.namespace
        - name: _pod_nodeName
          valueFrom:
             fieldRef:
              fieldPath: spec.nodeName
        - name: LINKERD2_PROXY_DESTINATION_CONTEXT
          value: |
            {"ns":"$(_pod_ns)", "nodeName":"$(_pod_nodeName)"}
        - name: LINKERD2_PROXY_OUTBOUND_ROUTER_CAPACITY
          value: "10000"
        - name: LINKERD2_PROXY_IDENTITY_DIR
          value: /var/run/linkerd/identity/end-entity
        - name: LINKERD2_PROXY_IDENTITY_TRUST_ANCHORS
          value: |
            -----BEGIN CERTIFICATE-----
            MIIBwTCCAWagAwIBAgIQeDZp5lDaIygQ5UfMKZrFATAKBggqhkjOPQQDAjApMScw
            JQYDVQQDEx5pZGVudGl0eS5saW5rZXJkLmNsdXN0ZXIubG9jYWwwHhcNMjAwODI4
            MDcxMjQ3WhcNMzAwODI2MDcxMjQ3WjApMScwJQYDVQQDEx5pZGVudGl0eS5saW5r
            ZXJkLmNsdXN0ZXIubG9jYWwwWTATBgcqhkjOPQIBBggqhkjOPQMBBwNCAARqc70Z
            l1vgw79rjB5uSITICUA6GyfvSFfcuIis7B/XFSkkwAHU5S/s1AAP+R0TX7HBWUC4
            uaG4WWsiwJKNn7mgo3AwbjAOBgNVHQ8BAf8EBAMCAQYwEgYDVR0TAQH/BAgwBgEB
            /wIBATAdBgNVHQ4EFgQU5YtjVVPfd7I7NLHsn2C26EByGV0wKQYDVR0RBCIwIIIe
            aWRlbnRpdHkubGlua2VyZC5jbHVzdGVyLmxvY2FsMAoGCCqGSM49BAMCA0kAMEYC
            IQCN7lBFLDDvjx6V0+XkjpKERRsJYf5adMvnloFl48ilJgIhANtxhndcr+QJPuC8
            vgUC0d2/9FMueIVMb+46WTCOjsqr
            -----END CERTIFICATE-----
        - name: LINKERD2_PROXY_IDENTITY_TOKEN_FILE
          value: /var/run/secrets/kubernetes.io/serviceaccount/token
        - name: LINKERD2_PROXY_IDENTITY_SVC_ADDR
          value: linkerd-identity-headless.linkerd.svc.cluster.local:8080
        - name: _pod_sa
          valueFrom:
            fieldRef:
              fieldPath: spec.serviceAccountName
        - name: _l5d_ns
          value: linkerd
        - name: _l5d_trustdomain
          value: cluster.local
        - name: LINKERD2_PROXY_IDENTITY_LOCAL_NAME
          value: $(_pod_sa).$(_pod_ns).serviceaccount.identity.$(_l5d_ns).$(_l5d_trustdomain)
        - name: LINKERD2_PROXY_IDENTITY_SVC_NAME
          value: linkerd-identity.$(_l5d_ns).serviceaccount.identity.$(_l5d_ns).$(_l5d_trustdomain)
        - name: LINKERD2_PROXY_DESTINATION_SVC_NAME
          value: linkerd-destination.$(_l5d_ns).serviceaccount.identity.$(_l5d_ns).$(_l5d_trustdomain)
        - name: LINKERD2_PROXY_TAP_SVC_NAME
          value: linkerd-tap.$(_l5d_ns).serviceaccount.identity.$(_l5d_ns).$(_l5d_trustdomain)
        - name: LINKERD2_PROXY_TRACE_COLLECTOR_SVC_ADDR
          value: linkerd-collector.linkerd.svc.cluster.local:55678
        - name: LINKERD2_PROXY_TRACE_COLLECTOR_SVC_NAME
          value: linkerd-collector.linkerd.serviceaccount.identity.$(_l5d_ns).$(_l5d_trustdomain)
        image: ghcr.io/linkerd/proxy:install-proxy-version
        imagePullPolicy: IfNotPresent
        livenessProbe:
          httpGet:
            path: /live
            port: 4191
          initialDelaySeconds: 10
        name: linkerd-proxy
        ports:
        - containerPort: 4143
          name: linkerd-proxy
        - containerPort: 4191
          name: linkerd-admin
        readinessProbe:
          httpGet:
            path: /ready
            port: 4191
          initialDelaySeconds: 2
        resources:
        securityContext:
          allowPrivilegeEscalation: false
          readOnlyRootFilesystem: true
          runAsUser: 2102
        terminationMessagePolicy: FallbackToLogsOnError
        volumeMounts:
        - mountPath: var/run/linkerd/podinfo
          name: podinfo
        - mountPath: /var/run/linkerd/identity/end-entity
          name: linkerd-identity-end-entity
      initContainers:
      - args:
        - --incoming-proxy-port
        - "4143"
        - --outgoing-proxy-port
        - "4140"
        - --proxy-uid
        - "2102"
        - --inbound-ports-to-ignore
        - 4190,4191
        - --outbound-ports-to-ignore
        - "443"
        image: ghcr.io/linkerd/proxy-init:v1.3.6
        imagePullPolicy: IfNotPresent
        name: linkerd-init
        resources:
          limits:
            cpu: "100m"
            memory: "50Mi"
          requests:
            cpu: "10m"
            memory: "10Mi"
        securityContext:
          allowPrivilegeEscalation: false
          capabilities:
            add:
            - NET_ADMIN
            - NET_RAW
          privileged: false
          readOnlyRootFilesystem: true
          runAsNonRoot: false
          runAsUser: 0
        terminationMessagePolicy: FallbackToLogsOnError
        volumeMounts:
        - mountPath: /run
          name: linkerd-proxy-init-xtables-lock
      serviceAccountName: linkerd-prometheus
      volumes:
      - name: data
        emptyDir: {}
      - configMap:
          name: linkerd-prometheus-config
        name: prometheus-config
      - downwardAPI:
          items:
          - fieldRef:
              fieldPath: metadata.labels
            path: "labels"
        name: podinfo
      - emptyDir: {}
        name: linkerd-proxy-init-xtables-lock
      - emptyDir:
          medium: Memory
        name: linkerd-identity-end-entity
---
apiVersion: v1
data:
  linkerd-config-overrides: ZGVidWdDb250YWluZXI6CiAgaW1hZ2U6CiAgICB2ZXJzaW9uOiBpbnN0YWxsLWRlYnVnLXZlcnNpb24KZ2xvYmFsOgogIGNvbnRyb2xQbGFuZVRyYWNpbmc6IHRydWUKICBjb250cm9sbGVySW1hZ2VWZXJzaW9uOiBpbnN0YWxsLWNvbnRyb2wtcGxhbmUtdmVyc2lvbgogIGlkZW50aXR5VHJ1c3RBbmNob3JzUEVNOiB8CiAgICAtLS0tLUJFR0lOIENFUlRJRklDQVRFLS0tLS0KICAgIE1JSUJ3VENDQVdhZ0F3SUJBZ0lRZURacDVsRGFJeWdRNVVmTUtackZBVEFLQmdncWhrak9QUVFEQWpBcE1TY3cKICAgIEpRWURWUVFERXg1cFpHVnVkR2wwZVM1c2FXNXJaWEprTG1Oc2RYTjBaWEl1Ykc5allXd3dIaGNOTWpBd09ESTQKICAgIE1EY3hNalEzV2hjTk16QXdPREkyTURjeE1qUTNXakFwTVNjd0pRWURWUVFERXg1cFpHVnVkR2wwZVM1c2FXNXIKICAgIFpYSmtMbU5zZFhOMFpYSXViRzlqWVd3d1dUQVRCZ2NxaGtqT1BRSUJCZ2dxaGtqT1BRTUJCd05DQUFScWM3MFoKICAgIGwxdmd3NzlyakI1dVNJVElDVUE2R3lmdlNGZmN1SWlzN0IvWEZTa2t3QUhVNVMvczFBQVArUjBUWDdIQldVQzQKICAgIHVhRzRXV3Npd0pLTm43bWdvM0F3YmpBT0JnTlZIUThCQWY4RUJBTUNBUVl3RWdZRFZSMFRBUUgvQkFnd0JnRUIKICAgIC93SUJBVEFkQmdOVkhRNEVGZ1FVNVl0alZWUGZkN0k3TkxIc24yQzI2RUJ5R1Ywd0tRWURWUjBSQkNJd0lJSWUKICAgIGFXUmxiblJwZEhrdWJHbHVhMlZ5WkM1amJIVnpkR1Z5TG14dlkyRnNNQW9HQ0NxR1NNNDlCQU1DQTBrQU1FWUMKICAgIElRQ043bEJGTEREdmp4NlYwK1hranBLRVJSc0pZZjVhZE12bmxvRmw0OGlsSmdJaEFOdHhobmRjcitRSlB1QzgKICAgIHZnVUMwZDIvOUZNdWVJVk1iKzQ2V1RDT2pzcXIKICAgIC0tLS0tRU5EIENFUlRJRklDQVRFLS0tLS0KICBwcm94eToKICAgIGltYWdlOgogICAgICB2ZXJzaW9uOiBpbnN0YWxsLXByb3h5LXZlcnNpb24KaGVhcnRiZWF0U2NoZWR1bGU6IDEgMiAzIDQgNQppZGVudGl0eToKICBpc3N1ZXI6CiAgICBjcnRFeHBpcnk6ICIyMDMwLTA4LTI2VDA3OjEzOjQ3WiIKICAgIHRsczoKICAgICAgY3J0UEVNOiB8CiAgICAgICAgLS0tLS1CRUdJTiBDRVJUSUZJQ0FURS0tLS0tCiAgICAgICAgTUlJQndEQ0NBV2VnQXdJQkFnSVJBSlJJZ1o4UnRPOEV3ZzFYZXBmOFQ0NHdDZ1lJS29aSXpqMEVBd0l3S1RFbgogICAgICAgIE1DVUdBMVVFQXhNZWFXUmxiblJwZEhrdWJHbHVhMlZ5WkM1amJIVnpkR1Z5TG14dlkyRnNNQjRYRFRJd01EZ3kKICAgICAgICBPREEzTVRNME4xb1hEVE13TURneU5qQTNNVE0wTjFvd0tURW5NQ1VHQTFVRUF4TWVhV1JsYm5ScGRIa3ViR2x1CiAgICAgICAgYTJWeVpDNWpiSFZ6ZEdWeUxteHZZMkZzTUZrd0V3WUhLb1pJemowQ0FRWUlLb1pJemowREFRY0RRZ0FFMS9GcAogICAgICAgIGZjUm5EY2VkTDZBalVhWFlQdjRESU1CYUp1Zk9JNU5XdHkrWFNYN0pqWGdadE03MmRRdlJhWWFudXhEMzZEdDEKICAgICAgICAyL0p4eWlTZ3hLV1Jkb2F5K2FOd01HNHdEZ1lEVlIwUEFRSC9CQVFEQWdFR01CSUdBMVVkRXdFQi93UUlNQVlCCiAgICAgICAgQWY4Q0FRQXdIUVlEVlIwT0JCWUVGSTFXbnJxTVlLYUhIT28renB5aWlEcTJwTzBLTUNrR0ExVWRFUVFpTUNDQwogICAgICAgIEhtbGtaVzUwYVhSNUxteHBibXRsY21RdVkyeDFjM1JsY2k1c2IyTmhiREFLQmdncWhrak9QUVFEQWdOSEFEQkUKICAgICAgICBBaUF0dW9JNVh1Q3RyR1ZSelNtUlRsMnJhMjhhVjlNeVRVN2Q1cW5UQUZIS1NnSWdSS0N2bHVPU2dBNU8yMXA1CiAgICAgICAgNTF0ZHJta0hFWlJyMHFsTFNKZEhZZ0VmTXprPQogICAgICAgIC0tLS0tRU5EIENFUlRJRklDQVRFLS0tLS0KICAgICAga2V5UEVNOiB8CiAgICAgICAgLS0tLS1CRUdJTiBFQyBQUklWQVRFIEtFWS0tLS0tCiAgICAgICAgTUhjQ0FRRUVJQUFlOG5mYnpadTljL09CMis4eEpNMEZ6N05Vd1RRYXp1bGtGTnM0VEk1K29Bb0dDQ3FHU000OQogICAgICAgIEF3RUhvVVFEUWdBRTEvRnBmY1JuRGNlZEw2QWpVYVhZUHY0RElNQmFKdWZPSTVOV3R5K1hTWDdKalhnWnRNNzIKICAgICAgICBkUXZSYVlhbnV4RDM2RHQxMi9KeHlpU2d4S1dSZG9heStRPT0KICAgICAgICAtLS0tLUVORCBFQyBQUklWQVRFIEtFWS0tLS0tCnByb2ZpbGVWYWxpZGF0b3I6CiAgY2FCdW5kbGU6IHByb2ZpbGUgdmFsaWRhdG9yIENBIGJ1bmRsZQogIGNydFBFTTogcHJvZmlsZSB2YWxpZGF0b3IgY3J0CiAga2V5UEVNOiBwcm9maWxlIHZhbGlkYXRvciBrZXkKcHJveHlJbmplY3RvcjoKICBjYUJ1bmRsZTogcHJveHkgaW5qZWN0b3IgQ0EgYnVuZGxlCiAgY3J0UEVNOiBwcm94eSBpbmplY3RvciBjcnQKICBrZXlQRU06IHByb3h5IGluamVjdG9yIGtleQp0YXA6CiAgY2FCdW5kbGU6IHRhcCBDQSBidW5kbGUKICBjcnRQRU06IHRhcCBjcnQKICBrZXlQRU06IHRhcCBrZXkK
kind: Secret
metadata:
  creationTimestamp: null
  name: linkerd-config-overrides
  namespace: linkerd<|MERGE_RESOLUTION|>--- conflicted
+++ resolved
@@ -1953,7 +1953,6 @@
       - args:
         - proxy-injector
         - -log-level=info
-<<<<<<< HEAD
         - -controller-namespace=linkerd
         - -identity-trust-domain=cluster.local
         - -identity-issuance-lifetime=24h0m0s
@@ -1983,10 +1982,7 @@
         - -omit-webhook-side-effects=false
         - -cni-enabled=false
         - -enable-external-profiles=false
-        image: gcr.io/linkerd-io/controller:install-control-plane-version
-=======
         image: ghcr.io/linkerd/controller:install-control-plane-version
->>>>>>> d4990a64
         imagePullPolicy: IfNotPresent
         livenessProbe:
           httpGet:
