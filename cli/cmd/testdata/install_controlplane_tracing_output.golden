--- conflicted
+++ resolved
@@ -2672,8 +2672,6 @@
     targetPort: 8088
   - name: apiserver
     port: 443
-<<<<<<< HEAD
-=======
     targetPort: proxy-injector
 ---
 ###
@@ -2916,7 +2914,6 @@
     targetPort: 8088
   - name: apiserver
     port: 443
->>>>>>> 1cbc26a2
     targetPort: apiserver
 ---
 kind: Deployment
