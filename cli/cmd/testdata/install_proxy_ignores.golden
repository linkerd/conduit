---
###
### Linkerd Namespace
###
kind: Namespace
apiVersion: v1
metadata:
  name: linkerd
  annotations:
    linkerd.io/inject: disabled
  labels:
    linkerd.io/is-control-plane: "true"
    config.linkerd.io/admission-webhooks: disabled
    linkerd.io/control-plane-ns: linkerd
---
###
### Identity Controller Service RBAC
###
kind: ClusterRole
apiVersion: rbac.authorization.k8s.io/v1
metadata:
  name: linkerd-linkerd-identity
  labels:
    linkerd.io/control-plane-component: identity
    linkerd.io/control-plane-ns: linkerd
rules:
- apiGroups: ["authentication.k8s.io"]
  resources: ["tokenreviews"]
  verbs: ["create"]
- apiGroups: ["apps"]
  resources: ["deployments"]
  verbs: ["get"]
- apiGroups: [""]
  resources: ["events"]
  verbs: ["create", "patch"]
---
kind: ClusterRoleBinding
apiVersion: rbac.authorization.k8s.io/v1
metadata:
  name: linkerd-linkerd-identity
  labels:
    linkerd.io/control-plane-component: identity
    linkerd.io/control-plane-ns: linkerd
roleRef:
  apiGroup: rbac.authorization.k8s.io
  kind: ClusterRole
  name: linkerd-linkerd-identity
subjects:
- kind: ServiceAccount
  name: linkerd-identity
  namespace: linkerd
---
kind: ServiceAccount
apiVersion: v1
metadata:
  name: linkerd-identity
  namespace: linkerd
  labels:
    linkerd.io/control-plane-component: identity
    linkerd.io/control-plane-ns: linkerd
---
###
### Controller RBAC
###
kind: ClusterRole
apiVersion: rbac.authorization.k8s.io/v1
metadata:
  name: linkerd-linkerd-controller
  labels:
    linkerd.io/control-plane-component: controller
    linkerd.io/control-plane-ns: linkerd
rules:
- apiGroups: ["extensions", "apps"]
  resources: ["daemonsets", "deployments", "replicasets", "statefulsets"]
  verbs: ["list", "get", "watch"]
- apiGroups: ["extensions", "batch"]
  resources: ["cronjobs", "jobs"]
  verbs: ["list" , "get", "watch"]
- apiGroups: [""]
  resources: ["pods", "endpoints", "services", "replicationcontrollers", "namespaces"]
  verbs: ["list", "get", "watch"]
- apiGroups: ["linkerd.io"]
  resources: ["serviceprofiles"]
  verbs: ["list", "get", "watch"]
- apiGroups: ["split.smi-spec.io"]
  resources: ["trafficsplits"]
  verbs: ["list", "get", "watch"]
---
kind: ClusterRoleBinding
apiVersion: rbac.authorization.k8s.io/v1
metadata:
  name: linkerd-linkerd-controller
  labels:
    linkerd.io/control-plane-component: controller
    linkerd.io/control-plane-ns: linkerd
roleRef:
  apiGroup: rbac.authorization.k8s.io
  kind: ClusterRole
  name: linkerd-linkerd-controller
subjects:
- kind: ServiceAccount
  name: linkerd-controller
  namespace: linkerd
---
kind: ServiceAccount
apiVersion: v1
metadata:
  name: linkerd-controller
  namespace: linkerd
  labels:
    linkerd.io/control-plane-component: controller
    linkerd.io/control-plane-ns: linkerd
---
###
### Destination Controller Service
###
kind: ClusterRole
apiVersion: rbac.authorization.k8s.io/v1
metadata:
  name: linkerd-linkerd-destination
  labels:
    linkerd.io/control-plane-component: destination
    linkerd.io/control-plane-ns: linkerd
rules:
- apiGroups: ["apps"]
  resources: ["replicasets"]
  verbs: ["list", "get", "watch"]
- apiGroups: ["batch"]
  resources: ["jobs"]
  verbs: ["list", "get", "watch"]
- apiGroups: [""]
  resources: ["pods", "endpoints", "services", "nodes", "namespaces"]
  verbs: ["list", "get", "watch"]
- apiGroups: ["linkerd.io"]
  resources: ["serviceprofiles"]
  verbs: ["list", "get", "watch"]
- apiGroups: ["split.smi-spec.io"]
  resources: ["trafficsplits"]
  verbs: ["list", "get", "watch"]
---
kind: ClusterRoleBinding
apiVersion: rbac.authorization.k8s.io/v1
metadata:
  name: linkerd-linkerd-destination
  labels:
    linkerd.io/control-plane-component: destination
    linkerd.io/control-plane-ns: linkerd
roleRef:
  apiGroup: rbac.authorization.k8s.io
  kind: ClusterRole
  name: linkerd-linkerd-destination
subjects:
- kind: ServiceAccount
  name: linkerd-destination
  namespace: linkerd
---
kind: ServiceAccount
apiVersion: v1
metadata:
  name: linkerd-destination
  namespace: linkerd
  labels:
    linkerd.io/control-plane-component: destination
    linkerd.io/control-plane-ns: linkerd
---
###
### Heartbeat RBAC
###
apiVersion: rbac.authorization.k8s.io/v1
kind: Role
metadata:
  name: linkerd-heartbeat
  namespace: linkerd
  labels:
    linkerd.io/control-plane-ns: linkerd
rules:
- apiGroups: [""]
  resources: ["configmaps"]
  verbs: ["get"]
  resourceNames: ["linkerd-config"]
---
apiVersion: rbac.authorization.k8s.io/v1
kind: RoleBinding
metadata:
  name: linkerd-heartbeat
  namespace: linkerd
  labels:
    linkerd.io/control-plane-ns: linkerd
roleRef:
  kind: Role
  name: linkerd-heartbeat
  apiGroup: rbac.authorization.k8s.io
subjects:
- kind: ServiceAccount
  name: linkerd-heartbeat
  namespace: linkerd
---
kind: ServiceAccount
apiVersion: v1
metadata:
  name: linkerd-heartbeat
  namespace: linkerd
  labels:
    linkerd.io/control-plane-component: heartbeat
    linkerd.io/control-plane-ns: linkerd
---
###
### Service Profile CRD
###
apiVersion: apiextensions.k8s.io/v1
kind: CustomResourceDefinition
metadata:
  name: serviceprofiles.linkerd.io
  annotations:
    linkerd.io/created-by: linkerd/cli dev-undefined
  labels:
    linkerd.io/control-plane-ns: linkerd
spec:
  group: linkerd.io
  versions:
  - name: v1alpha1
    served: true
    storage: false
    schema:
      openAPIV3Schema:
        type: object
        properties:
          spec:
            type: object
            description: Spec is the custom resource spec
            required:
            - routes
            properties:
              dstOverrides:
                type: array
                required:
                - authority
                - weight
                items:
                  type: object
                  description: WeightedDst is a weighted alternate destination.
                  properties:
                    authority:
                      type: string
                    weight:
                      x-kubernetes-int-or-string: true
                      anyOf:
                      - type: integer
                      - type: string
                      pattern: ^(\+|-)?(([0-9]+(\.[0-9]*)?)|(\.[0-9]+))(([KMGTPE]i)|[numkMGTPE]|([eE](\+|-)?(([0-9]+(\.[0-9]*)?)|(\.[0-9]+))))?$
              opaquePorts:
                type: array
                items:
                  type: string
              retryBudget:
                type: object
                required:
                - minRetriesPerSecond
                - retryRatio
                - ttl
                description: RetryBudget describes the maximum number of retries that should be issued to this service.
                properties:
                  minRetriesPerSecond:
                    format: int32
                    type: integer
                  retryRatio: 
                    type: number
                    format: float
                  ttl:
                    type: string
              routes:
                type: array
                items:
                  type: object
                  description: RouteSpec specifies a Route resource.
                  required:
                  - condition
                  - name
                  properties:
                    condition:
                      type: object
                      description: RequestMatch describes the conditions under which to match a Route.
                      properties:
                        pathRegex: 
                          type: string
                        method: 
                          type: string
                        all:
                          type: array
                          items:
                            type: object
                            x-kubernetes-preserve-unknown-fields: true
                        any:
                          type: array
                          items:
                            type: object
                            x-kubernetes-preserve-unknown-fields: true
                        not: 
                          type: array
                          items:
                            type: object
                            x-kubernetes-preserve-unknown-fields: true
                    isRetryable:
                      type: boolean
                    name:
                      type: string
                    timeout:
                      type: string
                    responseClasses:
                      type: array 
                      items:
                        type: object
                        required:
                        - condition
                        description: ResponseClass describes how to classify a response (e.g. success or failures).
                        properties:
                          condition:
                            type: object
                            description: ResponseMatch describes the conditions under
                              which to classify a response.
                            properties:
                              all:
                                type: array
                                items: 
                                  type: object
                                  x-kubernetes-preserve-unknown-fields: true
                              any:
                                type: array
                                items:
                                  type: object
                                  x-kubernetes-preserve-unknown-fields: true
                              not: 
                                type: array
                                items:
                                  type: object
                                  x-kubernetes-preserve-unknown-fields: true
                              status:
                                type: object
                                description: Range describes a range of integers (e.g. status codes).
                                properties:
                                  max:
                                    format: int32
                                    type: integer
                                  min:
                                    format: int32
                                    type: integer
                          isFailure:
                            type: boolean
  - name: v1alpha2
    served: true
    storage: true
    schema:
      openAPIV3Schema:
        type: object
        properties:
          spec:
            type: object
            description: Spec is the custom resource spec
            required:
            - routes
            properties:
              dstOverrides:
                type: array
                required:
                - authority
                - weight
                items:
                  type: object
                  description: WeightedDst is a weighted alternate destination.
                  properties:
                    authority:
                      type: string
                    weight:
                      x-kubernetes-int-or-string: true
                      anyOf:
                      - type: integer
                      - type: string
                      pattern: ^(\+|-)?(([0-9]+(\.[0-9]*)?)|(\.[0-9]+))(([KMGTPE]i)|[numkMGTPE]|([eE](\+|-)?(([0-9]+(\.[0-9]*)?)|(\.[0-9]+))))?$
              opaquePorts:
                type: array
                items:
                  type: string
              retryBudget:
                type: object
                required:
                - minRetriesPerSecond
                - retryRatio
                - ttl
                description: RetryBudget describes the maximum number of retries that should be issued to this service.
                properties:
                  minRetriesPerSecond:
                    format: int32
                    type: integer
                  retryRatio: 
                    type: number
                    format: float
                  ttl:
                    type: string
              routes:
                type: array
                items:
                  type: object
                  description: RouteSpec specifies a Route resource.
                  required:
                  - condition
                  - name
                  properties:
                    condition:
                      type: object
                      description: RequestMatch describes the conditions under which to match a Route.
                      properties:
                        pathRegex: 
                          type: string
                        method: 
                          type: string
                        all:
                          type: array
                          items:
                            type: object
                            x-kubernetes-preserve-unknown-fields: true
                        any:
                          type: array
                          items:
                            type: object
                            x-kubernetes-preserve-unknown-fields: true
                        not: 
                          type: array
                          items:
                            type: object
                            x-kubernetes-preserve-unknown-fields: true
                    isRetryable:
                      type: boolean
                    name:
                      type: string
                    timeout:
                      type: string
                    responseClasses:
                      type: array 
                      items:
                        type: object
                        required:
                        - condition
                        description: ResponseClass describes how to classify a response (e.g. success or failures).
                        properties:
                          condition:
                            type: object
                            description: ResponseMatch describes the conditions under
                              which to classify a response.
                            properties:
                              all:
                                type: array
                                items: 
                                  type: object
                                  x-kubernetes-preserve-unknown-fields: true
                              any:
                                type: array
                                items:
                                  type: object
                                  x-kubernetes-preserve-unknown-fields: true
                              not: 
                                type: array
                                items:
                                  type: object
                                  x-kubernetes-preserve-unknown-fields: true
                              status:
                                type: object
                                description: Range describes a range of integers (e.g. status codes).
                                properties:
                                  max:
                                    format: int32
                                    type: integer
                                  min:
                                    format: int32
                                    type: integer
                          isFailure:
                            type: boolean
  scope: Namespaced
  preserveUnknownFields: false
  names:
    plural: serviceprofiles
    singular: serviceprofile
    kind: ServiceProfile
    shortNames:
    - sp
---
###
### TrafficSplit CRD
### Copied from github.com/servicemeshinterface/smi-sdk-go/blob/d4e76b1cd7a33ead5f38d1262dd838a31c80f4e5/crds/split.yaml
###
apiVersion: apiextensions.k8s.io/v1
kind: CustomResourceDefinition
metadata:
  name: trafficsplits.split.smi-spec.io
  annotations:
    linkerd.io/created-by: linkerd/cli dev-undefined
  labels:
    linkerd.io/control-plane-ns: linkerd
spec:
  group: split.smi-spec.io
  scope: Namespaced
  names:
    kind: TrafficSplit
    listKind: TrafficSplitList
    shortNames:
      - ts
    plural: trafficsplits
    singular: trafficsplit
  versions:
    - name: v1alpha1
      served: true
      storage: true
      schema:
        openAPIV3Schema:
          type: object
          properties:
            spec:
              type: object
              required:
                - service
                - backends
              properties:
                service:
                  description: The apex service of this split.
                  type: string
                matches:
                  description: The HTTP route groups that this traffic split should match.
                  type: array
                  items:
                    type: object
                    required: ['kind', 'name']
                    properties:
                      kind:
                        description: Kind of the matching group.
                        type: string
                        enum:
                          - HTTPRouteGroup
                      name:
                        description: Name of the matching group.
                        type: string
                backends:
                  description: The backend services of this split.
                  type: array
                  items:
                    type: object
                    required: ['service', 'weight']
                    properties:
                      service:
                        description: Name of the Kubernetes service.
                        type: string
                      weight:
                        description: Traffic weight value of this backend.
                        x-kubernetes-int-or-string: true
      additionalPrinterColumns:
      - name: Service
        type: string
        description: The apex service of this split.
        jsonPath: .spec.service
  preserveUnknownFields: false
---
###
### Proxy Injector RBAC
###
kind: ClusterRole
apiVersion: rbac.authorization.k8s.io/v1
metadata:
  name: linkerd-linkerd-proxy-injector
  labels:
    linkerd.io/control-plane-component: proxy-injector
    linkerd.io/control-plane-ns: linkerd
rules:
- apiGroups: [""]
  resources: ["events"]
  verbs: ["create", "patch"]
- apiGroups: [""]
  resources: ["namespaces", "replicationcontrollers"]
  verbs: ["list", "get", "watch"]
- apiGroups: [""]
  resources: ["pods"]
  verbs: ["list", "watch"]
- apiGroups: ["extensions", "apps"]
  resources: ["deployments", "replicasets", "daemonsets", "statefulsets"]
  verbs: ["list", "get", "watch"]
- apiGroups: ["extensions", "batch"]
  resources: ["cronjobs", "jobs"]
  verbs: ["list", "get", "watch"]
---
kind: ClusterRoleBinding
apiVersion: rbac.authorization.k8s.io/v1
metadata:
  name: linkerd-linkerd-proxy-injector
  labels:
    linkerd.io/control-plane-component: proxy-injector
    linkerd.io/control-plane-ns: linkerd
subjects:
- kind: ServiceAccount
  name: linkerd-proxy-injector
  namespace: linkerd
  apiGroup: ""
roleRef:
  kind: ClusterRole
  name: linkerd-linkerd-proxy-injector
  apiGroup: rbac.authorization.k8s.io
---
kind: ServiceAccount
apiVersion: v1
metadata:
  name: linkerd-proxy-injector
  namespace: linkerd
  labels:
    linkerd.io/control-plane-component: proxy-injector
    linkerd.io/control-plane-ns: linkerd
---
kind: Secret
apiVersion: v1
metadata:
  name: linkerd-proxy-injector-k8s-tls
  namespace: linkerd
  labels:
    linkerd.io/control-plane-component: proxy-injector
    linkerd.io/control-plane-ns: linkerd
  annotations:
    linkerd.io/created-by: linkerd/cli dev-undefined
type: kubernetes.io/tls
data:
  tls.crt: cHJveHkgaW5qZWN0b3IgY3J0
  tls.key: cHJveHkgaW5qZWN0b3Iga2V5
---
apiVersion: admissionregistration.k8s.io/v1
kind: MutatingWebhookConfiguration
metadata:
  name: linkerd-proxy-injector-webhook-config
  labels:
    linkerd.io/control-plane-component: proxy-injector
    linkerd.io/control-plane-ns: linkerd
webhooks:
- name: linkerd-proxy-injector.linkerd.io
  namespaceSelector:
    matchExpressions:
    - key: config.linkerd.io/admission-webhooks
      operator: NotIn
      values:
      - disabled
  clientConfig:
    service:
      name: linkerd-proxy-injector
      namespace: linkerd
      path: "/"
    caBundle: cHJveHkgaW5qZWN0b3IgQ0EgYnVuZGxl
  failurePolicy: Ignore
  admissionReviewVersions: ["v1", "v1beta1"]
  rules:
  - operations: [ "CREATE" ]
    apiGroups: [""]
    apiVersions: ["v1"]
    resources: ["pods"]
  sideEffects: None
---
###
### Service Profile Validator RBAC
###
kind: ClusterRole
apiVersion: rbac.authorization.k8s.io/v1
metadata:
  name: linkerd-linkerd-sp-validator
  labels:
    linkerd.io/control-plane-component: sp-validator
    linkerd.io/control-plane-ns: linkerd
rules:
- apiGroups: [""]
  resources: ["pods"]
  verbs: ["list"]
---
kind: ClusterRoleBinding
apiVersion: rbac.authorization.k8s.io/v1
metadata:
  name: linkerd-linkerd-sp-validator
  labels:
    linkerd.io/control-plane-component: sp-validator
    linkerd.io/control-plane-ns: linkerd
subjects:
- kind: ServiceAccount
  name: linkerd-sp-validator
  namespace: linkerd
  apiGroup: ""
roleRef:
  kind: ClusterRole
  name: linkerd-linkerd-sp-validator
  apiGroup: rbac.authorization.k8s.io
---
kind: ServiceAccount
apiVersion: v1
metadata:
  name: linkerd-sp-validator
  namespace: linkerd
  labels:
    linkerd.io/control-plane-component: sp-validator
    linkerd.io/control-plane-ns: linkerd
---
kind: Secret
apiVersion: v1
metadata:
  name: linkerd-sp-validator-k8s-tls
  namespace: linkerd
  labels:
    linkerd.io/control-plane-component: sp-validator
    linkerd.io/control-plane-ns: linkerd
  annotations:
    linkerd.io/created-by: linkerd/cli dev-undefined
type: kubernetes.io/tls
data:
  tls.crt: cHJvZmlsZSB2YWxpZGF0b3IgY3J0
  tls.key: cHJvZmlsZSB2YWxpZGF0b3Iga2V5
---
apiVersion: admissionregistration.k8s.io/v1
kind: ValidatingWebhookConfiguration
metadata:
  name: linkerd-sp-validator-webhook-config
  labels:
    linkerd.io/control-plane-component: sp-validator
    linkerd.io/control-plane-ns: linkerd
webhooks:
- name: linkerd-sp-validator.linkerd.io
  namespaceSelector:
    matchExpressions:
    - key: config.linkerd.io/admission-webhooks
      operator: NotIn
      values:
      - disabled
  clientConfig:
    service:
      name: linkerd-sp-validator
      namespace: linkerd
      path: "/"
    caBundle: cHJvZmlsZSB2YWxpZGF0b3IgQ0EgYnVuZGxl
  failurePolicy: Ignore
  admissionReviewVersions: ["v1", "v1beta1"]
  rules:
  - operations: [ "CREATE" , "UPDATE" ]
    apiGroups: ["linkerd.io"]
    apiVersions: ["v1alpha1", "v1alpha2"]
    resources: ["serviceprofiles"]
  sideEffects: None
---
###
### Control Plane PSP
###
apiVersion: policy/v1beta1
kind: PodSecurityPolicy
metadata:
  name: linkerd-linkerd-control-plane
  labels:
    linkerd.io/control-plane-ns: linkerd
spec:
  allowPrivilegeEscalation: false
  readOnlyRootFilesystem: true
  allowedCapabilities:
  - NET_ADMIN
  - NET_RAW
  requiredDropCapabilities:
  - ALL
  hostNetwork: false
  hostIPC: false
  hostPID: false
  seLinux:
    rule: RunAsAny
  runAsUser:
    rule: RunAsAny
  supplementalGroups:
    rule: MustRunAs
    ranges:
    - min: 1
      max: 65535
  fsGroup:
    rule: MustRunAs
    ranges:
    - min: 1
      max: 65535
  volumes:
  - configMap
  - emptyDir
  - secret
  - projected
  - downwardAPI
  - persistentVolumeClaim
---
apiVersion: rbac.authorization.k8s.io/v1
kind: Role
metadata:
  name: linkerd-psp
  namespace: linkerd
  labels:
    linkerd.io/control-plane-ns: linkerd
rules:
- apiGroups: ['policy', 'extensions']
  resources: ['podsecuritypolicies']
  verbs: ['use']
  resourceNames:
  - linkerd-linkerd-control-plane
---
apiVersion: rbac.authorization.k8s.io/v1
kind: RoleBinding
metadata:
  name: linkerd-psp
  namespace: linkerd
  labels:
    linkerd.io/control-plane-ns: linkerd
roleRef:
  kind: Role
  name: linkerd-psp
  apiGroup: rbac.authorization.k8s.io
subjects:
- kind: ServiceAccount
  name: linkerd-controller
  namespace: linkerd
- kind: ServiceAccount
  name: linkerd-destination
  namespace: linkerd
- kind: ServiceAccount
  name: linkerd-heartbeat
  namespace: linkerd
- kind: ServiceAccount
  name: linkerd-identity
  namespace: linkerd
- kind: ServiceAccount
  name: linkerd-proxy-injector
  namespace: linkerd
- kind: ServiceAccount
  name: linkerd-sp-validator
  namespace: linkerd
---
kind: ConfigMap
apiVersion: v1
metadata:
  name: linkerd-config
  namespace: linkerd
  labels:
    linkerd.io/control-plane-component: controller
    linkerd.io/control-plane-ns: linkerd
  annotations:
    linkerd.io/created-by: linkerd/cli dev-undefined
data:
  values: |
    cliVersion: linkerd/cli dev-undefined
    clusterDomain: cluster.local
    clusterNetworks: 10.0.0.0/8,100.64.0.0/10,172.16.0.0/12,192.168.0.0/16
    cniEnabled: false
    controlPlaneTracing: false
    controlPlaneTracingNamespace: linkerd-jaeger
    controllerComponentLabel: linkerd.io/control-plane-component
    controllerImage: ghcr.io/linkerd/controller
    controllerImageVersion: install-control-plane-version
    controllerLogFormat: plain
    controllerLogLevel: info
    controllerNamespaceLabel: linkerd.io/control-plane-ns
    controllerReplicas: 1
    controllerUID: 2103
    createdByAnnotation: linkerd.io/created-by
    debugContainer:
      image:
        name: ghcr.io/linkerd/debug
        pullPolicy: IfNotPresent
        version: install-debug-version
    destinationProxyResources: null
    destinationResources: null
    disableHeartBeat: false
    enableEndpointSlices: false
    enableH2Upgrade: true
    enablePodAntiAffinity: false
    grafanaUrl: ""
    heartbeatResources: null
    heartbeatSchedule: 1 2 3 4 5
    highAvailability: false
    identity:
      issuer:
        clockSkewAllowance: 20s
        crtExpiry: "2030-08-26T07:13:47Z"
        crtExpiryAnnotation: linkerd.io/identity-issuer-expiry
        issuanceLifetime: 24h0m0s
        scheme: linkerd.io/tls
        tls:
          crtPEM: |
            -----BEGIN CERTIFICATE-----
            MIIBwDCCAWegAwIBAgIRAJRIgZ8RtO8Ewg1Xepf8T44wCgYIKoZIzj0EAwIwKTEn
            MCUGA1UEAxMeaWRlbnRpdHkubGlua2VyZC5jbHVzdGVyLmxvY2FsMB4XDTIwMDgy
            ODA3MTM0N1oXDTMwMDgyNjA3MTM0N1owKTEnMCUGA1UEAxMeaWRlbnRpdHkubGlu
            a2VyZC5jbHVzdGVyLmxvY2FsMFkwEwYHKoZIzj0CAQYIKoZIzj0DAQcDQgAE1/Fp
            fcRnDcedL6AjUaXYPv4DIMBaJufOI5NWty+XSX7JjXgZtM72dQvRaYanuxD36Dt1
            2/JxyiSgxKWRdoay+aNwMG4wDgYDVR0PAQH/BAQDAgEGMBIGA1UdEwEB/wQIMAYB
            Af8CAQAwHQYDVR0OBBYEFI1WnrqMYKaHHOo+zpyiiDq2pO0KMCkGA1UdEQQiMCCC
            HmlkZW50aXR5LmxpbmtlcmQuY2x1c3Rlci5sb2NhbDAKBggqhkjOPQQDAgNHADBE
            AiAtuoI5XuCtrGVRzSmRTl2ra28aV9MyTU7d5qnTAFHKSgIgRKCvluOSgA5O21p5
            51tdrmkHEZRr0qlLSJdHYgEfMzk=
            -----END CERTIFICATE-----
    identityProxyResources: null
    identityResources: null
    identityTrustAnchorsPEM: |
      -----BEGIN CERTIFICATE-----
      MIIBwTCCAWagAwIBAgIQeDZp5lDaIygQ5UfMKZrFATAKBggqhkjOPQQDAjApMScw
      JQYDVQQDEx5pZGVudGl0eS5saW5rZXJkLmNsdXN0ZXIubG9jYWwwHhcNMjAwODI4
      MDcxMjQ3WhcNMzAwODI2MDcxMjQ3WjApMScwJQYDVQQDEx5pZGVudGl0eS5saW5r
      ZXJkLmNsdXN0ZXIubG9jYWwwWTATBgcqhkjOPQIBBggqhkjOPQMBBwNCAARqc70Z
      l1vgw79rjB5uSITICUA6GyfvSFfcuIis7B/XFSkkwAHU5S/s1AAP+R0TX7HBWUC4
      uaG4WWsiwJKNn7mgo3AwbjAOBgNVHQ8BAf8EBAMCAQYwEgYDVR0TAQH/BAgwBgEB
      /wIBATAdBgNVHQ4EFgQU5YtjVVPfd7I7NLHsn2C26EByGV0wKQYDVR0RBCIwIIIe
      aWRlbnRpdHkubGlua2VyZC5jbHVzdGVyLmxvY2FsMAoGCCqGSM49BAMCA0kAMEYC
      IQCN7lBFLDDvjx6V0+XkjpKERRsJYf5adMvnloFl48ilJgIhANtxhndcr+QJPuC8
      vgUC0d2/9FMueIVMb+46WTCOjsqr
      -----END CERTIFICATE-----
    identityTrustDomain: cluster.local
    imagePullPolicy: IfNotPresent
    imagePullSecrets: []
    installNamespace: true
    linkerdNamespaceLabel: linkerd.io/is-control-plane
    linkerdVersion: dev-undefined
    namespace: linkerd
    nodeSelector:
      beta.kubernetes.io/os: linux
    omitWebhookSideEffects: false
    podAnnotations: {}
    podLabels: {}
    profileValidator:
      caBundle: profile validator CA bundle
      crtPEM: profile validator crt
      externalSecret: false
      namespaceSelector:
        matchExpressions:
        - key: config.linkerd.io/admission-webhooks
          operator: NotIn
          values:
          - disabled
    prometheusUrl: ""
    proxy:
      capabilities: null
      disableIdentity: false
      enableExternalProfiles: false
      image:
        name: ghcr.io/linkerd/proxy
        pullPolicy: IfNotPresent
        version: install-proxy-version
      inboundConnectTimeout: 100ms
      isGateway: false
      isIngress: false
      logFormat: plain
      logLevel: warn,linkerd=info
      opaquePorts: ""
      outboundConnectTimeout: 1000ms
      ports:
        admin: 4191
        control: 4190
        inbound: 4143
        outbound: 4140
      requireIdentityOnInboundPorts: ""
      resources:
        cpu:
          limit: ""
          request: ""
        memory:
          limit: ""
          request: ""
      saMountPath: null
      uid: 2102
      waitBeforeExitSeconds: 0
    proxyContainerName: linkerd-proxy
    proxyInit:
      capabilities: null
      closeWaitTimeoutSecs: 0
      ignoreInboundPorts: 22,8100-8102
      ignoreOutboundPorts: "5432"
      image:
        name: ghcr.io/linkerd/proxy-init
        pullPolicy: IfNotPresent
        version: v1.3.9
      resources:
        cpu:
          limit: 100m
          request: 10m
        memory:
          limit: 50Mi
          request: 10Mi
      saMountPath: null
      xtMountPath:
        mountPath: /run
        name: linkerd-proxy-init-xtables-lock
        readOnly: false
    proxyInjectAnnotation: linkerd.io/inject
    proxyInjectDisabled: disabled
    proxyInjector:
      caBundle: proxy injector CA bundle
      crtPEM: proxy injector crt
      externalSecret: false
      namespaceSelector:
        matchExpressions:
        - key: config.linkerd.io/admission-webhooks
          operator: NotIn
          values:
          - disabled
    proxyInjectorProxyResources: null
    proxyInjectorResources: null
    publicAPIProxyResources: null
    publicAPIResources: null
    spValidatorProxyResources: null
    spValidatorResources: null
    tolerations: null
    webhookFailurePolicy: Ignore
    workloadNamespaceLabel: linkerd.io/workload-ns
---
###
### Identity Controller Service
###
---
kind: Secret
apiVersion: v1
metadata:
  name: linkerd-identity-issuer
  namespace: linkerd
  labels:
    linkerd.io/control-plane-component: identity
    linkerd.io/control-plane-ns: linkerd
  annotations:
    linkerd.io/created-by: linkerd/cli dev-undefined
    linkerd.io/identity-issuer-expiry: 2030-08-26T07:13:47Z
data:
  crt.pem: LS0tLS1CRUdJTiBDRVJUSUZJQ0FURS0tLS0tCk1JSUJ3RENDQVdlZ0F3SUJBZ0lSQUpSSWdaOFJ0TzhFd2cxWGVwZjhUNDR3Q2dZSUtvWkl6ajBFQXdJd0tURW4KTUNVR0ExVUVBeE1lYVdSbGJuUnBkSGt1YkdsdWEyVnlaQzVqYkhWemRHVnlMbXh2WTJGc01CNFhEVEl3TURneQpPREEzTVRNME4xb1hEVE13TURneU5qQTNNVE0wTjFvd0tURW5NQ1VHQTFVRUF4TWVhV1JsYm5ScGRIa3ViR2x1CmEyVnlaQzVqYkhWemRHVnlMbXh2WTJGc01Ga3dFd1lIS29aSXpqMENBUVlJS29aSXpqMERBUWNEUWdBRTEvRnAKZmNSbkRjZWRMNkFqVWFYWVB2NERJTUJhSnVmT0k1Tld0eStYU1g3SmpYZ1p0TTcyZFF2UmFZYW51eEQzNkR0MQoyL0p4eWlTZ3hLV1Jkb2F5K2FOd01HNHdEZ1lEVlIwUEFRSC9CQVFEQWdFR01CSUdBMVVkRXdFQi93UUlNQVlCCkFmOENBUUF3SFFZRFZSME9CQllFRkkxV25ycU1ZS2FISE9vK3pweWlpRHEycE8wS01Da0dBMVVkRVFRaU1DQ0MKSG1sa1pXNTBhWFI1TG14cGJtdGxjbVF1WTJ4MWMzUmxjaTVzYjJOaGJEQUtCZ2dxaGtqT1BRUURBZ05IQURCRQpBaUF0dW9JNVh1Q3RyR1ZSelNtUlRsMnJhMjhhVjlNeVRVN2Q1cW5UQUZIS1NnSWdSS0N2bHVPU2dBNU8yMXA1CjUxdGRybWtIRVpScjBxbExTSmRIWWdFZk16az0KLS0tLS1FTkQgQ0VSVElGSUNBVEUtLS0tLQ==
  key.pem: LS0tLS1CRUdJTiBFQyBQUklWQVRFIEtFWS0tLS0tCk1IY0NBUUVFSUFBZThuZmJ6WnU5Yy9PQjIrOHhKTTBGejdOVXdUUWF6dWxrRk5zNFRJNStvQW9HQ0NxR1NNNDkKQXdFSG9VUURRZ0FFMS9GcGZjUm5EY2VkTDZBalVhWFlQdjRESU1CYUp1Zk9JNU5XdHkrWFNYN0pqWGdadE03MgpkUXZSYVlhbnV4RDM2RHQxMi9KeHlpU2d4S1dSZG9heStRPT0KLS0tLS1FTkQgRUMgUFJJVkFURSBLRVktLS0tLQ==
---
kind: Service
apiVersion: v1
metadata:
  name: linkerd-identity
  namespace: linkerd
  labels:
    linkerd.io/control-plane-component: identity
    linkerd.io/control-plane-ns: linkerd
  annotations:
    linkerd.io/created-by: linkerd/cli dev-undefined
spec:
  type: ClusterIP
  selector:
    linkerd.io/control-plane-component: identity
  ports:
  - name: grpc
    port: 8080
    targetPort: 8080
---
kind: Service
apiVersion: v1
metadata:
  name: linkerd-identity-headless
  namespace: linkerd
  labels:
    linkerd.io/control-plane-component: identity
    linkerd.io/control-plane-ns: linkerd
  annotations:
    linkerd.io/created-by: linkerd/cli dev-undefined
spec:
  clusterIP: None
  selector:
    linkerd.io/control-plane-component: identity
  ports:
  - name: grpc
    port: 8080
    targetPort: 8080
---
apiVersion: apps/v1
kind: Deployment
metadata:
  annotations:
    linkerd.io/created-by: linkerd/cli dev-undefined
  labels:
    app.kubernetes.io/name: identity
    app.kubernetes.io/part-of: Linkerd
    app.kubernetes.io/version: install-control-plane-version
    linkerd.io/control-plane-component: identity
    linkerd.io/control-plane-ns: linkerd
  name: linkerd-identity
  namespace: linkerd
spec:
  replicas: 1
  selector:
    matchLabels:
      linkerd.io/control-plane-component: identity
      linkerd.io/control-plane-ns: linkerd
      linkerd.io/proxy-deployment: linkerd-identity
  template:
    metadata:
      annotations:
        linkerd.io/created-by: linkerd/cli dev-undefined
        linkerd.io/identity-mode: default
        linkerd.io/proxy-version: install-proxy-version
      labels:
        linkerd.io/control-plane-component: identity
        linkerd.io/control-plane-ns: linkerd
        linkerd.io/workload-ns: linkerd
        linkerd.io/proxy-deployment: linkerd-identity
    spec:
      nodeSelector:
        beta.kubernetes.io/os: linux
      containers:
      - args:
        - identity
        - -log-level=info
        - -log-format=plain
        - -controller-namespace=linkerd
        - -identity-trust-domain=cluster.local
        - -identity-issuance-lifetime=24h0m0s
        - -identity-clock-skew-allowance=20s
        - -identity-trust-anchors-pem=LS0tLS1CRUdJTiBDRVJUSUZJQ0FURS0tLS0tCk1JSUJ3VENDQVdhZ0F3SUJBZ0lRZURacDVsRGFJeWdRNVVmTUtackZBVEFLQmdncWhrak9QUVFEQWpBcE1TY3cKSlFZRFZRUURFeDVwWkdWdWRHbDBlUzVzYVc1clpYSmtMbU5zZFhOMFpYSXViRzlqWVd3d0hoY05NakF3T0RJNApNRGN4TWpRM1doY05NekF3T0RJMk1EY3hNalEzV2pBcE1TY3dKUVlEVlFRREV4NXBaR1Z1ZEdsMGVTNXNhVzVyClpYSmtMbU5zZFhOMFpYSXViRzlqWVd3d1dUQVRCZ2NxaGtqT1BRSUJCZ2dxaGtqT1BRTUJCd05DQUFScWM3MFoKbDF2Z3c3OXJqQjV1U0lUSUNVQTZHeWZ2U0ZmY3VJaXM3Qi9YRlNra3dBSFU1Uy9zMUFBUCtSMFRYN0hCV1VDNAp1YUc0V1dzaXdKS05uN21nbzNBd2JqQU9CZ05WSFE4QkFmOEVCQU1DQVFZd0VnWURWUjBUQVFIL0JBZ3dCZ0VCCi93SUJBVEFkQmdOVkhRNEVGZ1FVNVl0alZWUGZkN0k3TkxIc24yQzI2RUJ5R1Ywd0tRWURWUjBSQkNJd0lJSWUKYVdSbGJuUnBkSGt1YkdsdWEyVnlaQzVqYkhWemRHVnlMbXh2WTJGc01Bb0dDQ3FHU000OUJBTUNBMGtBTUVZQwpJUUNON2xCRkxERHZqeDZWMCtYa2pwS0VSUnNKWWY1YWRNdm5sb0ZsNDhpbEpnSWhBTnR4aG5kY3IrUUpQdUM4CnZnVUMwZDIvOUZNdWVJVk1iKzQ2V1RDT2pzcXIKLS0tLS1FTkQgQ0VSVElGSUNBVEUtLS0tLQo=
        - -identity-scheme=linkerd.io/tls
        image: ghcr.io/linkerd/controller:install-control-plane-version
        imagePullPolicy: IfNotPresent
        livenessProbe:
          httpGet:
            path: /ping
            port: 9990
          initialDelaySeconds: 10
        name: identity
        ports:
        - containerPort: 8080
          name: grpc
        - containerPort: 9990
          name: admin-http
        readinessProbe:
          failureThreshold: 7
          httpGet:
            path: /ready
            port: 9990
        securityContext:
          runAsUser: 2103
        volumeMounts:
        - mountPath: /var/run/linkerd/identity/issuer
          name: identity-issuer
      - env:
        - name: LINKERD2_PROXY_LOG
          value: "warn,linkerd=info"
        - name: LINKERD2_PROXY_LOG_FORMAT
          value: "plain"
        - name: LINKERD2_PROXY_DESTINATION_SVC_ADDR
          value: linkerd-dst-headless.linkerd.svc.cluster.local.:8086
        - name: LINKERD2_PROXY_DESTINATION_PROFILE_NETWORKS
          value: "10.0.0.0/8,100.64.0.0/10,172.16.0.0/12,192.168.0.0/16"
        - name: LINKERD2_PROXY_INBOUND_CONNECT_TIMEOUT
          value: "100ms"
        - name: LINKERD2_PROXY_OUTBOUND_CONNECT_TIMEOUT
          value: "1000ms"
        - name: LINKERD2_PROXY_CONTROL_LISTEN_ADDR
          value: 0.0.0.0:4190
        - name: LINKERD2_PROXY_ADMIN_LISTEN_ADDR
          value: 0.0.0.0:4191
        - name: LINKERD2_PROXY_OUTBOUND_LISTEN_ADDR
          value: 127.0.0.1:4140
        - name: LINKERD2_PROXY_INBOUND_LISTEN_ADDR
          value: 0.0.0.0:4143
        - name: LINKERD2_PROXY_DESTINATION_PROFILE_SUFFIXES
          value: svc.cluster.local.
        - name: LINKERD2_PROXY_INBOUND_ACCEPT_KEEPALIVE
          value: 10000ms
        - name: LINKERD2_PROXY_OUTBOUND_CONNECT_KEEPALIVE
          value: 10000ms
        - name: _pod_ns
          valueFrom:
            fieldRef:
              fieldPath: metadata.namespace
        - name: _pod_nodeName
          valueFrom:
            fieldRef:
              fieldPath: spec.nodeName
        - name: LINKERD2_PROXY_DESTINATION_CONTEXT
          value: |
            {"ns":"$(_pod_ns)", "nodeName":"$(_pod_nodeName)"}
        - name: LINKERD2_PROXY_IDENTITY_DIR
          value: /var/run/linkerd/identity/end-entity
        - name: LINKERD2_PROXY_IDENTITY_TRUST_ANCHORS
          value: |
            -----BEGIN CERTIFICATE-----
            MIIBwTCCAWagAwIBAgIQeDZp5lDaIygQ5UfMKZrFATAKBggqhkjOPQQDAjApMScw
            JQYDVQQDEx5pZGVudGl0eS5saW5rZXJkLmNsdXN0ZXIubG9jYWwwHhcNMjAwODI4
            MDcxMjQ3WhcNMzAwODI2MDcxMjQ3WjApMScwJQYDVQQDEx5pZGVudGl0eS5saW5r
            ZXJkLmNsdXN0ZXIubG9jYWwwWTATBgcqhkjOPQIBBggqhkjOPQMBBwNCAARqc70Z
            l1vgw79rjB5uSITICUA6GyfvSFfcuIis7B/XFSkkwAHU5S/s1AAP+R0TX7HBWUC4
            uaG4WWsiwJKNn7mgo3AwbjAOBgNVHQ8BAf8EBAMCAQYwEgYDVR0TAQH/BAgwBgEB
            /wIBATAdBgNVHQ4EFgQU5YtjVVPfd7I7NLHsn2C26EByGV0wKQYDVR0RBCIwIIIe
            aWRlbnRpdHkubGlua2VyZC5jbHVzdGVyLmxvY2FsMAoGCCqGSM49BAMCA0kAMEYC
            IQCN7lBFLDDvjx6V0+XkjpKERRsJYf5adMvnloFl48ilJgIhANtxhndcr+QJPuC8
            vgUC0d2/9FMueIVMb+46WTCOjsqr
            -----END CERTIFICATE-----
        - name: LINKERD2_PROXY_IDENTITY_TOKEN_FILE
          value: /var/run/secrets/kubernetes.io/serviceaccount/token
        - name: LINKERD2_PROXY_IDENTITY_SVC_ADDR
          value: localhost.:8080
        - name: _pod_sa
          valueFrom:
            fieldRef:
              fieldPath: spec.serviceAccountName
        - name: _l5d_ns
          value: linkerd
        - name: _l5d_trustdomain
          value: cluster.local
        - name: LINKERD2_PROXY_IDENTITY_LOCAL_NAME
          value: $(_pod_sa).$(_pod_ns).serviceaccount.identity.$(_l5d_ns).$(_l5d_trustdomain)
        - name: LINKERD2_PROXY_IDENTITY_SVC_NAME
          value: linkerd-identity.$(_l5d_ns).serviceaccount.identity.$(_l5d_ns).$(_l5d_trustdomain)
        - name: LINKERD2_PROXY_DESTINATION_SVC_NAME
          value: linkerd-destination.$(_l5d_ns).serviceaccount.identity.$(_l5d_ns).$(_l5d_trustdomain)
        image: ghcr.io/linkerd/proxy:install-proxy-version
        imagePullPolicy: IfNotPresent
        livenessProbe:
          httpGet:
            path: /live
            port: 4191
          initialDelaySeconds: 10
        name: linkerd-proxy
        ports:
        - containerPort: 4143
          name: linkerd-proxy
        - containerPort: 4191
          name: linkerd-admin
        readinessProbe:
          httpGet:
            path: /ready
            port: 4191
          initialDelaySeconds: 2
        resources:
        securityContext:
          allowPrivilegeEscalation: false
          readOnlyRootFilesystem: true
          runAsUser: 2102
        terminationMessagePolicy: FallbackToLogsOnError
        volumeMounts:
        - mountPath: /var/run/linkerd/identity/end-entity
          name: linkerd-identity-end-entity
      initContainers:
      - args:
        - --incoming-proxy-port
        - "4143"
        - --outgoing-proxy-port
        - "4140"
        - --proxy-uid
        - "2102"
        - --inbound-ports-to-ignore
        - "4190,4191,22,8100-8102"
        - --outbound-ports-to-ignore
<<<<<<< HEAD
        - "5432"
        image: ghcr.io/linkerd/proxy-init:v1.3.9
=======
        - "5432,443"
        image: ghcr.io/linkerd/proxy-init:v1.3.8
>>>>>>> 4e5bbb94
        imagePullPolicy: IfNotPresent
        name: linkerd-init
        resources:
          limits:
            cpu: "100m"
            memory: "50Mi"
          requests:
            cpu: "10m"
            memory: "10Mi"
        securityContext:
          allowPrivilegeEscalation: false
          capabilities:
            add:
            - NET_ADMIN
            - NET_RAW
          privileged: false
          readOnlyRootFilesystem: true
          runAsNonRoot: false
          runAsUser: 0
        terminationMessagePolicy: FallbackToLogsOnError
        volumeMounts:
        - mountPath: /run
          name: linkerd-proxy-init-xtables-lock
      serviceAccountName: linkerd-identity
      volumes:
      - name: identity-issuer
        secret:
          secretName: linkerd-identity-issuer
      - emptyDir: {}
        name: linkerd-proxy-init-xtables-lock
      - emptyDir:
          medium: Memory
        name: linkerd-identity-end-entity
---
###
### Controller
###
kind: Service
apiVersion: v1
metadata:
  name: linkerd-controller-api
  namespace: linkerd
  labels:
    linkerd.io/control-plane-component: controller
    linkerd.io/control-plane-ns: linkerd
  annotations:
    linkerd.io/created-by: linkerd/cli dev-undefined
spec:
  type: ClusterIP
  selector:
    linkerd.io/control-plane-component: controller
  ports:
  - name: http
    port: 8085
    targetPort: 8085
---
apiVersion: apps/v1
kind: Deployment
metadata:
  annotations:
    linkerd.io/created-by: linkerd/cli dev-undefined
  labels:
    app.kubernetes.io/name: controller
    app.kubernetes.io/part-of: Linkerd
    app.kubernetes.io/version: install-control-plane-version
    linkerd.io/control-plane-component: controller
    linkerd.io/control-plane-ns: linkerd
  name: linkerd-controller
  namespace: linkerd
spec:
  replicas: 1
  selector:
    matchLabels:
      linkerd.io/control-plane-component: controller
      linkerd.io/control-plane-ns: linkerd
      linkerd.io/proxy-deployment: linkerd-controller
  template:
    metadata:
      annotations:
        linkerd.io/created-by: linkerd/cli dev-undefined
        linkerd.io/identity-mode: default
        linkerd.io/proxy-version: install-proxy-version
      labels:
        linkerd.io/control-plane-component: controller
        linkerd.io/control-plane-ns: linkerd
        linkerd.io/workload-ns: linkerd
        linkerd.io/proxy-deployment: linkerd-controller
    spec:
      nodeSelector:
        beta.kubernetes.io/os: linux
      containers:
      - args:
        - public-api
        - -destination-addr=linkerd-dst.linkerd.svc.cluster.local:8086
        - -controller-namespace=linkerd
        - -log-level=info
        - -log-format=plain
        - -cluster-domain=cluster.local
        image: ghcr.io/linkerd/controller:install-control-plane-version
        imagePullPolicy: IfNotPresent
        livenessProbe:
          httpGet:
            path: /ping
            port: 9995
          initialDelaySeconds: 10
        name: public-api
        ports:
        - containerPort: 8085
          name: http
        - containerPort: 9995
          name: admin-http
        readinessProbe:
          failureThreshold: 7
          httpGet:
            path: /ready
            port: 9995
        securityContext:
          runAsUser: 2103
      - env:
        - name: LINKERD2_PROXY_LOG
          value: "warn,linkerd=info"
        - name: LINKERD2_PROXY_LOG_FORMAT
          value: "plain"
        - name: LINKERD2_PROXY_DESTINATION_SVC_ADDR
          value: linkerd-dst-headless.linkerd.svc.cluster.local.:8086
        - name: LINKERD2_PROXY_DESTINATION_PROFILE_NETWORKS
          value: "10.0.0.0/8,100.64.0.0/10,172.16.0.0/12,192.168.0.0/16"
        - name: LINKERD2_PROXY_INBOUND_CONNECT_TIMEOUT
          value: "100ms"
        - name: LINKERD2_PROXY_OUTBOUND_CONNECT_TIMEOUT
          value: "1000ms"
        - name: LINKERD2_PROXY_CONTROL_LISTEN_ADDR
          value: 0.0.0.0:4190
        - name: LINKERD2_PROXY_ADMIN_LISTEN_ADDR
          value: 0.0.0.0:4191
        - name: LINKERD2_PROXY_OUTBOUND_LISTEN_ADDR
          value: 127.0.0.1:4140
        - name: LINKERD2_PROXY_INBOUND_LISTEN_ADDR
          value: 0.0.0.0:4143
        - name: LINKERD2_PROXY_DESTINATION_PROFILE_SUFFIXES
          value: svc.cluster.local.
        - name: LINKERD2_PROXY_INBOUND_ACCEPT_KEEPALIVE
          value: 10000ms
        - name: LINKERD2_PROXY_OUTBOUND_CONNECT_KEEPALIVE
          value: 10000ms
        - name: _pod_ns
          valueFrom:
            fieldRef:
              fieldPath: metadata.namespace
        - name: _pod_nodeName
          valueFrom:
            fieldRef:
              fieldPath: spec.nodeName
        - name: LINKERD2_PROXY_DESTINATION_CONTEXT
          value: |
            {"ns":"$(_pod_ns)", "nodeName":"$(_pod_nodeName)"}
        - name: LINKERD2_PROXY_IDENTITY_DIR
          value: /var/run/linkerd/identity/end-entity
        - name: LINKERD2_PROXY_IDENTITY_TRUST_ANCHORS
          value: |
            -----BEGIN CERTIFICATE-----
            MIIBwTCCAWagAwIBAgIQeDZp5lDaIygQ5UfMKZrFATAKBggqhkjOPQQDAjApMScw
            JQYDVQQDEx5pZGVudGl0eS5saW5rZXJkLmNsdXN0ZXIubG9jYWwwHhcNMjAwODI4
            MDcxMjQ3WhcNMzAwODI2MDcxMjQ3WjApMScwJQYDVQQDEx5pZGVudGl0eS5saW5r
            ZXJkLmNsdXN0ZXIubG9jYWwwWTATBgcqhkjOPQIBBggqhkjOPQMBBwNCAARqc70Z
            l1vgw79rjB5uSITICUA6GyfvSFfcuIis7B/XFSkkwAHU5S/s1AAP+R0TX7HBWUC4
            uaG4WWsiwJKNn7mgo3AwbjAOBgNVHQ8BAf8EBAMCAQYwEgYDVR0TAQH/BAgwBgEB
            /wIBATAdBgNVHQ4EFgQU5YtjVVPfd7I7NLHsn2C26EByGV0wKQYDVR0RBCIwIIIe
            aWRlbnRpdHkubGlua2VyZC5jbHVzdGVyLmxvY2FsMAoGCCqGSM49BAMCA0kAMEYC
            IQCN7lBFLDDvjx6V0+XkjpKERRsJYf5adMvnloFl48ilJgIhANtxhndcr+QJPuC8
            vgUC0d2/9FMueIVMb+46WTCOjsqr
            -----END CERTIFICATE-----
        - name: LINKERD2_PROXY_IDENTITY_TOKEN_FILE
          value: /var/run/secrets/kubernetes.io/serviceaccount/token
        - name: LINKERD2_PROXY_IDENTITY_SVC_ADDR
          value: linkerd-identity-headless.linkerd.svc.cluster.local.:8080
        - name: _pod_sa
          valueFrom:
            fieldRef:
              fieldPath: spec.serviceAccountName
        - name: _l5d_ns
          value: linkerd
        - name: _l5d_trustdomain
          value: cluster.local
        - name: LINKERD2_PROXY_IDENTITY_LOCAL_NAME
          value: $(_pod_sa).$(_pod_ns).serviceaccount.identity.$(_l5d_ns).$(_l5d_trustdomain)
        - name: LINKERD2_PROXY_IDENTITY_SVC_NAME
          value: linkerd-identity.$(_l5d_ns).serviceaccount.identity.$(_l5d_ns).$(_l5d_trustdomain)
        - name: LINKERD2_PROXY_DESTINATION_SVC_NAME
          value: linkerd-destination.$(_l5d_ns).serviceaccount.identity.$(_l5d_ns).$(_l5d_trustdomain)
        image: ghcr.io/linkerd/proxy:install-proxy-version
        imagePullPolicy: IfNotPresent
        livenessProbe:
          httpGet:
            path: /live
            port: 4191
          initialDelaySeconds: 10
        name: linkerd-proxy
        ports:
        - containerPort: 4143
          name: linkerd-proxy
        - containerPort: 4191
          name: linkerd-admin
        readinessProbe:
          httpGet:
            path: /ready
            port: 4191
          initialDelaySeconds: 2
        resources:
        securityContext:
          allowPrivilegeEscalation: false
          readOnlyRootFilesystem: true
          runAsUser: 2102
        terminationMessagePolicy: FallbackToLogsOnError
        volumeMounts:
        - mountPath: /var/run/linkerd/identity/end-entity
          name: linkerd-identity-end-entity
      initContainers:
      - args:
        - --incoming-proxy-port
        - "4143"
        - --outgoing-proxy-port
        - "4140"
        - --proxy-uid
        - "2102"
        - --inbound-ports-to-ignore
        - "4190,4191,22,8100-8102"
        - --outbound-ports-to-ignore
<<<<<<< HEAD
        - "5432"
        image: ghcr.io/linkerd/proxy-init:v1.3.9
=======
        - "5432,443"
        image: ghcr.io/linkerd/proxy-init:v1.3.8
>>>>>>> 4e5bbb94
        imagePullPolicy: IfNotPresent
        name: linkerd-init
        resources:
          limits:
            cpu: "100m"
            memory: "50Mi"
          requests:
            cpu: "10m"
            memory: "10Mi"
        securityContext:
          allowPrivilegeEscalation: false
          capabilities:
            add:
            - NET_ADMIN
            - NET_RAW
          privileged: false
          readOnlyRootFilesystem: true
          runAsNonRoot: false
          runAsUser: 0
        terminationMessagePolicy: FallbackToLogsOnError
        volumeMounts:
        - mountPath: /run
          name: linkerd-proxy-init-xtables-lock
      serviceAccountName: linkerd-controller
      volumes:
      - emptyDir: {}
        name: linkerd-proxy-init-xtables-lock
      - emptyDir:
          medium: Memory
        name: linkerd-identity-end-entity
---
###
### Destination Controller Service
###
kind: Service
apiVersion: v1
metadata:
  name: linkerd-dst
  namespace: linkerd
  labels:
    linkerd.io/control-plane-component: destination
    linkerd.io/control-plane-ns: linkerd
  annotations:
    linkerd.io/created-by: linkerd/cli dev-undefined
spec:
  type: ClusterIP
  selector:
    linkerd.io/control-plane-component: destination
  ports:
  - name: grpc
    port: 8086
    targetPort: 8086
---
kind: Service
apiVersion: v1
metadata:
  name: linkerd-dst-headless
  namespace: linkerd
  labels:
    linkerd.io/control-plane-component: destination
    linkerd.io/control-plane-ns: linkerd
  annotations:
    linkerd.io/created-by: linkerd/cli dev-undefined
spec:
  clusterIP: None
  selector:
    linkerd.io/control-plane-component: destination
  ports:
  - name: grpc
    port: 8086
    targetPort: 8086
---
apiVersion: apps/v1
kind: Deployment
metadata:
  annotations:
    linkerd.io/created-by: linkerd/cli dev-undefined
  labels:
    app.kubernetes.io/name: destination
    app.kubernetes.io/part-of: Linkerd
    app.kubernetes.io/version: install-control-plane-version
    linkerd.io/control-plane-component: destination
    linkerd.io/control-plane-ns: linkerd
  name: linkerd-destination
  namespace: linkerd
spec:
  replicas: 1
  selector:
    matchLabels:
      linkerd.io/control-plane-component: destination
      linkerd.io/control-plane-ns: linkerd
      linkerd.io/proxy-deployment: linkerd-destination
  template:
    metadata:
      annotations:
        linkerd.io/created-by: linkerd/cli dev-undefined
        linkerd.io/identity-mode: default
        linkerd.io/proxy-version: install-proxy-version
      labels:
        linkerd.io/control-plane-component: destination
        linkerd.io/control-plane-ns: linkerd
        linkerd.io/workload-ns: linkerd
        linkerd.io/proxy-deployment: linkerd-destination
    spec:
      nodeSelector:
        beta.kubernetes.io/os: linux
      containers:
      - args:
        - destination
        - -addr=:8086
        - -controller-namespace=linkerd
        - -enable-h2-upgrade=true
        - -log-level=info
        - -log-format=plain
        - -enable-endpoint-slices=false
        - -cluster-domain=cluster.local
        - -identity-trust-domain=cluster.local
        image: ghcr.io/linkerd/controller:install-control-plane-version
        imagePullPolicy: IfNotPresent
        livenessProbe:
          httpGet:
            path: /ping
            port: 9996
          initialDelaySeconds: 10
        name: destination
        ports:
        - containerPort: 8086
          name: grpc
        - containerPort: 9996
          name: admin-http
        readinessProbe:
          failureThreshold: 7
          httpGet:
            path: /ready
            port: 9996
        securityContext:
          runAsUser: 2103
      - env:
        - name: LINKERD2_PROXY_LOG
          value: "warn,linkerd=info"
        - name: LINKERD2_PROXY_LOG_FORMAT
          value: "plain"
        - name: LINKERD2_PROXY_DESTINATION_SVC_ADDR
          value: localhost.:8086
        - name: LINKERD2_PROXY_DESTINATION_PROFILE_NETWORKS
          value: "10.0.0.0/8,100.64.0.0/10,172.16.0.0/12,192.168.0.0/16"
        - name: LINKERD2_PROXY_INBOUND_CONNECT_TIMEOUT
          value: "100ms"
        - name: LINKERD2_PROXY_OUTBOUND_CONNECT_TIMEOUT
          value: "1000ms"
        - name: LINKERD2_PROXY_CONTROL_LISTEN_ADDR
          value: 0.0.0.0:4190
        - name: LINKERD2_PROXY_ADMIN_LISTEN_ADDR
          value: 0.0.0.0:4191
        - name: LINKERD2_PROXY_OUTBOUND_LISTEN_ADDR
          value: 127.0.0.1:4140
        - name: LINKERD2_PROXY_INBOUND_LISTEN_ADDR
          value: 0.0.0.0:4143
        - name: LINKERD2_PROXY_DESTINATION_PROFILE_SUFFIXES
          value: svc.cluster.local.
        - name: LINKERD2_PROXY_INBOUND_ACCEPT_KEEPALIVE
          value: 10000ms
        - name: LINKERD2_PROXY_OUTBOUND_CONNECT_KEEPALIVE
          value: 10000ms
        - name: _pod_ns
          valueFrom:
            fieldRef:
              fieldPath: metadata.namespace
        - name: _pod_nodeName
          valueFrom:
            fieldRef:
              fieldPath: spec.nodeName
        - name: LINKERD2_PROXY_DESTINATION_CONTEXT
          value: |
            {"ns":"$(_pod_ns)", "nodeName":"$(_pod_nodeName)"}
        - name: LINKERD2_PROXY_IDENTITY_DIR
          value: /var/run/linkerd/identity/end-entity
        - name: LINKERD2_PROXY_IDENTITY_TRUST_ANCHORS
          value: |
            -----BEGIN CERTIFICATE-----
            MIIBwTCCAWagAwIBAgIQeDZp5lDaIygQ5UfMKZrFATAKBggqhkjOPQQDAjApMScw
            JQYDVQQDEx5pZGVudGl0eS5saW5rZXJkLmNsdXN0ZXIubG9jYWwwHhcNMjAwODI4
            MDcxMjQ3WhcNMzAwODI2MDcxMjQ3WjApMScwJQYDVQQDEx5pZGVudGl0eS5saW5r
            ZXJkLmNsdXN0ZXIubG9jYWwwWTATBgcqhkjOPQIBBggqhkjOPQMBBwNCAARqc70Z
            l1vgw79rjB5uSITICUA6GyfvSFfcuIis7B/XFSkkwAHU5S/s1AAP+R0TX7HBWUC4
            uaG4WWsiwJKNn7mgo3AwbjAOBgNVHQ8BAf8EBAMCAQYwEgYDVR0TAQH/BAgwBgEB
            /wIBATAdBgNVHQ4EFgQU5YtjVVPfd7I7NLHsn2C26EByGV0wKQYDVR0RBCIwIIIe
            aWRlbnRpdHkubGlua2VyZC5jbHVzdGVyLmxvY2FsMAoGCCqGSM49BAMCA0kAMEYC
            IQCN7lBFLDDvjx6V0+XkjpKERRsJYf5adMvnloFl48ilJgIhANtxhndcr+QJPuC8
            vgUC0d2/9FMueIVMb+46WTCOjsqr
            -----END CERTIFICATE-----
        - name: LINKERD2_PROXY_IDENTITY_TOKEN_FILE
          value: /var/run/secrets/kubernetes.io/serviceaccount/token
        - name: LINKERD2_PROXY_IDENTITY_SVC_ADDR
          value: linkerd-identity-headless.linkerd.svc.cluster.local.:8080
        - name: _pod_sa
          valueFrom:
            fieldRef:
              fieldPath: spec.serviceAccountName
        - name: _l5d_ns
          value: linkerd
        - name: _l5d_trustdomain
          value: cluster.local
        - name: LINKERD2_PROXY_IDENTITY_LOCAL_NAME
          value: $(_pod_sa).$(_pod_ns).serviceaccount.identity.$(_l5d_ns).$(_l5d_trustdomain)
        - name: LINKERD2_PROXY_IDENTITY_SVC_NAME
          value: linkerd-identity.$(_l5d_ns).serviceaccount.identity.$(_l5d_ns).$(_l5d_trustdomain)
        - name: LINKERD2_PROXY_DESTINATION_SVC_NAME
          value: linkerd-destination.$(_l5d_ns).serviceaccount.identity.$(_l5d_ns).$(_l5d_trustdomain)
        image: ghcr.io/linkerd/proxy:install-proxy-version
        imagePullPolicy: IfNotPresent
        livenessProbe:
          httpGet:
            path: /live
            port: 4191
          initialDelaySeconds: 10
        name: linkerd-proxy
        ports:
        - containerPort: 4143
          name: linkerd-proxy
        - containerPort: 4191
          name: linkerd-admin
        readinessProbe:
          httpGet:
            path: /ready
            port: 4191
          initialDelaySeconds: 2
        resources:
        securityContext:
          allowPrivilegeEscalation: false
          readOnlyRootFilesystem: true
          runAsUser: 2102
        terminationMessagePolicy: FallbackToLogsOnError
        volumeMounts:
        - mountPath: /var/run/linkerd/identity/end-entity
          name: linkerd-identity-end-entity
      initContainers:
      - args:
        - --incoming-proxy-port
        - "4143"
        - --outgoing-proxy-port
        - "4140"
        - --proxy-uid
        - "2102"
        - --inbound-ports-to-ignore
        - "4190,4191,22,8100-8102"
        - --outbound-ports-to-ignore
<<<<<<< HEAD
        - "5432"
        image: ghcr.io/linkerd/proxy-init:v1.3.9
=======
        - "5432,443"
        image: ghcr.io/linkerd/proxy-init:v1.3.8
>>>>>>> 4e5bbb94
        imagePullPolicy: IfNotPresent
        name: linkerd-init
        resources:
          limits:
            cpu: "100m"
            memory: "50Mi"
          requests:
            cpu: "10m"
            memory: "10Mi"
        securityContext:
          allowPrivilegeEscalation: false
          capabilities:
            add:
            - NET_ADMIN
            - NET_RAW
          privileged: false
          readOnlyRootFilesystem: true
          runAsNonRoot: false
          runAsUser: 0
        terminationMessagePolicy: FallbackToLogsOnError
        volumeMounts:
        - mountPath: /run
          name: linkerd-proxy-init-xtables-lock
      serviceAccountName: linkerd-destination
      volumes:
      - emptyDir: {}
        name: linkerd-proxy-init-xtables-lock
      - emptyDir:
          medium: Memory
        name: linkerd-identity-end-entity
---
###
### Heartbeat
###
apiVersion: batch/v1beta1
kind: CronJob
metadata:
  name: linkerd-heartbeat
  namespace: linkerd
  labels:
    app.kubernetes.io/name: heartbeat
    app.kubernetes.io/part-of: Linkerd
    app.kubernetes.io/version: install-control-plane-version
    linkerd.io/control-plane-component: heartbeat
    linkerd.io/control-plane-ns: linkerd
  annotations:
    linkerd.io/created-by: linkerd/cli dev-undefined
spec:
  schedule: "1 2 3 4 5"
  successfulJobsHistoryLimit: 0
  jobTemplate:
    spec:
      template:
        metadata:
          labels:
            linkerd.io/control-plane-component: heartbeat
            linkerd.io/workload-ns: linkerd
          annotations:
            linkerd.io/created-by: linkerd/cli dev-undefined
        spec:
          nodeSelector:
            beta.kubernetes.io/os: linux
          serviceAccountName: linkerd-heartbeat
          restartPolicy: Never
          containers:
          - name: heartbeat
            image: ghcr.io/linkerd/controller:install-control-plane-version
            imagePullPolicy: IfNotPresent
            args:
            - "heartbeat"
            - "-controller-namespace=linkerd"
            - "-log-level=info"
            - "-log-format=plain"
            - "-prometheus-url=http://linkerd-prometheus.linkerd-viz.svc.cluster.local:9090"
            securityContext:
              runAsUser: 2103
---
###
### Proxy Injector
###
apiVersion: apps/v1
kind: Deployment
metadata:
  annotations:
    linkerd.io/created-by: linkerd/cli dev-undefined
  labels:
    app.kubernetes.io/name: proxy-injector
    app.kubernetes.io/part-of: Linkerd
    app.kubernetes.io/version: install-control-plane-version
    linkerd.io/control-plane-component: proxy-injector
    linkerd.io/control-plane-ns: linkerd
  name: linkerd-proxy-injector
  namespace: linkerd
spec:
  replicas: 1
  selector:
    matchLabels:
      linkerd.io/control-plane-component: proxy-injector
  template:
    metadata:
      annotations:
        checksum/config: d7022b763ada3361486ba693b85ebfed70f29cae8ae7b5aac95c6ef0ee89436d
        linkerd.io/created-by: linkerd/cli dev-undefined
        linkerd.io/identity-mode: default
        linkerd.io/proxy-version: install-proxy-version
      labels:
        linkerd.io/control-plane-component: proxy-injector
        linkerd.io/control-plane-ns: linkerd
        linkerd.io/workload-ns: linkerd
        linkerd.io/proxy-deployment: linkerd-proxy-injector
    spec:
      nodeSelector:
        beta.kubernetes.io/os: linux
      containers:
      - args:
        - proxy-injector
        - -log-level=info
        - -log-format=plain
        image: ghcr.io/linkerd/controller:install-control-plane-version
        imagePullPolicy: IfNotPresent
        livenessProbe:
          httpGet:
            path: /ping
            port: 9995
          initialDelaySeconds: 10
        name: proxy-injector
        ports:
        - containerPort: 8443
          name: proxy-injector
        - containerPort: 9995
          name: admin-http
        readinessProbe:
          failureThreshold: 7
          httpGet:
            path: /ready
            port: 9995
        securityContext:
          runAsUser: 2103
        volumeMounts:
        - mountPath: /var/run/linkerd/config
          name: config
        - mountPath: /var/run/linkerd/tls
          name: tls
          readOnly: true
      - env:
        - name: LINKERD2_PROXY_LOG
          value: "warn,linkerd=info"
        - name: LINKERD2_PROXY_LOG_FORMAT
          value: "plain"
        - name: LINKERD2_PROXY_DESTINATION_SVC_ADDR
          value: linkerd-dst-headless.linkerd.svc.cluster.local.:8086
        - name: LINKERD2_PROXY_DESTINATION_PROFILE_NETWORKS
          value: "10.0.0.0/8,100.64.0.0/10,172.16.0.0/12,192.168.0.0/16"
        - name: LINKERD2_PROXY_INBOUND_CONNECT_TIMEOUT
          value: "100ms"
        - name: LINKERD2_PROXY_OUTBOUND_CONNECT_TIMEOUT
          value: "1000ms"
        - name: LINKERD2_PROXY_CONTROL_LISTEN_ADDR
          value: 0.0.0.0:4190
        - name: LINKERD2_PROXY_ADMIN_LISTEN_ADDR
          value: 0.0.0.0:4191
        - name: LINKERD2_PROXY_OUTBOUND_LISTEN_ADDR
          value: 127.0.0.1:4140
        - name: LINKERD2_PROXY_INBOUND_LISTEN_ADDR
          value: 0.0.0.0:4143
        - name: LINKERD2_PROXY_DESTINATION_PROFILE_SUFFIXES
          value: svc.cluster.local.
        - name: LINKERD2_PROXY_INBOUND_ACCEPT_KEEPALIVE
          value: 10000ms
        - name: LINKERD2_PROXY_OUTBOUND_CONNECT_KEEPALIVE
          value: 10000ms
        - name: _pod_ns
          valueFrom:
            fieldRef:
              fieldPath: metadata.namespace
        - name: _pod_nodeName
          valueFrom:
            fieldRef:
              fieldPath: spec.nodeName
        - name: LINKERD2_PROXY_DESTINATION_CONTEXT
          value: |
            {"ns":"$(_pod_ns)", "nodeName":"$(_pod_nodeName)"}
        - name: LINKERD2_PROXY_IDENTITY_DIR
          value: /var/run/linkerd/identity/end-entity
        - name: LINKERD2_PROXY_IDENTITY_TRUST_ANCHORS
          value: |
            -----BEGIN CERTIFICATE-----
            MIIBwTCCAWagAwIBAgIQeDZp5lDaIygQ5UfMKZrFATAKBggqhkjOPQQDAjApMScw
            JQYDVQQDEx5pZGVudGl0eS5saW5rZXJkLmNsdXN0ZXIubG9jYWwwHhcNMjAwODI4
            MDcxMjQ3WhcNMzAwODI2MDcxMjQ3WjApMScwJQYDVQQDEx5pZGVudGl0eS5saW5r
            ZXJkLmNsdXN0ZXIubG9jYWwwWTATBgcqhkjOPQIBBggqhkjOPQMBBwNCAARqc70Z
            l1vgw79rjB5uSITICUA6GyfvSFfcuIis7B/XFSkkwAHU5S/s1AAP+R0TX7HBWUC4
            uaG4WWsiwJKNn7mgo3AwbjAOBgNVHQ8BAf8EBAMCAQYwEgYDVR0TAQH/BAgwBgEB
            /wIBATAdBgNVHQ4EFgQU5YtjVVPfd7I7NLHsn2C26EByGV0wKQYDVR0RBCIwIIIe
            aWRlbnRpdHkubGlua2VyZC5jbHVzdGVyLmxvY2FsMAoGCCqGSM49BAMCA0kAMEYC
            IQCN7lBFLDDvjx6V0+XkjpKERRsJYf5adMvnloFl48ilJgIhANtxhndcr+QJPuC8
            vgUC0d2/9FMueIVMb+46WTCOjsqr
            -----END CERTIFICATE-----
        - name: LINKERD2_PROXY_IDENTITY_TOKEN_FILE
          value: /var/run/secrets/kubernetes.io/serviceaccount/token
        - name: LINKERD2_PROXY_IDENTITY_SVC_ADDR
          value: linkerd-identity-headless.linkerd.svc.cluster.local.:8080
        - name: _pod_sa
          valueFrom:
            fieldRef:
              fieldPath: spec.serviceAccountName
        - name: _l5d_ns
          value: linkerd
        - name: _l5d_trustdomain
          value: cluster.local
        - name: LINKERD2_PROXY_IDENTITY_LOCAL_NAME
          value: $(_pod_sa).$(_pod_ns).serviceaccount.identity.$(_l5d_ns).$(_l5d_trustdomain)
        - name: LINKERD2_PROXY_IDENTITY_SVC_NAME
          value: linkerd-identity.$(_l5d_ns).serviceaccount.identity.$(_l5d_ns).$(_l5d_trustdomain)
        - name: LINKERD2_PROXY_DESTINATION_SVC_NAME
          value: linkerd-destination.$(_l5d_ns).serviceaccount.identity.$(_l5d_ns).$(_l5d_trustdomain)
        image: ghcr.io/linkerd/proxy:install-proxy-version
        imagePullPolicy: IfNotPresent
        livenessProbe:
          httpGet:
            path: /live
            port: 4191
          initialDelaySeconds: 10
        name: linkerd-proxy
        ports:
        - containerPort: 4143
          name: linkerd-proxy
        - containerPort: 4191
          name: linkerd-admin
        readinessProbe:
          httpGet:
            path: /ready
            port: 4191
          initialDelaySeconds: 2
        resources:
        securityContext:
          allowPrivilegeEscalation: false
          readOnlyRootFilesystem: true
          runAsUser: 2102
        terminationMessagePolicy: FallbackToLogsOnError
        volumeMounts:
        - mountPath: /var/run/linkerd/identity/end-entity
          name: linkerd-identity-end-entity
      initContainers:
      - args:
        - --incoming-proxy-port
        - "4143"
        - --outgoing-proxy-port
        - "4140"
        - --proxy-uid
        - "2102"
        - --inbound-ports-to-ignore
        - "4190,4191,22,8100-8102"
        - --outbound-ports-to-ignore
<<<<<<< HEAD
        - "5432"
        image: ghcr.io/linkerd/proxy-init:v1.3.9
=======
        - "5432,443"
        image: ghcr.io/linkerd/proxy-init:v1.3.8
>>>>>>> 4e5bbb94
        imagePullPolicy: IfNotPresent
        name: linkerd-init
        resources:
          limits:
            cpu: "100m"
            memory: "50Mi"
          requests:
            cpu: "10m"
            memory: "10Mi"
        securityContext:
          allowPrivilegeEscalation: false
          capabilities:
            add:
            - NET_ADMIN
            - NET_RAW
          privileged: false
          readOnlyRootFilesystem: true
          runAsNonRoot: false
          runAsUser: 0
        terminationMessagePolicy: FallbackToLogsOnError
        volumeMounts:
        - mountPath: /run
          name: linkerd-proxy-init-xtables-lock
      serviceAccountName: linkerd-proxy-injector
      volumes:
      - configMap:
          name: linkerd-config
        name: config
      - name: tls
        secret:
          secretName: linkerd-proxy-injector-k8s-tls
      - emptyDir: {}
        name: linkerd-proxy-init-xtables-lock
      - emptyDir:
          medium: Memory
        name: linkerd-identity-end-entity
---
kind: Service
apiVersion: v1
metadata:
  name: linkerd-proxy-injector
  namespace: linkerd
  labels:
    linkerd.io/control-plane-component: proxy-injector
    linkerd.io/control-plane-ns: linkerd
  annotations:
    linkerd.io/created-by: linkerd/cli dev-undefined
spec:
  type: ClusterIP
  selector:
    linkerd.io/control-plane-component: proxy-injector
  ports:
  - name: proxy-injector
    port: 443
    targetPort: proxy-injector
---
###
### Service Profile Validator
###
kind: Service
apiVersion: v1
metadata:
  name: linkerd-sp-validator
  namespace: linkerd
  labels:
    linkerd.io/control-plane-component: sp-validator
    linkerd.io/control-plane-ns: linkerd
  annotations:
    linkerd.io/created-by: linkerd/cli dev-undefined
spec:
  type: ClusterIP
  selector:
    linkerd.io/control-plane-component: sp-validator
  ports:
  - name: sp-validator
    port: 443
    targetPort: sp-validator
---
apiVersion: apps/v1
kind: Deployment
metadata:
  annotations:
    linkerd.io/created-by: linkerd/cli dev-undefined
  labels:
    app.kubernetes.io/name: sp-validator
    app.kubernetes.io/part-of: Linkerd
    app.kubernetes.io/version: install-control-plane-version
    linkerd.io/control-plane-component: sp-validator
    linkerd.io/control-plane-ns: linkerd
  name: linkerd-sp-validator
  namespace: linkerd
spec:
  replicas: 1
  selector:
    matchLabels:
      linkerd.io/control-plane-component: sp-validator
  template:
    metadata:
      annotations:
        checksum/config: 56804d9174f18dbed9f086203084200a34be20686d6966a2ba2d67c41679d9dd
        linkerd.io/created-by: linkerd/cli dev-undefined
        linkerd.io/identity-mode: default
        linkerd.io/proxy-version: install-proxy-version
      labels:
        linkerd.io/control-plane-component: sp-validator
        linkerd.io/control-plane-ns: linkerd
        linkerd.io/workload-ns: linkerd
        linkerd.io/proxy-deployment: linkerd-sp-validator
    spec:
      nodeSelector:
        beta.kubernetes.io/os: linux
      containers:
      - args:
        - sp-validator
        - -log-level=info
        - -log-format=plain
        image: ghcr.io/linkerd/controller:install-control-plane-version
        imagePullPolicy: IfNotPresent
        livenessProbe:
          httpGet:
            path: /ping
            port: 9997
          initialDelaySeconds: 10
        name: sp-validator
        ports:
        - containerPort: 8443
          name: sp-validator
        - containerPort: 9997
          name: admin-http
        readinessProbe:
          failureThreshold: 7
          httpGet:
            path: /ready
            port: 9997
        securityContext:
          runAsUser: 2103
        volumeMounts:
        - mountPath: /var/run/linkerd/tls
          name: tls
          readOnly: true
      - env:
        - name: LINKERD2_PROXY_LOG
          value: "warn,linkerd=info"
        - name: LINKERD2_PROXY_LOG_FORMAT
          value: "plain"
        - name: LINKERD2_PROXY_DESTINATION_SVC_ADDR
          value: linkerd-dst-headless.linkerd.svc.cluster.local.:8086
        - name: LINKERD2_PROXY_DESTINATION_PROFILE_NETWORKS
          value: "10.0.0.0/8,100.64.0.0/10,172.16.0.0/12,192.168.0.0/16"
        - name: LINKERD2_PROXY_INBOUND_CONNECT_TIMEOUT
          value: "100ms"
        - name: LINKERD2_PROXY_OUTBOUND_CONNECT_TIMEOUT
          value: "1000ms"
        - name: LINKERD2_PROXY_CONTROL_LISTEN_ADDR
          value: 0.0.0.0:4190
        - name: LINKERD2_PROXY_ADMIN_LISTEN_ADDR
          value: 0.0.0.0:4191
        - name: LINKERD2_PROXY_OUTBOUND_LISTEN_ADDR
          value: 127.0.0.1:4140
        - name: LINKERD2_PROXY_INBOUND_LISTEN_ADDR
          value: 0.0.0.0:4143
        - name: LINKERD2_PROXY_DESTINATION_PROFILE_SUFFIXES
          value: svc.cluster.local.
        - name: LINKERD2_PROXY_INBOUND_ACCEPT_KEEPALIVE
          value: 10000ms
        - name: LINKERD2_PROXY_OUTBOUND_CONNECT_KEEPALIVE
          value: 10000ms
        - name: _pod_ns
          valueFrom:
            fieldRef:
              fieldPath: metadata.namespace
        - name: _pod_nodeName
          valueFrom:
            fieldRef:
              fieldPath: spec.nodeName
        - name: LINKERD2_PROXY_DESTINATION_CONTEXT
          value: |
            {"ns":"$(_pod_ns)", "nodeName":"$(_pod_nodeName)"}
        - name: LINKERD2_PROXY_IDENTITY_DIR
          value: /var/run/linkerd/identity/end-entity
        - name: LINKERD2_PROXY_IDENTITY_TRUST_ANCHORS
          value: |
            -----BEGIN CERTIFICATE-----
            MIIBwTCCAWagAwIBAgIQeDZp5lDaIygQ5UfMKZrFATAKBggqhkjOPQQDAjApMScw
            JQYDVQQDEx5pZGVudGl0eS5saW5rZXJkLmNsdXN0ZXIubG9jYWwwHhcNMjAwODI4
            MDcxMjQ3WhcNMzAwODI2MDcxMjQ3WjApMScwJQYDVQQDEx5pZGVudGl0eS5saW5r
            ZXJkLmNsdXN0ZXIubG9jYWwwWTATBgcqhkjOPQIBBggqhkjOPQMBBwNCAARqc70Z
            l1vgw79rjB5uSITICUA6GyfvSFfcuIis7B/XFSkkwAHU5S/s1AAP+R0TX7HBWUC4
            uaG4WWsiwJKNn7mgo3AwbjAOBgNVHQ8BAf8EBAMCAQYwEgYDVR0TAQH/BAgwBgEB
            /wIBATAdBgNVHQ4EFgQU5YtjVVPfd7I7NLHsn2C26EByGV0wKQYDVR0RBCIwIIIe
            aWRlbnRpdHkubGlua2VyZC5jbHVzdGVyLmxvY2FsMAoGCCqGSM49BAMCA0kAMEYC
            IQCN7lBFLDDvjx6V0+XkjpKERRsJYf5adMvnloFl48ilJgIhANtxhndcr+QJPuC8
            vgUC0d2/9FMueIVMb+46WTCOjsqr
            -----END CERTIFICATE-----
        - name: LINKERD2_PROXY_IDENTITY_TOKEN_FILE
          value: /var/run/secrets/kubernetes.io/serviceaccount/token
        - name: LINKERD2_PROXY_IDENTITY_SVC_ADDR
          value: linkerd-identity-headless.linkerd.svc.cluster.local.:8080
        - name: _pod_sa
          valueFrom:
            fieldRef:
              fieldPath: spec.serviceAccountName
        - name: _l5d_ns
          value: linkerd
        - name: _l5d_trustdomain
          value: cluster.local
        - name: LINKERD2_PROXY_IDENTITY_LOCAL_NAME
          value: $(_pod_sa).$(_pod_ns).serviceaccount.identity.$(_l5d_ns).$(_l5d_trustdomain)
        - name: LINKERD2_PROXY_IDENTITY_SVC_NAME
          value: linkerd-identity.$(_l5d_ns).serviceaccount.identity.$(_l5d_ns).$(_l5d_trustdomain)
        - name: LINKERD2_PROXY_DESTINATION_SVC_NAME
          value: linkerd-destination.$(_l5d_ns).serviceaccount.identity.$(_l5d_ns).$(_l5d_trustdomain)
        image: ghcr.io/linkerd/proxy:install-proxy-version
        imagePullPolicy: IfNotPresent
        livenessProbe:
          httpGet:
            path: /live
            port: 4191
          initialDelaySeconds: 10
        name: linkerd-proxy
        ports:
        - containerPort: 4143
          name: linkerd-proxy
        - containerPort: 4191
          name: linkerd-admin
        readinessProbe:
          httpGet:
            path: /ready
            port: 4191
          initialDelaySeconds: 2
        resources:
        securityContext:
          allowPrivilegeEscalation: false
          readOnlyRootFilesystem: true
          runAsUser: 2102
        terminationMessagePolicy: FallbackToLogsOnError
        volumeMounts:
        - mountPath: /var/run/linkerd/identity/end-entity
          name: linkerd-identity-end-entity
      initContainers:
      - args:
        - --incoming-proxy-port
        - "4143"
        - --outgoing-proxy-port
        - "4140"
        - --proxy-uid
        - "2102"
        - --inbound-ports-to-ignore
        - "4190,4191,22,8100-8102"
        - --outbound-ports-to-ignore
<<<<<<< HEAD
        - "5432"
        image: ghcr.io/linkerd/proxy-init:v1.3.9
=======
        - "5432,443"
        image: ghcr.io/linkerd/proxy-init:v1.3.8
>>>>>>> 4e5bbb94
        imagePullPolicy: IfNotPresent
        name: linkerd-init
        resources:
          limits:
            cpu: "100m"
            memory: "50Mi"
          requests:
            cpu: "10m"
            memory: "10Mi"
        securityContext:
          allowPrivilegeEscalation: false
          capabilities:
            add:
            - NET_ADMIN
            - NET_RAW
          privileged: false
          readOnlyRootFilesystem: true
          runAsNonRoot: false
          runAsUser: 0
        terminationMessagePolicy: FallbackToLogsOnError
        volumeMounts:
        - mountPath: /run
          name: linkerd-proxy-init-xtables-lock
      serviceAccountName: linkerd-sp-validator
      volumes:
      - name: tls
        secret:
          secretName: linkerd-sp-validator-k8s-tls
      - emptyDir: {}
        name: linkerd-proxy-init-xtables-lock
      - emptyDir:
          medium: Memory
        name: linkerd-identity-end-entity
---
apiVersion: v1
data:
  linkerd-config-overrides: Y29udHJvbGxlckltYWdlVmVyc2lvbjogaW5zdGFsbC1jb250cm9sLXBsYW5lLXZlcnNpb24KZGVidWdDb250YWluZXI6CiAgaW1hZ2U6CiAgICB2ZXJzaW9uOiBpbnN0YWxsLWRlYnVnLXZlcnNpb24KaGVhcnRiZWF0U2NoZWR1bGU6IDEgMiAzIDQgNQppZGVudGl0eToKICBpc3N1ZXI6CiAgICBjcnRFeHBpcnk6ICIyMDMwLTA4LTI2VDA3OjEzOjQ3WiIKICAgIHRsczoKICAgICAgY3J0UEVNOiB8CiAgICAgICAgLS0tLS1CRUdJTiBDRVJUSUZJQ0FURS0tLS0tCiAgICAgICAgTUlJQndEQ0NBV2VnQXdJQkFnSVJBSlJJZ1o4UnRPOEV3ZzFYZXBmOFQ0NHdDZ1lJS29aSXpqMEVBd0l3S1RFbgogICAgICAgIE1DVUdBMVVFQXhNZWFXUmxiblJwZEhrdWJHbHVhMlZ5WkM1amJIVnpkR1Z5TG14dlkyRnNNQjRYRFRJd01EZ3kKICAgICAgICBPREEzTVRNME4xb1hEVE13TURneU5qQTNNVE0wTjFvd0tURW5NQ1VHQTFVRUF4TWVhV1JsYm5ScGRIa3ViR2x1CiAgICAgICAgYTJWeVpDNWpiSFZ6ZEdWeUxteHZZMkZzTUZrd0V3WUhLb1pJemowQ0FRWUlLb1pJemowREFRY0RRZ0FFMS9GcAogICAgICAgIGZjUm5EY2VkTDZBalVhWFlQdjRESU1CYUp1Zk9JNU5XdHkrWFNYN0pqWGdadE03MmRRdlJhWWFudXhEMzZEdDEKICAgICAgICAyL0p4eWlTZ3hLV1Jkb2F5K2FOd01HNHdEZ1lEVlIwUEFRSC9CQVFEQWdFR01CSUdBMVVkRXdFQi93UUlNQVlCCiAgICAgICAgQWY4Q0FRQXdIUVlEVlIwT0JCWUVGSTFXbnJxTVlLYUhIT28renB5aWlEcTJwTzBLTUNrR0ExVWRFUVFpTUNDQwogICAgICAgIEhtbGtaVzUwYVhSNUxteHBibXRsY21RdVkyeDFjM1JsY2k1c2IyTmhiREFLQmdncWhrak9QUVFEQWdOSEFEQkUKICAgICAgICBBaUF0dW9JNVh1Q3RyR1ZSelNtUlRsMnJhMjhhVjlNeVRVN2Q1cW5UQUZIS1NnSWdSS0N2bHVPU2dBNU8yMXA1CiAgICAgICAgNTF0ZHJta0hFWlJyMHFsTFNKZEhZZ0VmTXprPQogICAgICAgIC0tLS0tRU5EIENFUlRJRklDQVRFLS0tLS0KICAgICAga2V5UEVNOiB8CiAgICAgICAgLS0tLS1CRUdJTiBFQyBQUklWQVRFIEtFWS0tLS0tCiAgICAgICAgTUhjQ0FRRUVJQUFlOG5mYnpadTljL09CMis4eEpNMEZ6N05Vd1RRYXp1bGtGTnM0VEk1K29Bb0dDQ3FHU000OQogICAgICAgIEF3RUhvVVFEUWdBRTEvRnBmY1JuRGNlZEw2QWpVYVhZUHY0RElNQmFKdWZPSTVOV3R5K1hTWDdKalhnWnRNNzIKICAgICAgICBkUXZSYVlhbnV4RDM2RHQxMi9KeHlpU2d4S1dSZG9heStRPT0KICAgICAgICAtLS0tLUVORCBFQyBQUklWQVRFIEtFWS0tLS0tCmlkZW50aXR5VHJ1c3RBbmNob3JzUEVNOiB8CiAgLS0tLS1CRUdJTiBDRVJUSUZJQ0FURS0tLS0tCiAgTUlJQndUQ0NBV2FnQXdJQkFnSVFlRFpwNWxEYUl5Z1E1VWZNS1pyRkFUQUtCZ2dxaGtqT1BRUURBakFwTVNjdwogIEpRWURWUVFERXg1cFpHVnVkR2wwZVM1c2FXNXJaWEprTG1Oc2RYTjBaWEl1Ykc5allXd3dIaGNOTWpBd09ESTQKICBNRGN4TWpRM1doY05NekF3T0RJMk1EY3hNalEzV2pBcE1TY3dKUVlEVlFRREV4NXBaR1Z1ZEdsMGVTNXNhVzVyCiAgWlhKa0xtTnNkWE4wWlhJdWJHOWpZV3d3V1RBVEJnY3Foa2pPUFFJQkJnZ3Foa2pPUFFNQkJ3TkNBQVJxYzcwWgogIGwxdmd3NzlyakI1dVNJVElDVUE2R3lmdlNGZmN1SWlzN0IvWEZTa2t3QUhVNVMvczFBQVArUjBUWDdIQldVQzQKICB1YUc0V1dzaXdKS05uN21nbzNBd2JqQU9CZ05WSFE4QkFmOEVCQU1DQVFZd0VnWURWUjBUQVFIL0JBZ3dCZ0VCCiAgL3dJQkFUQWRCZ05WSFE0RUZnUVU1WXRqVlZQZmQ3STdOTEhzbjJDMjZFQnlHVjB3S1FZRFZSMFJCQ0l3SUlJZQogIGFXUmxiblJwZEhrdWJHbHVhMlZ5WkM1amJIVnpkR1Z5TG14dlkyRnNNQW9HQ0NxR1NNNDlCQU1DQTBrQU1FWUMKICBJUUNON2xCRkxERHZqeDZWMCtYa2pwS0VSUnNKWWY1YWRNdm5sb0ZsNDhpbEpnSWhBTnR4aG5kY3IrUUpQdUM4CiAgdmdVQzBkMi85Rk11ZUlWTWIrNDZXVENPanNxcgogIC0tLS0tRU5EIENFUlRJRklDQVRFLS0tLS0KcHJvZmlsZVZhbGlkYXRvcjoKICBjYUJ1bmRsZTogcHJvZmlsZSB2YWxpZGF0b3IgQ0EgYnVuZGxlCiAgY3J0UEVNOiBwcm9maWxlIHZhbGlkYXRvciBjcnQKICBrZXlQRU06IHByb2ZpbGUgdmFsaWRhdG9yIGtleQpwcm94eToKICBpbWFnZToKICAgIHZlcnNpb246IGluc3RhbGwtcHJveHktdmVyc2lvbgpwcm94eUluaXQ6CiAgaWdub3JlSW5ib3VuZFBvcnRzOiAyMiw4MTAwLTgxMDIKICBpZ25vcmVPdXRib3VuZFBvcnRzOiAiNTQzMiIKcHJveHlJbmplY3RvcjoKICBjYUJ1bmRsZTogcHJveHkgaW5qZWN0b3IgQ0EgYnVuZGxlCiAgY3J0UEVNOiBwcm94eSBpbmplY3RvciBjcnQKICBrZXlQRU06IHByb3h5IGluamVjdG9yIGtleQo=
kind: Secret
metadata:
  creationTimestamp: null
  labels:
    linkerd.io/control-plane-ns: linkerd
  name: linkerd-config-overrides
  namespace: linkerd<|MERGE_RESOLUTION|>--- conflicted
+++ resolved
@@ -1239,13 +1239,8 @@
         - --inbound-ports-to-ignore
         - "4190,4191,22,8100-8102"
         - --outbound-ports-to-ignore
-<<<<<<< HEAD
-        - "5432"
+        - "5432,443"
         image: ghcr.io/linkerd/proxy-init:v1.3.9
-=======
-        - "5432,443"
-        image: ghcr.io/linkerd/proxy-init:v1.3.8
->>>>>>> 4e5bbb94
         imagePullPolicy: IfNotPresent
         name: linkerd-init
         resources:
@@ -1474,13 +1469,8 @@
         - --inbound-ports-to-ignore
         - "4190,4191,22,8100-8102"
         - --outbound-ports-to-ignore
-<<<<<<< HEAD
-        - "5432"
+        - "5432,443"
         image: ghcr.io/linkerd/proxy-init:v1.3.9
-=======
-        - "5432,443"
-        image: ghcr.io/linkerd/proxy-init:v1.3.8
->>>>>>> 4e5bbb94
         imagePullPolicy: IfNotPresent
         name: linkerd-init
         resources:
@@ -1728,13 +1718,8 @@
         - --inbound-ports-to-ignore
         - "4190,4191,22,8100-8102"
         - --outbound-ports-to-ignore
-<<<<<<< HEAD
-        - "5432"
+        - "5432,443"
         image: ghcr.io/linkerd/proxy-init:v1.3.9
-=======
-        - "5432,443"
-        image: ghcr.io/linkerd/proxy-init:v1.3.8
->>>>>>> 4e5bbb94
         imagePullPolicy: IfNotPresent
         name: linkerd-init
         resources:
@@ -1989,13 +1974,8 @@
         - --inbound-ports-to-ignore
         - "4190,4191,22,8100-8102"
         - --outbound-ports-to-ignore
-<<<<<<< HEAD
-        - "5432"
+        - "5432,443"
         image: ghcr.io/linkerd/proxy-init:v1.3.9
-=======
-        - "5432,443"
-        image: ghcr.io/linkerd/proxy-init:v1.3.8
->>>>>>> 4e5bbb94
         imagePullPolicy: IfNotPresent
         name: linkerd-init
         resources:
@@ -2246,13 +2226,8 @@
         - --inbound-ports-to-ignore
         - "4190,4191,22,8100-8102"
         - --outbound-ports-to-ignore
-<<<<<<< HEAD
-        - "5432"
+        - "5432,443"
         image: ghcr.io/linkerd/proxy-init:v1.3.9
-=======
-        - "5432,443"
-        image: ghcr.io/linkerd/proxy-init:v1.3.8
->>>>>>> 4e5bbb94
         imagePullPolicy: IfNotPresent
         name: linkerd-init
         resources:
