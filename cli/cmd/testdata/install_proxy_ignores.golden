--- conflicted
+++ resolved
@@ -1319,317 +1319,6 @@
       nodeSelector:
         beta.kubernetes.io/os: linux
       containers:
-<<<<<<< HEAD
-      - env:
-        - name: LINKERD2_PROXY_LOG
-          value: "warn,linkerd=info"
-        - name: LINKERD2_PROXY_LOG_FORMAT
-          value: "plain"
-        - name: LINKERD2_PROXY_DESTINATION_SVC_ADDR
-          value: linkerd-dst-headless.linkerd.svc.cluster.local.:8086
-        - name: LINKERD2_PROXY_DESTINATION_PROFILE_NETWORKS
-          value: "10.0.0.0/8,100.64.0.0/10,172.16.0.0/12,192.168.0.0/16"
-        - name: LINKERD2_PROXY_INBOUND_CONNECT_TIMEOUT
-          value: "100ms"
-        - name: LINKERD2_PROXY_OUTBOUND_CONNECT_TIMEOUT
-          value: "1000ms"
-        - name: LINKERD2_PROXY_CONTROL_LISTEN_ADDR
-          value: 0.0.0.0:4190
-        - name: LINKERD2_PROXY_ADMIN_LISTEN_ADDR
-          value: 0.0.0.0:4191
-        - name: LINKERD2_PROXY_OUTBOUND_LISTEN_ADDR
-          value: 127.0.0.1:4140
-        - name: LINKERD2_PROXY_INBOUND_LISTEN_ADDR
-          value: 0.0.0.0:4143
-        - name: LINKERD2_PROXY_DESTINATION_PROFILE_SUFFIXES
-          value: svc.cluster.local.
-        - name: LINKERD2_PROXY_INBOUND_ACCEPT_KEEPALIVE
-          value: 10000ms
-        - name: LINKERD2_PROXY_OUTBOUND_CONNECT_KEEPALIVE
-          value: 10000ms
-        - name: LINKERD2_PROXY_INBOUND_PORTS_DISABLE_PROTOCOL_DETECTION
-          value: "25,443,587,3306,5432,11211"
-        - name: _pod_ns
-          valueFrom:
-            fieldRef:
-              fieldPath: metadata.namespace
-        - name: _pod_nodeName
-          valueFrom:
-            fieldRef:
-              fieldPath: spec.nodeName
-        - name: LINKERD2_PROXY_DESTINATION_CONTEXT
-          value: |
-            {"ns":"$(_pod_ns)", "nodeName":"$(_pod_nodeName)"}
-        - name: LINKERD2_PROXY_IDENTITY_DIR
-          value: /var/run/linkerd/identity/end-entity
-        - name: LINKERD2_PROXY_IDENTITY_TRUST_ANCHORS
-          value: |
-            -----BEGIN CERTIFICATE-----
-            MIIBwTCCAWagAwIBAgIQeDZp5lDaIygQ5UfMKZrFATAKBggqhkjOPQQDAjApMScw
-            JQYDVQQDEx5pZGVudGl0eS5saW5rZXJkLmNsdXN0ZXIubG9jYWwwHhcNMjAwODI4
-            MDcxMjQ3WhcNMzAwODI2MDcxMjQ3WjApMScwJQYDVQQDEx5pZGVudGl0eS5saW5r
-            ZXJkLmNsdXN0ZXIubG9jYWwwWTATBgcqhkjOPQIBBggqhkjOPQMBBwNCAARqc70Z
-            l1vgw79rjB5uSITICUA6GyfvSFfcuIis7B/XFSkkwAHU5S/s1AAP+R0TX7HBWUC4
-            uaG4WWsiwJKNn7mgo3AwbjAOBgNVHQ8BAf8EBAMCAQYwEgYDVR0TAQH/BAgwBgEB
-            /wIBATAdBgNVHQ4EFgQU5YtjVVPfd7I7NLHsn2C26EByGV0wKQYDVR0RBCIwIIIe
-            aWRlbnRpdHkubGlua2VyZC5jbHVzdGVyLmxvY2FsMAoGCCqGSM49BAMCA0kAMEYC
-            IQCN7lBFLDDvjx6V0+XkjpKERRsJYf5adMvnloFl48ilJgIhANtxhndcr+QJPuC8
-            vgUC0d2/9FMueIVMb+46WTCOjsqr
-            -----END CERTIFICATE-----
-        - name: LINKERD2_PROXY_IDENTITY_TOKEN_FILE
-          value: /var/run/secrets/kubernetes.io/serviceaccount/token
-        - name: LINKERD2_PROXY_IDENTITY_SVC_ADDR
-          value: linkerd-identity-headless.linkerd.svc.cluster.local.:8080
-        - name: _pod_sa
-          valueFrom:
-            fieldRef:
-              fieldPath: spec.serviceAccountName
-        - name: _l5d_ns
-          value: linkerd
-        - name: _l5d_trustdomain
-          value: cluster.local
-        - name: LINKERD2_PROXY_IDENTITY_LOCAL_NAME
-          value: $(_pod_sa).$(_pod_ns).serviceaccount.identity.$(_l5d_ns).$(_l5d_trustdomain)
-        - name: LINKERD2_PROXY_IDENTITY_SVC_NAME
-          value: linkerd-identity.$(_l5d_ns).serviceaccount.identity.$(_l5d_ns).$(_l5d_trustdomain)
-        - name: LINKERD2_PROXY_DESTINATION_SVC_NAME
-          value: linkerd-destination.$(_l5d_ns).serviceaccount.identity.$(_l5d_ns).$(_l5d_trustdomain)
-        image: cr.l5d.io/linkerd/proxy:install-proxy-version
-        imagePullPolicy: IfNotPresent
-        livenessProbe:
-          httpGet:
-            path: /live
-            port: 4191
-          initialDelaySeconds: 10
-        name: linkerd-proxy
-        ports:
-        - containerPort: 4143
-          name: linkerd-proxy
-        - containerPort: 4191
-          name: linkerd-admin
-        readinessProbe:
-          httpGet:
-            path: /ready
-            port: 4191
-          initialDelaySeconds: 2
-        resources:
-        securityContext:
-          allowPrivilegeEscalation: false
-          readOnlyRootFilesystem: true
-          runAsUser: 2102
-        terminationMessagePolicy: FallbackToLogsOnError
-        lifecycle:
-          postStart:
-            exec:
-              command:
-              - /usr/lib/linkerd/linkerd-await
-        volumeMounts:
-        - mountPath: /var/run/linkerd/identity/end-entity
-          name: linkerd-identity-end-entity
-      - args:
-        - public-api
-        - -destination-addr=linkerd-dst.linkerd.svc.cluster.local:8086
-        - -controller-namespace=linkerd
-        - -log-level=info
-        - -log-format=plain
-        - -cluster-domain=cluster.local
-=======
-      - args:
-        - destination
-        - -addr=:8086
-        - -controller-namespace=linkerd
-        - -enable-h2-upgrade=true
-        - -log-level=info
-        - -log-format=plain
-        - -enable-endpoint-slices=false
-        - -cluster-domain=cluster.local
-        - -identity-trust-domain=cluster.local
-        - -default-opaque-ports=25,443,587,3306,5432,11211
-        image: cr.l5d.io/linkerd/controller:install-control-plane-version
-        imagePullPolicy: IfNotPresent
-        livenessProbe:
-          httpGet:
-            path: /ping
-            port: 9996
-          initialDelaySeconds: 10
-        name: destination
-        ports:
-        - containerPort: 8086
-          name: grpc
-        - containerPort: 9996
-          name: admin-http
-        readinessProbe:
-          failureThreshold: 7
-          httpGet:
-            path: /ready
-            port: 9996
-        securityContext:
-          runAsUser: 2103
-      - args:
-        - sp-validator
-        - -log-level=info
-        - -log-format=plain
->>>>>>> c6f21e50
-        image: cr.l5d.io/linkerd/controller:install-control-plane-version
-        imagePullPolicy: IfNotPresent
-        livenessProbe:
-          httpGet:
-            path: /ping
-<<<<<<< HEAD
-            port: 9995
-          initialDelaySeconds: 10
-        name: public-api
-        ports:
-        - containerPort: 8085
-          name: http
-        - containerPort: 9995
-=======
-            port: 9997
-          initialDelaySeconds: 10
-        name: sp-validator
-        ports:
-        - containerPort: 8443
-          name: sp-validator
-        - containerPort: 9997
->>>>>>> c6f21e50
-          name: admin-http
-        readinessProbe:
-          failureThreshold: 7
-          httpGet:
-            path: /ready
-<<<<<<< HEAD
-            port: 9995
-        securityContext:
-          runAsUser: 2103
-      initContainers:
-      - args:
-        - --incoming-proxy-port
-        - "4143"
-        - --outgoing-proxy-port
-        - "4140"
-        - --proxy-uid
-        - "2102"
-        - --inbound-ports-to-ignore
-        - "4190,4191,22,8100-8102"
-        - --outbound-ports-to-ignore
-        - "5432,443"
-        image: cr.l5d.io/linkerd/proxy-init:v1.3.11
-        imagePullPolicy: IfNotPresent
-        name: linkerd-init
-        resources:
-          limits:
-            cpu: "100m"
-            memory: "50Mi"
-          requests:
-            cpu: "10m"
-            memory: "10Mi"
-        securityContext:
-          allowPrivilegeEscalation: false
-          capabilities:
-            add:
-            - NET_ADMIN
-            - NET_RAW
-          privileged: false
-          readOnlyRootFilesystem: true
-          runAsNonRoot: false
-          runAsUser: 0
-        terminationMessagePolicy: FallbackToLogsOnError
-        volumeMounts:
-        - mountPath: /run
-          name: linkerd-proxy-init-xtables-lock
-      serviceAccountName: linkerd-controller
-      volumes:
-      - emptyDir: {}
-        name: linkerd-proxy-init-xtables-lock
-      - emptyDir:
-          medium: Memory
-        name: linkerd-identity-end-entity
----
-###
-### Destination Controller Service
-###
-kind: Service
-apiVersion: v1
-metadata:
-  name: linkerd-dst
-  namespace: linkerd
-  labels:
-    linkerd.io/control-plane-component: destination
-    linkerd.io/control-plane-ns: linkerd
-  annotations:
-    linkerd.io/created-by: linkerd/cli dev-undefined
-spec:
-  type: ClusterIP
-  selector:
-    linkerd.io/control-plane-component: destination
-  ports:
-  - name: grpc
-    port: 8086
-    targetPort: 8086
----
-kind: Service
-apiVersion: v1
-metadata:
-  name: linkerd-dst-headless
-  namespace: linkerd
-  labels:
-    linkerd.io/control-plane-component: destination
-    linkerd.io/control-plane-ns: linkerd
-  annotations:
-    linkerd.io/created-by: linkerd/cli dev-undefined
-spec:
-  clusterIP: None
-  selector:
-    linkerd.io/control-plane-component: destination
-  ports:
-  - name: grpc
-    port: 8086
-    targetPort: 8086
----
-apiVersion: apps/v1
-kind: Deployment
-metadata:
-  annotations:
-    linkerd.io/created-by: linkerd/cli dev-undefined
-  labels:
-    app.kubernetes.io/name: destination
-    app.kubernetes.io/part-of: Linkerd
-    app.kubernetes.io/version: install-control-plane-version
-    linkerd.io/control-plane-component: destination
-    linkerd.io/control-plane-ns: linkerd
-  name: linkerd-destination
-  namespace: linkerd
-spec:
-  replicas: 1
-  selector:
-    matchLabels:
-      linkerd.io/control-plane-component: destination
-      linkerd.io/control-plane-ns: linkerd
-      linkerd.io/proxy-deployment: linkerd-destination
-  template:
-    metadata:
-      annotations:
-        linkerd.io/created-by: linkerd/cli dev-undefined
-        linkerd.io/identity-mode: default
-        linkerd.io/proxy-version: install-proxy-version
-      labels:
-        linkerd.io/control-plane-component: destination
-        linkerd.io/control-plane-ns: linkerd
-        linkerd.io/workload-ns: linkerd
-        linkerd.io/proxy-deployment: linkerd-destination
-    spec:
-      nodeSelector:
-        beta.kubernetes.io/os: linux
-      containers:
-=======
-            port: 9997
-        securityContext:
-          runAsUser: 2103
-        volumeMounts:
-        - mountPath: /var/run/linkerd/tls
-          name: tls
-          readOnly: true
->>>>>>> c6f21e50
       - env:
         - name: LINKERD2_PROXY_LOG
           value: "warn,linkerd=info"
@@ -1767,6 +1456,34 @@
             port: 9996
         securityContext:
           runAsUser: 2103
+      - args:
+        - sp-validator
+        - -log-level=info
+        - -log-format=plain
+        image: cr.l5d.io/linkerd/controller:install-control-plane-version
+        imagePullPolicy: IfNotPresent
+        livenessProbe:
+          httpGet:
+            path: /ping
+            port: 9997
+          initialDelaySeconds: 10
+        name: sp-validator
+        ports:
+        - containerPort: 8443
+          name: sp-validator
+        - containerPort: 9997
+          name: admin-http
+        readinessProbe:
+          failureThreshold: 7
+          httpGet:
+            path: /ready
+            port: 9997
+        securityContext:
+          runAsUser: 2103
+        volumeMounts:
+        - mountPath: /var/run/linkerd/tls
+          name: tls
+          readOnly: true
       initContainers:
       - args:
         - --incoming-proxy-port
@@ -2106,246 +1823,6 @@
     port: 443
     targetPort: proxy-injector
 ---
-<<<<<<< HEAD
-###
-### Service Profile Validator
-###
-kind: Service
-apiVersion: v1
-metadata:
-  name: linkerd-sp-validator
-  namespace: linkerd
-  labels:
-    linkerd.io/control-plane-component: sp-validator
-    linkerd.io/control-plane-ns: linkerd
-  annotations:
-    linkerd.io/created-by: linkerd/cli dev-undefined
-spec:
-  type: ClusterIP
-  selector:
-    linkerd.io/control-plane-component: sp-validator
-  ports:
-  - name: sp-validator
-    port: 443
-    targetPort: sp-validator
----
-apiVersion: apps/v1
-kind: Deployment
-metadata:
-  annotations:
-    linkerd.io/created-by: linkerd/cli dev-undefined
-  labels:
-    app.kubernetes.io/name: sp-validator
-    app.kubernetes.io/part-of: Linkerd
-    app.kubernetes.io/version: install-control-plane-version
-    linkerd.io/control-plane-component: sp-validator
-    linkerd.io/control-plane-ns: linkerd
-  name: linkerd-sp-validator
-  namespace: linkerd
-spec:
-  replicas: 1
-  selector:
-    matchLabels:
-      linkerd.io/control-plane-component: sp-validator
-  template:
-    metadata:
-      annotations:
-        checksum/config: 56804d9174f18dbed9f086203084200a34be20686d6966a2ba2d67c41679d9dd
-        linkerd.io/created-by: linkerd/cli dev-undefined
-        linkerd.io/identity-mode: default
-        linkerd.io/proxy-version: install-proxy-version
-      labels:
-        linkerd.io/control-plane-component: sp-validator
-        linkerd.io/control-plane-ns: linkerd
-        linkerd.io/workload-ns: linkerd
-        linkerd.io/proxy-deployment: linkerd-sp-validator
-    spec:
-      nodeSelector:
-        beta.kubernetes.io/os: linux
-      containers:
-      - env:
-        - name: LINKERD2_PROXY_LOG
-          value: "warn,linkerd=info"
-        - name: LINKERD2_PROXY_LOG_FORMAT
-          value: "plain"
-        - name: LINKERD2_PROXY_DESTINATION_SVC_ADDR
-          value: linkerd-dst-headless.linkerd.svc.cluster.local.:8086
-        - name: LINKERD2_PROXY_DESTINATION_PROFILE_NETWORKS
-          value: "10.0.0.0/8,100.64.0.0/10,172.16.0.0/12,192.168.0.0/16"
-        - name: LINKERD2_PROXY_INBOUND_CONNECT_TIMEOUT
-          value: "100ms"
-        - name: LINKERD2_PROXY_OUTBOUND_CONNECT_TIMEOUT
-          value: "1000ms"
-        - name: LINKERD2_PROXY_CONTROL_LISTEN_ADDR
-          value: 0.0.0.0:4190
-        - name: LINKERD2_PROXY_ADMIN_LISTEN_ADDR
-          value: 0.0.0.0:4191
-        - name: LINKERD2_PROXY_OUTBOUND_LISTEN_ADDR
-          value: 127.0.0.1:4140
-        - name: LINKERD2_PROXY_INBOUND_LISTEN_ADDR
-          value: 0.0.0.0:4143
-        - name: LINKERD2_PROXY_DESTINATION_PROFILE_SUFFIXES
-          value: svc.cluster.local.
-        - name: LINKERD2_PROXY_INBOUND_ACCEPT_KEEPALIVE
-          value: 10000ms
-        - name: LINKERD2_PROXY_OUTBOUND_CONNECT_KEEPALIVE
-          value: 10000ms
-        - name: LINKERD2_PROXY_INBOUND_PORTS_DISABLE_PROTOCOL_DETECTION
-          value: "25,443,587,3306,5432,11211"
-        - name: _pod_ns
-          valueFrom:
-            fieldRef:
-              fieldPath: metadata.namespace
-        - name: _pod_nodeName
-          valueFrom:
-            fieldRef:
-              fieldPath: spec.nodeName
-        - name: LINKERD2_PROXY_DESTINATION_CONTEXT
-          value: |
-            {"ns":"$(_pod_ns)", "nodeName":"$(_pod_nodeName)"}
-        - name: LINKERD2_PROXY_IDENTITY_DIR
-          value: /var/run/linkerd/identity/end-entity
-        - name: LINKERD2_PROXY_IDENTITY_TRUST_ANCHORS
-          value: |
-            -----BEGIN CERTIFICATE-----
-            MIIBwTCCAWagAwIBAgIQeDZp5lDaIygQ5UfMKZrFATAKBggqhkjOPQQDAjApMScw
-            JQYDVQQDEx5pZGVudGl0eS5saW5rZXJkLmNsdXN0ZXIubG9jYWwwHhcNMjAwODI4
-            MDcxMjQ3WhcNMzAwODI2MDcxMjQ3WjApMScwJQYDVQQDEx5pZGVudGl0eS5saW5r
-            ZXJkLmNsdXN0ZXIubG9jYWwwWTATBgcqhkjOPQIBBggqhkjOPQMBBwNCAARqc70Z
-            l1vgw79rjB5uSITICUA6GyfvSFfcuIis7B/XFSkkwAHU5S/s1AAP+R0TX7HBWUC4
-            uaG4WWsiwJKNn7mgo3AwbjAOBgNVHQ8BAf8EBAMCAQYwEgYDVR0TAQH/BAgwBgEB
-            /wIBATAdBgNVHQ4EFgQU5YtjVVPfd7I7NLHsn2C26EByGV0wKQYDVR0RBCIwIIIe
-            aWRlbnRpdHkubGlua2VyZC5jbHVzdGVyLmxvY2FsMAoGCCqGSM49BAMCA0kAMEYC
-            IQCN7lBFLDDvjx6V0+XkjpKERRsJYf5adMvnloFl48ilJgIhANtxhndcr+QJPuC8
-            vgUC0d2/9FMueIVMb+46WTCOjsqr
-            -----END CERTIFICATE-----
-        - name: LINKERD2_PROXY_IDENTITY_TOKEN_FILE
-          value: /var/run/secrets/kubernetes.io/serviceaccount/token
-        - name: LINKERD2_PROXY_IDENTITY_SVC_ADDR
-          value: linkerd-identity-headless.linkerd.svc.cluster.local.:8080
-        - name: _pod_sa
-          valueFrom:
-            fieldRef:
-              fieldPath: spec.serviceAccountName
-        - name: _l5d_ns
-          value: linkerd
-        - name: _l5d_trustdomain
-          value: cluster.local
-        - name: LINKERD2_PROXY_IDENTITY_LOCAL_NAME
-          value: $(_pod_sa).$(_pod_ns).serviceaccount.identity.$(_l5d_ns).$(_l5d_trustdomain)
-        - name: LINKERD2_PROXY_IDENTITY_SVC_NAME
-          value: linkerd-identity.$(_l5d_ns).serviceaccount.identity.$(_l5d_ns).$(_l5d_trustdomain)
-        - name: LINKERD2_PROXY_DESTINATION_SVC_NAME
-          value: linkerd-destination.$(_l5d_ns).serviceaccount.identity.$(_l5d_ns).$(_l5d_trustdomain)
-        image: cr.l5d.io/linkerd/proxy:install-proxy-version
-        imagePullPolicy: IfNotPresent
-        livenessProbe:
-          httpGet:
-            path: /live
-            port: 4191
-          initialDelaySeconds: 10
-        name: linkerd-proxy
-        ports:
-        - containerPort: 4143
-          name: linkerd-proxy
-        - containerPort: 4191
-          name: linkerd-admin
-        readinessProbe:
-          httpGet:
-            path: /ready
-            port: 4191
-          initialDelaySeconds: 2
-        resources:
-        securityContext:
-          allowPrivilegeEscalation: false
-          readOnlyRootFilesystem: true
-          runAsUser: 2102
-        terminationMessagePolicy: FallbackToLogsOnError
-        lifecycle:
-          postStart:
-            exec:
-              command:
-              - /usr/lib/linkerd/linkerd-await
-        volumeMounts:
-        - mountPath: /var/run/linkerd/identity/end-entity
-          name: linkerd-identity-end-entity
-      - args:
-        - sp-validator
-        - -log-level=info
-        - -log-format=plain
-        image: cr.l5d.io/linkerd/controller:install-control-plane-version
-        imagePullPolicy: IfNotPresent
-        livenessProbe:
-          httpGet:
-            path: /ping
-            port: 9997
-          initialDelaySeconds: 10
-        name: sp-validator
-        ports:
-        - containerPort: 8443
-          name: sp-validator
-        - containerPort: 9997
-          name: admin-http
-        readinessProbe:
-          failureThreshold: 7
-          httpGet:
-            path: /ready
-            port: 9997
-        securityContext:
-          runAsUser: 2103
-        volumeMounts:
-        - mountPath: /var/run/linkerd/tls
-          name: tls
-          readOnly: true
-      initContainers:
-      - args:
-        - --incoming-proxy-port
-        - "4143"
-        - --outgoing-proxy-port
-        - "4140"
-        - --proxy-uid
-        - "2102"
-        - --inbound-ports-to-ignore
-        - "4190,4191,22,8100-8102"
-        - --outbound-ports-to-ignore
-        - "5432,443"
-        image: cr.l5d.io/linkerd/proxy-init:v1.3.11
-        imagePullPolicy: IfNotPresent
-        name: linkerd-init
-        resources:
-          limits:
-            cpu: "100m"
-            memory: "50Mi"
-          requests:
-            cpu: "10m"
-            memory: "10Mi"
-        securityContext:
-          allowPrivilegeEscalation: false
-          capabilities:
-            add:
-            - NET_ADMIN
-            - NET_RAW
-          privileged: false
-          readOnlyRootFilesystem: true
-          runAsNonRoot: false
-          runAsUser: 0
-        terminationMessagePolicy: FallbackToLogsOnError
-        volumeMounts:
-        - mountPath: /run
-          name: linkerd-proxy-init-xtables-lock
-      serviceAccountName: linkerd-sp-validator
-      volumes:
-      - name: tls
-        secret:
-          secretName: linkerd-sp-validator-k8s-tls
-      - emptyDir: {}
-        name: linkerd-proxy-init-xtables-lock
-      - emptyDir:
-          medium: Memory
-        name: linkerd-identity-end-entity
----
-=======
->>>>>>> c6f21e50
 apiVersion: v1
 data:
   linkerd-config-overrides: Y29udHJvbGxlckltYWdlVmVyc2lvbjogaW5zdGFsbC1jb250cm9sLXBsYW5lLXZlcnNpb24KZGVidWdDb250YWluZXI6CiAgaW1hZ2U6CiAgICB2ZXJzaW9uOiBpbnN0YWxsLWRlYnVnLXZlcnNpb24KaGVhcnRiZWF0U2NoZWR1bGU6IDEgMiAzIDQgNQppZGVudGl0eToKICBpc3N1ZXI6CiAgICBjcnRFeHBpcnk6ICIyMDMwLTA4LTI2VDA3OjEzOjQ3WiIKICAgIHRsczoKICAgICAgY3J0UEVNOiB8CiAgICAgICAgLS0tLS1CRUdJTiBDRVJUSUZJQ0FURS0tLS0tCiAgICAgICAgTUlJQndEQ0NBV2VnQXdJQkFnSVJBSlJJZ1o4UnRPOEV3ZzFYZXBmOFQ0NHdDZ1lJS29aSXpqMEVBd0l3S1RFbgogICAgICAgIE1DVUdBMVVFQXhNZWFXUmxiblJwZEhrdWJHbHVhMlZ5WkM1amJIVnpkR1Z5TG14dlkyRnNNQjRYRFRJd01EZ3kKICAgICAgICBPREEzTVRNME4xb1hEVE13TURneU5qQTNNVE0wTjFvd0tURW5NQ1VHQTFVRUF4TWVhV1JsYm5ScGRIa3ViR2x1CiAgICAgICAgYTJWeVpDNWpiSFZ6ZEdWeUxteHZZMkZzTUZrd0V3WUhLb1pJemowQ0FRWUlLb1pJemowREFRY0RRZ0FFMS9GcAogICAgICAgIGZjUm5EY2VkTDZBalVhWFlQdjRESU1CYUp1Zk9JNU5XdHkrWFNYN0pqWGdadE03MmRRdlJhWWFudXhEMzZEdDEKICAgICAgICAyL0p4eWlTZ3hLV1Jkb2F5K2FOd01HNHdEZ1lEVlIwUEFRSC9CQVFEQWdFR01CSUdBMVVkRXdFQi93UUlNQVlCCiAgICAgICAgQWY4Q0FRQXdIUVlEVlIwT0JCWUVGSTFXbnJxTVlLYUhIT28renB5aWlEcTJwTzBLTUNrR0ExVWRFUVFpTUNDQwogICAgICAgIEhtbGtaVzUwYVhSNUxteHBibXRsY21RdVkyeDFjM1JsY2k1c2IyTmhiREFLQmdncWhrak9QUVFEQWdOSEFEQkUKICAgICAgICBBaUF0dW9JNVh1Q3RyR1ZSelNtUlRsMnJhMjhhVjlNeVRVN2Q1cW5UQUZIS1NnSWdSS0N2bHVPU2dBNU8yMXA1CiAgICAgICAgNTF0ZHJta0hFWlJyMHFsTFNKZEhZZ0VmTXprPQogICAgICAgIC0tLS0tRU5EIENFUlRJRklDQVRFLS0tLS0KICAgICAga2V5UEVNOiB8CiAgICAgICAgLS0tLS1CRUdJTiBFQyBQUklWQVRFIEtFWS0tLS0tCiAgICAgICAgTUhjQ0FRRUVJQUFlOG5mYnpadTljL09CMis4eEpNMEZ6N05Vd1RRYXp1bGtGTnM0VEk1K29Bb0dDQ3FHU000OQogICAgICAgIEF3RUhvVVFEUWdBRTEvRnBmY1JuRGNlZEw2QWpVYVhZUHY0RElNQmFKdWZPSTVOV3R5K1hTWDdKalhnWnRNNzIKICAgICAgICBkUXZSYVlhbnV4RDM2RHQxMi9KeHlpU2d4S1dSZG9heStRPT0KICAgICAgICAtLS0tLUVORCBFQyBQUklWQVRFIEtFWS0tLS0tCmlkZW50aXR5VHJ1c3RBbmNob3JzUEVNOiB8CiAgLS0tLS1CRUdJTiBDRVJUSUZJQ0FURS0tLS0tCiAgTUlJQndUQ0NBV2FnQXdJQkFnSVFlRFpwNWxEYUl5Z1E1VWZNS1pyRkFUQUtCZ2dxaGtqT1BRUURBakFwTVNjdwogIEpRWURWUVFERXg1cFpHVnVkR2wwZVM1c2FXNXJaWEprTG1Oc2RYTjBaWEl1Ykc5allXd3dIaGNOTWpBd09ESTQKICBNRGN4TWpRM1doY05NekF3T0RJMk1EY3hNalEzV2pBcE1TY3dKUVlEVlFRREV4NXBaR1Z1ZEdsMGVTNXNhVzVyCiAgWlhKa0xtTnNkWE4wWlhJdWJHOWpZV3d3V1RBVEJnY3Foa2pPUFFJQkJnZ3Foa2pPUFFNQkJ3TkNBQVJxYzcwWgogIGwxdmd3NzlyakI1dVNJVElDVUE2R3lmdlNGZmN1SWlzN0IvWEZTa2t3QUhVNVMvczFBQVArUjBUWDdIQldVQzQKICB1YUc0V1dzaXdKS05uN21nbzNBd2JqQU9CZ05WSFE4QkFmOEVCQU1DQVFZd0VnWURWUjBUQVFIL0JBZ3dCZ0VCCiAgL3dJQkFUQWRCZ05WSFE0RUZnUVU1WXRqVlZQZmQ3STdOTEhzbjJDMjZFQnlHVjB3S1FZRFZSMFJCQ0l3SUlJZQogIGFXUmxiblJwZEhrdWJHbHVhMlZ5WkM1amJIVnpkR1Z5TG14dlkyRnNNQW9HQ0NxR1NNNDlCQU1DQTBrQU1FWUMKICBJUUNON2xCRkxERHZqeDZWMCtYa2pwS0VSUnNKWWY1YWRNdm5sb0ZsNDhpbEpnSWhBTnR4aG5kY3IrUUpQdUM4CiAgdmdVQzBkMi85Rk11ZUlWTWIrNDZXVENPanNxcgogIC0tLS0tRU5EIENFUlRJRklDQVRFLS0tLS0KcHJvZmlsZVZhbGlkYXRvcjoKICBjYUJ1bmRsZTogcHJvZmlsZSB2YWxpZGF0b3IgQ0EgYnVuZGxlCiAgY3J0UEVNOiBwcm9maWxlIHZhbGlkYXRvciBjcnQKICBrZXlQRU06IHByb2ZpbGUgdmFsaWRhdG9yIGtleQpwcm94eToKICBpbWFnZToKICAgIHZlcnNpb246IGluc3RhbGwtcHJveHktdmVyc2lvbgpwcm94eUluaXQ6CiAgaWdub3JlSW5ib3VuZFBvcnRzOiAyMiw4MTAwLTgxMDIKICBpZ25vcmVPdXRib3VuZFBvcnRzOiAiNTQzMiIKcHJveHlJbmplY3RvcjoKICBjYUJ1bmRsZTogcHJveHkgaW5qZWN0b3IgQ0EgYnVuZGxlCiAgY3J0UEVNOiBwcm94eSBpbmplY3RvciBjcnQKICBrZXlQRU06IHByb3h5IGluamVjdG9yIGtleQo=
