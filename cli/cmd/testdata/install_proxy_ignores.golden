---
###
### Linkerd Namespace
###
---
kind: Namespace
apiVersion: v1
metadata:
  name: linkerd
  annotations:
    linkerd.io/inject: disabled
  labels:
    linkerd.io/is-control-plane: "true"
    config.linkerd.io/admission-webhooks: disabled
    linkerd.io/control-plane-ns: linkerd
---
###
### Identity Controller Service RBAC
###
---
kind: ClusterRole
apiVersion: rbac.authorization.k8s.io/v1
metadata:
  name: linkerd-linkerd-identity
  labels:
    linkerd.io/control-plane-component: identity
    linkerd.io/control-plane-ns: linkerd
rules:
- apiGroups: ["authentication.k8s.io"]
  resources: ["tokenreviews"]
  verbs: ["create"]
- apiGroups: ["apps"]
  resources: ["deployments"]
  verbs: ["get"]
- apiGroups: [""]
  resources: ["events"]
  verbs: ["create", "patch"]
---
kind: ClusterRoleBinding
apiVersion: rbac.authorization.k8s.io/v1
metadata:
  name: linkerd-linkerd-identity
  labels:
    linkerd.io/control-plane-component: identity
    linkerd.io/control-plane-ns: linkerd
roleRef:
  apiGroup: rbac.authorization.k8s.io
  kind: ClusterRole
  name: linkerd-linkerd-identity
subjects:
- kind: ServiceAccount
  name: linkerd-identity
  namespace: linkerd
---
kind: ServiceAccount
apiVersion: v1
metadata:
  name: linkerd-identity
  namespace: linkerd
  labels:
    linkerd.io/control-plane-component: identity
    linkerd.io/control-plane-ns: linkerd
---
###
### Controller RBAC
###
---
kind: ClusterRole
apiVersion: rbac.authorization.k8s.io/v1
metadata:
  name: linkerd-linkerd-controller
  labels:
    linkerd.io/control-plane-component: controller
    linkerd.io/control-plane-ns: linkerd
rules:
- apiGroups: ["extensions", "apps"]
  resources: ["daemonsets", "deployments", "replicasets", "statefulsets"]
  verbs: ["list", "get", "watch"]
- apiGroups: ["extensions", "batch"]
  resources: ["cronjobs", "jobs"]
  verbs: ["list" , "get", "watch"]
- apiGroups: [""]
  resources: ["pods", "endpoints", "services", "replicationcontrollers", "namespaces"]
  verbs: ["list", "get", "watch"]
- apiGroups: ["linkerd.io"]
  resources: ["serviceprofiles"]
  verbs: ["list", "get", "watch"]
- apiGroups: ["split.smi-spec.io"]
  resources: ["trafficsplits"]
  verbs: ["list", "get", "watch"]
---
kind: ClusterRoleBinding
apiVersion: rbac.authorization.k8s.io/v1
metadata:
  name: linkerd-linkerd-controller
  labels:
    linkerd.io/control-plane-component: controller
    linkerd.io/control-plane-ns: linkerd
roleRef:
  apiGroup: rbac.authorization.k8s.io
  kind: ClusterRole
  name: linkerd-linkerd-controller
subjects:
- kind: ServiceAccount
  name: linkerd-controller
  namespace: linkerd
---
kind: ServiceAccount
apiVersion: v1
metadata:
  name: linkerd-controller
  namespace: linkerd
  labels:
    linkerd.io/control-plane-component: controller
    linkerd.io/control-plane-ns: linkerd
---
###
### Destination Controller Service
###
---
kind: ClusterRole
apiVersion: rbac.authorization.k8s.io/v1
metadata:
  name: linkerd-linkerd-destination
  labels:
    linkerd.io/control-plane-component: destination
    linkerd.io/control-plane-ns: linkerd
rules:
- apiGroups: ["apps"]
  resources: ["replicasets"]
  verbs: ["list", "get", "watch"]
- apiGroups: ["batch"]
  resources: ["jobs"]
  verbs: ["list", "get", "watch"]
- apiGroups: [""]
  resources: ["pods", "endpoints", "services", "nodes"]
  verbs: ["list", "get", "watch"]
- apiGroups: ["linkerd.io"]
  resources: ["serviceprofiles"]
  verbs: ["list", "get", "watch"]
- apiGroups: ["split.smi-spec.io"]
  resources: ["trafficsplits"]
  verbs: ["list", "get", "watch"]
---
kind: ClusterRoleBinding
apiVersion: rbac.authorization.k8s.io/v1
metadata:
  name: linkerd-linkerd-destination
  labels:
    linkerd.io/control-plane-component: destination
    linkerd.io/control-plane-ns: linkerd
roleRef:
  apiGroup: rbac.authorization.k8s.io
  kind: ClusterRole
  name: linkerd-linkerd-destination
subjects:
- kind: ServiceAccount
  name: linkerd-destination
  namespace: linkerd
---
kind: ServiceAccount
apiVersion: v1
metadata:
  name: linkerd-destination
  namespace: linkerd
  labels:
    linkerd.io/control-plane-component: destination
    linkerd.io/control-plane-ns: linkerd
---
###
### Heartbeat RBAC
###
---
apiVersion: rbac.authorization.k8s.io/v1
kind: Role
metadata:
  name: linkerd-heartbeat
  namespace: linkerd
  labels:
    linkerd.io/control-plane-ns: linkerd
rules:
- apiGroups: [""]
  resources: ["configmaps"]
  verbs: ["get"]
  resourceNames: ["linkerd-config"]
---
apiVersion: rbac.authorization.k8s.io/v1
kind: RoleBinding
metadata:
  name: linkerd-heartbeat
  namespace: linkerd
  labels:
    linkerd.io/control-plane-ns: linkerd
roleRef:
  kind: Role
  name: linkerd-heartbeat
  apiGroup: rbac.authorization.k8s.io
subjects:
- kind: ServiceAccount
  name: linkerd-heartbeat
  namespace: linkerd
---
kind: ServiceAccount
apiVersion: v1
metadata:
  name: linkerd-heartbeat
  namespace: linkerd
  labels:
    linkerd.io/control-plane-component: heartbeat
    linkerd.io/control-plane-ns: linkerd
---
###
### Web RBAC
###
---
apiVersion: rbac.authorization.k8s.io/v1
kind: Role
metadata:
  name: linkerd-web
  namespace: linkerd
  labels:
    linkerd.io/control-plane-component: web
    linkerd.io/control-plane-ns: linkerd
rules:
- apiGroups: [""]
  resources: ["configmaps"]
  verbs: ["get"]
  resourceNames: ["linkerd-config"]
- apiGroups: [""]
  resources: ["namespaces", "configmaps"]
  verbs: ["get"]
- apiGroups: [""]
  resources: ["serviceaccounts", "pods"]
  verbs: ["list"]
- apiGroups: ["apps"]
  resources: ["replicasets"]
  verbs: ["list"]
---
apiVersion: rbac.authorization.k8s.io/v1
kind: RoleBinding
metadata:
  name: linkerd-web
  namespace: linkerd
  labels:
    linkerd.io/control-plane-component: web
    linkerd.io/control-plane-ns: linkerd
roleRef:
  kind: Role
  name: linkerd-web
  apiGroup: rbac.authorization.k8s.io
subjects:
- kind: ServiceAccount
  name: linkerd-web
  namespace: linkerd
---
apiVersion: rbac.authorization.k8s.io/v1
kind: ClusterRole
metadata:
  name: linkerd-linkerd-web-check
  labels:
    linkerd.io/control-plane-component: web
    linkerd.io/control-plane-ns: linkerd
rules:
- apiGroups: ["rbac.authorization.k8s.io"]
  resources: ["clusterroles", "clusterrolebindings"]
  verbs: ["list"]
- apiGroups: ["apiextensions.k8s.io"]
  resources: ["customresourcedefinitions"]
  verbs: ["list"]
- apiGroups: ["admissionregistration.k8s.io"]
  resources: ["mutatingwebhookconfigurations", "validatingwebhookconfigurations"]
  verbs: ["list"]
- apiGroups: ["policy"]
  resources: ["podsecuritypolicies"]
  verbs: ["list"]
- apiGroups: ["linkerd.io"]
  resources: ["serviceprofiles"]
  verbs: ["list"]
- apiGroups: ["apiregistration.k8s.io"]
  resources: ["apiservices"]
  verbs: ["get"]
---
apiVersion: rbac.authorization.k8s.io/v1
kind: ClusterRoleBinding
metadata:
  name: linkerd-linkerd-web-check
  labels:
    linkerd.io/control-plane-component: web
    linkerd.io/control-plane-ns: linkerd
roleRef:
  kind: ClusterRole
  name: linkerd-linkerd-web-check
  apiGroup: rbac.authorization.k8s.io
subjects:
- kind: ServiceAccount
  name: linkerd-web
  namespace: linkerd
---
kind: ClusterRoleBinding
apiVersion: rbac.authorization.k8s.io/v1
metadata:
  name: linkerd-linkerd-web-admin
  labels:
    linkerd.io/control-plane-component: web
    linkerd.io/control-plane-ns: linkerd
roleRef:
  apiGroup: rbac.authorization.k8s.io
  kind: ClusterRole
  name: linkerd-linkerd-tap-admin
subjects:
- kind: ServiceAccount
  name: linkerd-web
  namespace: linkerd
---
kind: ServiceAccount
apiVersion: v1
metadata:
  name: linkerd-web
  namespace: linkerd
  labels:
    linkerd.io/control-plane-component: web
    linkerd.io/control-plane-ns: linkerd
---
###
### Service Profile CRD
###
---
apiVersion: apiextensions.k8s.io/v1beta1
kind: CustomResourceDefinition
metadata:
  name: serviceprofiles.linkerd.io
  annotations:
    linkerd.io/created-by: linkerd/cli dev-undefined
  labels:
    linkerd.io/control-plane-ns: linkerd
spec:
  group: linkerd.io
  versions:
  - name: v1alpha1
    served: true
    storage: false
  - name: v1alpha2
    served: true
    storage: true
  scope: Namespaced
  names:
    plural: serviceprofiles
    singular: serviceprofile
    kind: ServiceProfile
    shortNames:
    - sp
---
###
### TrafficSplit CRD
### Copied from https://github.com/deislabs/smi-sdk-go/blob/cea7e1e9372304bbb6c74a3f6ca788d9eaa9cc58/crds/split.yaml
###
---
apiVersion: apiextensions.k8s.io/v1beta1
kind: CustomResourceDefinition
metadata:
  name: trafficsplits.split.smi-spec.io
  annotations:
    linkerd.io/created-by: linkerd/cli dev-undefined
  labels:
    linkerd.io/control-plane-ns: linkerd
spec:
  group: split.smi-spec.io
  version: v1alpha1
  scope: Namespaced
  names:
    kind: TrafficSplit
    shortNames:
      - ts
    plural: trafficsplits
    singular: trafficsplit
  additionalPrinterColumns:
  - name: Service
    type: string
    description: The apex service of this split.
    JSONPath: .spec.service
---
###
### Proxy Injector RBAC
###
---
kind: ClusterRole
apiVersion: rbac.authorization.k8s.io/v1
metadata:
  name: linkerd-linkerd-proxy-injector
  labels:
    linkerd.io/control-plane-component: proxy-injector
    linkerd.io/control-plane-ns: linkerd
rules:
- apiGroups: [""]
  resources: ["events"]
  verbs: ["create", "patch"]
- apiGroups: [""]
  resources: ["namespaces", "replicationcontrollers"]
  verbs: ["list", "get", "watch"]
- apiGroups: [""]
  resources: ["pods"]
  verbs: ["list", "watch"]
- apiGroups: ["extensions", "apps"]
  resources: ["deployments", "replicasets", "daemonsets", "statefulsets"]
  verbs: ["list", "get", "watch"]
- apiGroups: ["extensions", "batch"]
  resources: ["cronjobs", "jobs"]
  verbs: ["list", "get", "watch"]
---
kind: ClusterRoleBinding
apiVersion: rbac.authorization.k8s.io/v1
metadata:
  name: linkerd-linkerd-proxy-injector
  labels:
    linkerd.io/control-plane-component: proxy-injector
    linkerd.io/control-plane-ns: linkerd
subjects:
- kind: ServiceAccount
  name: linkerd-proxy-injector
  namespace: linkerd
  apiGroup: ""
roleRef:
  kind: ClusterRole
  name: linkerd-linkerd-proxy-injector
  apiGroup: rbac.authorization.k8s.io
---
kind: ServiceAccount
apiVersion: v1
metadata:
  name: linkerd-proxy-injector
  namespace: linkerd
  labels:
    linkerd.io/control-plane-component: proxy-injector
    linkerd.io/control-plane-ns: linkerd
---
kind: Secret
apiVersion: v1
metadata:
  name: linkerd-proxy-injector-k8s-tls
  namespace: linkerd
  labels:
    linkerd.io/control-plane-component: proxy-injector
    linkerd.io/control-plane-ns: linkerd
  annotations:
    linkerd.io/created-by: linkerd/cli dev-undefined
type: kubernetes.io/tls
data:
  tls.crt: cHJveHkgaW5qZWN0b3IgY3J0
  tls.key: cHJveHkgaW5qZWN0b3Iga2V5
---
apiVersion: admissionregistration.k8s.io/v1beta1
kind: MutatingWebhookConfiguration
metadata:
  name: linkerd-proxy-injector-webhook-config
  labels:
    linkerd.io/control-plane-component: proxy-injector
    linkerd.io/control-plane-ns: linkerd
webhooks:
- name: linkerd-proxy-injector.linkerd.io
  namespaceSelector:
    matchExpressions:
    - key: config.linkerd.io/admission-webhooks
      operator: NotIn
      values:
      - disabled
  clientConfig:
    service:
      name: linkerd-proxy-injector
      namespace: linkerd
      path: "/"
    caBundle: cHJveHkgaW5qZWN0b3IgQ0EgYnVuZGxl
  failurePolicy: Ignore
  rules:
  - operations: [ "CREATE" ]
    apiGroups: [""]
    apiVersions: ["v1"]
    resources: ["pods"]
  sideEffects: None
---
###
### Service Profile Validator RBAC
###
---
kind: ClusterRole
apiVersion: rbac.authorization.k8s.io/v1
metadata:
  name: linkerd-linkerd-sp-validator
  labels:
    linkerd.io/control-plane-component: sp-validator
    linkerd.io/control-plane-ns: linkerd
rules:
- apiGroups: [""]
  resources: ["pods"]
  verbs: ["list"]
---
kind: ClusterRoleBinding
apiVersion: rbac.authorization.k8s.io/v1
metadata:
  name: linkerd-linkerd-sp-validator
  labels:
    linkerd.io/control-plane-component: sp-validator
    linkerd.io/control-plane-ns: linkerd
subjects:
- kind: ServiceAccount
  name: linkerd-sp-validator
  namespace: linkerd
  apiGroup: ""
roleRef:
  kind: ClusterRole
  name: linkerd-linkerd-sp-validator
  apiGroup: rbac.authorization.k8s.io
---
kind: ServiceAccount
apiVersion: v1
metadata:
  name: linkerd-sp-validator
  namespace: linkerd
  labels:
    linkerd.io/control-plane-component: sp-validator
    linkerd.io/control-plane-ns: linkerd
---
kind: Secret
apiVersion: v1
metadata:
  name: linkerd-sp-validator-k8s-tls
  namespace: linkerd
  labels:
    linkerd.io/control-plane-component: sp-validator
    linkerd.io/control-plane-ns: linkerd
  annotations:
    linkerd.io/created-by: linkerd/cli dev-undefined
type: kubernetes.io/tls
data:
  tls.crt: cHJvZmlsZSB2YWxpZGF0b3IgY3J0
  tls.key: cHJvZmlsZSB2YWxpZGF0b3Iga2V5
---
apiVersion: admissionregistration.k8s.io/v1beta1
kind: ValidatingWebhookConfiguration
metadata:
  name: linkerd-sp-validator-webhook-config
  labels:
    linkerd.io/control-plane-component: sp-validator
    linkerd.io/control-plane-ns: linkerd
webhooks:
- name: linkerd-sp-validator.linkerd.io
  namespaceSelector:
    matchExpressions:
    - key: config.linkerd.io/admission-webhooks
      operator: NotIn
      values:
      - disabled
  clientConfig:
    service:
      name: linkerd-sp-validator
      namespace: linkerd
      path: "/"
    caBundle: cHJvZmlsZSB2YWxpZGF0b3IgQ0EgYnVuZGxl
  failurePolicy: Ignore
  rules:
  - operations: [ "CREATE" , "UPDATE" ]
    apiGroups: ["linkerd.io"]
    apiVersions: ["v1alpha1", "v1alpha2"]
    resources: ["serviceprofiles"]
  sideEffects: None
---
###
### Tap RBAC
###
---
kind: ClusterRole
apiVersion: rbac.authorization.k8s.io/v1
metadata:
  name: linkerd-linkerd-tap
  labels:
    linkerd.io/control-plane-component: tap
    linkerd.io/control-plane-ns: linkerd
rules:
- apiGroups: [""]
  resources: ["pods", "services", "replicationcontrollers", "namespaces", "nodes"]
  verbs: ["list", "get", "watch"]
- apiGroups: ["extensions", "apps"]
  resources: ["daemonsets", "deployments", "replicasets", "statefulsets"]
  verbs: ["list", "get", "watch"]
- apiGroups: ["extensions", "batch"]
  resources: ["cronjobs", "jobs"]
  verbs: ["list" , "get", "watch"]
---
kind: ClusterRole
apiVersion: rbac.authorization.k8s.io/v1
metadata:
  name: linkerd-linkerd-tap-admin
  labels:
    linkerd.io/control-plane-component: tap
    linkerd.io/control-plane-ns: linkerd
rules:
- apiGroups: ["tap.linkerd.io"]
  resources: ["*"]
  verbs: ["watch"]
---
kind: ClusterRoleBinding
apiVersion: rbac.authorization.k8s.io/v1
metadata:
  name: linkerd-linkerd-tap
  labels:
    linkerd.io/control-plane-component: tap
    linkerd.io/control-plane-ns: linkerd
roleRef:
  apiGroup: rbac.authorization.k8s.io
  kind: ClusterRole
  name: linkerd-linkerd-tap
subjects:
- kind: ServiceAccount
  name: linkerd-tap
  namespace: linkerd
---
apiVersion: rbac.authorization.k8s.io/v1
kind: ClusterRoleBinding
metadata:
  name: linkerd-linkerd-tap-auth-delegator
  labels:
    linkerd.io/control-plane-component: tap
    linkerd.io/control-plane-ns: linkerd
roleRef:
  apiGroup: rbac.authorization.k8s.io
  kind: ClusterRole
  name: system:auth-delegator
subjects:
- kind: ServiceAccount
  name: linkerd-tap
  namespace: linkerd
---
kind: ServiceAccount
apiVersion: v1
metadata:
  name: linkerd-tap
  namespace: linkerd
  labels:
    linkerd.io/control-plane-component: tap
    linkerd.io/control-plane-ns: linkerd
---
apiVersion: rbac.authorization.k8s.io/v1
kind: RoleBinding
metadata:
  name: linkerd-linkerd-tap-auth-reader
  namespace: kube-system
  labels:
    linkerd.io/control-plane-component: tap
    linkerd.io/control-plane-ns: linkerd
roleRef:
  apiGroup: rbac.authorization.k8s.io
  kind: Role
  name: extension-apiserver-authentication-reader
subjects:
- kind: ServiceAccount
  name: linkerd-tap
  namespace: linkerd
---
kind: Secret
apiVersion: v1
metadata:
  name: linkerd-tap-k8s-tls
  namespace: linkerd
  labels:
    linkerd.io/control-plane-component: tap
    linkerd.io/control-plane-ns: linkerd
  annotations:
    linkerd.io/created-by: linkerd/cli dev-undefined
type: kubernetes.io/tls
data:
  tls.crt: dGFwIGNydA==
  tls.key: dGFwIGtleQ==
---
apiVersion: apiregistration.k8s.io/v1
kind: APIService
metadata:
  name: v1alpha1.tap.linkerd.io
  labels:
    linkerd.io/control-plane-component: tap
    linkerd.io/control-plane-ns: linkerd
spec:
  group: tap.linkerd.io
  version: v1alpha1
  groupPriorityMinimum: 1000
  versionPriority: 100
  service:
    name: linkerd-tap
    namespace: linkerd
  caBundle: dGFwIENBIGJ1bmRsZQ==
---
###
### Control Plane PSP
###
---
apiVersion: policy/v1beta1
kind: PodSecurityPolicy
metadata:
  name: linkerd-linkerd-control-plane
  labels:
    linkerd.io/control-plane-ns: linkerd
spec:
  allowPrivilegeEscalation: false
  readOnlyRootFilesystem: true
  allowedCapabilities:
  - NET_ADMIN
  - NET_RAW
  requiredDropCapabilities:
  - ALL
  hostNetwork: false
  hostIPC: false
  hostPID: false
  seLinux:
    rule: RunAsAny
  runAsUser:
    rule: RunAsAny
  supplementalGroups:
    rule: MustRunAs
    ranges:
    - min: 1
      max: 65535
  fsGroup:
    rule: MustRunAs
    ranges:
    - min: 1
      max: 65535
  volumes:
  - configMap
  - emptyDir
  - secret
  - projected
  - downwardAPI
  - persistentVolumeClaim
---
apiVersion: rbac.authorization.k8s.io/v1
kind: Role
metadata:
  name: linkerd-psp
  namespace: linkerd
  labels:
    linkerd.io/control-plane-ns: linkerd
rules:
- apiGroups: ['policy', 'extensions']
  resources: ['podsecuritypolicies']
  verbs: ['use']
  resourceNames:
  - linkerd-linkerd-control-plane
---
apiVersion: rbac.authorization.k8s.io/v1
kind: RoleBinding
metadata:
  name: linkerd-psp
  namespace: linkerd
  labels:
    linkerd.io/control-plane-ns: linkerd
roleRef:
  kind: Role
  name: linkerd-psp
  apiGroup: rbac.authorization.k8s.io
subjects:
- kind: ServiceAccount
  name: linkerd-controller
  namespace: linkerd
- kind: ServiceAccount
  name: linkerd-destination
  namespace: linkerd
- kind: ServiceAccount
  name: linkerd-grafana
  namespace: linkerd
- kind: ServiceAccount
  name: linkerd-heartbeat
  namespace: linkerd
- kind: ServiceAccount
  name: linkerd-identity
  namespace: linkerd
- kind: ServiceAccount
  name: linkerd-prometheus
  namespace: linkerd
- kind: ServiceAccount
  name: linkerd-proxy-injector
  namespace: linkerd
- kind: ServiceAccount
  name: linkerd-sp-validator
  namespace: linkerd
- kind: ServiceAccount
  name: linkerd-tap
  namespace: linkerd
- kind: ServiceAccount
  name: linkerd-web
  namespace: linkerd
---
kind: ConfigMap
apiVersion: v1
metadata:
  name: linkerd-config
  namespace: linkerd
  labels:
    linkerd.io/control-plane-component: controller
    linkerd.io/control-plane-ns: linkerd
  annotations:
    linkerd.io/created-by: linkerd/cli dev-undefined
data:
  values: |
    controllerImage: cr.l5d.io/linkerd/controller
    controllerReplicas: 1
    controllerUID: 2103
    dashboard:
      replicas: 1
    debugContainer:
      image:
        name: cr.l5d.io/linkerd/debug
        pullPolicy: IfNotPresent
        version: install-debug-version
    destinationProxyResources: null
    destinationResources: null
    disableHeartBeat: false
    enableH2Upgrade: true
    enablePodAntiAffinity: false
    global:
      cliVersion: linkerd/cli dev-undefined
      clusterDomain: cluster.local
      clusterNetworks: 10.0.0.0/8,100.64.0.0/10,172.16.0.0/12,192.168.0.0/16
      cniEnabled: false
      controlPlaneTracing: false
      controllerComponentLabel: linkerd.io/control-plane-component
      controllerImageVersion: install-control-plane-version
      controllerLogLevel: info
      controllerNamespaceLabel: linkerd.io/control-plane-ns
      createdByAnnotation: linkerd.io/created-by
      enableEndpointSlices: false
      grafanaUrl: ""
      highAvailability: false
      identityTrustAnchorsPEM: |
        -----BEGIN CERTIFICATE-----
        MIIBwTCCAWagAwIBAgIQeDZp5lDaIygQ5UfMKZrFATAKBggqhkjOPQQDAjApMScw
        JQYDVQQDEx5pZGVudGl0eS5saW5rZXJkLmNsdXN0ZXIubG9jYWwwHhcNMjAwODI4
        MDcxMjQ3WhcNMzAwODI2MDcxMjQ3WjApMScwJQYDVQQDEx5pZGVudGl0eS5saW5r
        ZXJkLmNsdXN0ZXIubG9jYWwwWTATBgcqhkjOPQIBBggqhkjOPQMBBwNCAARqc70Z
        l1vgw79rjB5uSITICUA6GyfvSFfcuIis7B/XFSkkwAHU5S/s1AAP+R0TX7HBWUC4
        uaG4WWsiwJKNn7mgo3AwbjAOBgNVHQ8BAf8EBAMCAQYwEgYDVR0TAQH/BAgwBgEB
        /wIBATAdBgNVHQ4EFgQU5YtjVVPfd7I7NLHsn2C26EByGV0wKQYDVR0RBCIwIIIe
        aWRlbnRpdHkubGlua2VyZC5jbHVzdGVyLmxvY2FsMAoGCCqGSM49BAMCA0kAMEYC
        IQCN7lBFLDDvjx6V0+XkjpKERRsJYf5adMvnloFl48ilJgIhANtxhndcr+QJPuC8
        vgUC0d2/9FMueIVMb+46WTCOjsqr
        -----END CERTIFICATE-----
      identityTrustDomain: cluster.local
      imagePullPolicy: IfNotPresent
      imagePullSecrets: []
      linkerdNamespaceLabel: linkerd.io/is-control-plane
      linkerdVersion: dev-undefined
      namespace: linkerd
      podAnnotations: {}
      podLabels: {}
      prometheusUrl: ""
      proxy:
        capabilities: null
        disableIdentity: false
        disableTap: false
        enableExternalProfiles: false
        image:
          name: cr.l5d.io/linkerd/proxy
          pullPolicy: IfNotPresent
          version: install-proxy-version
        inboundConnectTimeout: 100ms
        isGateway: false
        isIngress: false
        logFormat: plain
        logLevel: warn,linkerd=info
        opaquePorts: ""
        outboundConnectTimeout: 1000ms
        ports:
          admin: 4191
          control: 4190
          inbound: 4143
          outbound: 4140
        requireIdentityOnInboundPorts: ""
        resources:
          cpu:
            limit: ""
            request: ""
          memory:
            limit: ""
            request: ""
        saMountPath: null
        trace:
          collectorSvcAccount: default
          collectorSvcAddr: ""
        uid: 2102
        waitBeforeExitSeconds: 0
      proxyContainerName: linkerd-proxy
      proxyInit:
        capabilities: null
        closeWaitTimeoutSecs: 0
        ignoreInboundPorts: 22,8100-8102
        ignoreOutboundPorts: "5432"
        image:
          name: cr.l5d.io/linkerd/proxy-init
          pullPolicy: IfNotPresent
          version: v1.3.9
        resources:
          cpu:
            limit: 100m
            request: 10m
          memory:
            limit: 50Mi
            request: 10Mi
        saMountPath: null
        xtMountPath:
          mountPath: /run
          name: linkerd-proxy-init-xtables-lock
          readOnly: false
      proxyInjectAnnotation: linkerd.io/inject
      proxyInjectDisabled: disabled
      workloadNamespaceLabel: linkerd.io/workload-ns
    grafana:
      enabled: true
    heartbeatResources: null
    heartbeatSchedule: 1 2 3 4 5
    identity:
      issuer:
        clockSkewAllowance: 20s
        crtExpiry: "2030-08-26T07:13:47Z"
        crtExpiryAnnotation: linkerd.io/identity-issuer-expiry
        issuanceLifetime: 24h0m0s
        scheme: linkerd.io/tls
        tls:
          crtPEM: |
            -----BEGIN CERTIFICATE-----
            MIIBwDCCAWegAwIBAgIRAJRIgZ8RtO8Ewg1Xepf8T44wCgYIKoZIzj0EAwIwKTEn
            MCUGA1UEAxMeaWRlbnRpdHkubGlua2VyZC5jbHVzdGVyLmxvY2FsMB4XDTIwMDgy
            ODA3MTM0N1oXDTMwMDgyNjA3MTM0N1owKTEnMCUGA1UEAxMeaWRlbnRpdHkubGlu
            a2VyZC5jbHVzdGVyLmxvY2FsMFkwEwYHKoZIzj0CAQYIKoZIzj0DAQcDQgAE1/Fp
            fcRnDcedL6AjUaXYPv4DIMBaJufOI5NWty+XSX7JjXgZtM72dQvRaYanuxD36Dt1
            2/JxyiSgxKWRdoay+aNwMG4wDgYDVR0PAQH/BAQDAgEGMBIGA1UdEwEB/wQIMAYB
            Af8CAQAwHQYDVR0OBBYEFI1WnrqMYKaHHOo+zpyiiDq2pO0KMCkGA1UdEQQiMCCC
            HmlkZW50aXR5LmxpbmtlcmQuY2x1c3Rlci5sb2NhbDAKBggqhkjOPQQDAgNHADBE
            AiAtuoI5XuCtrGVRzSmRTl2ra28aV9MyTU7d5qnTAFHKSgIgRKCvluOSgA5O21p5
            51tdrmkHEZRr0qlLSJdHYgEfMzk=
            -----END CERTIFICATE-----
    identityProxyResources: null
    identityResources: null
    installNamespace: true
    nodeSelector:
      beta.kubernetes.io/os: linux
    omitWebhookSideEffects: false
    profileValidator:
      caBundle: profile validator CA bundle
      crtPEM: profile validator crt
      externalSecret: false
      namespaceSelector:
        matchExpressions:
        - key: config.linkerd.io/admission-webhooks
          operator: NotIn
          values:
          - disabled
    prometheus:
      enabled: true
    proxyInjector:
      caBundle: proxy injector CA bundle
      crtPEM: proxy injector crt
      externalSecret: false
      namespaceSelector:
        matchExpressions:
        - key: config.linkerd.io/admission-webhooks
          operator: NotIn
          values:
          - disabled
    proxyInjectorProxyResources: null
    proxyInjectorResources: null
    publicAPIProxyResources: null
    publicAPIResources: null
    restrictDashboardPrivileges: false
    spValidatorProxyResources: null
    spValidatorResources: null
    tap:
      caBundle: tap CA bundle
      crtPEM: tap crt
      externalSecret: false
    tapProxyResources: null
    tapResources: null
    tolerations: null
    tracing:
      enabled: false
    webImage: cr.l5d.io/linkerd/web
    webProxyResources: null
    webResources: null
    webhookFailurePolicy: Ignore
---
###
### Identity Controller Service
###
---
kind: Secret
apiVersion: v1
metadata:
  name: linkerd-identity-issuer
  namespace: linkerd
  labels:
    linkerd.io/control-plane-component: identity
    linkerd.io/control-plane-ns: linkerd
  annotations:
    linkerd.io/created-by: linkerd/cli dev-undefined
    linkerd.io/identity-issuer-expiry: 2030-08-26T07:13:47Z
data:
  crt.pem: LS0tLS1CRUdJTiBDRVJUSUZJQ0FURS0tLS0tCk1JSUJ3RENDQVdlZ0F3SUJBZ0lSQUpSSWdaOFJ0TzhFd2cxWGVwZjhUNDR3Q2dZSUtvWkl6ajBFQXdJd0tURW4KTUNVR0ExVUVBeE1lYVdSbGJuUnBkSGt1YkdsdWEyVnlaQzVqYkhWemRHVnlMbXh2WTJGc01CNFhEVEl3TURneQpPREEzTVRNME4xb1hEVE13TURneU5qQTNNVE0wTjFvd0tURW5NQ1VHQTFVRUF4TWVhV1JsYm5ScGRIa3ViR2x1CmEyVnlaQzVqYkhWemRHVnlMbXh2WTJGc01Ga3dFd1lIS29aSXpqMENBUVlJS29aSXpqMERBUWNEUWdBRTEvRnAKZmNSbkRjZWRMNkFqVWFYWVB2NERJTUJhSnVmT0k1Tld0eStYU1g3SmpYZ1p0TTcyZFF2UmFZYW51eEQzNkR0MQoyL0p4eWlTZ3hLV1Jkb2F5K2FOd01HNHdEZ1lEVlIwUEFRSC9CQVFEQWdFR01CSUdBMVVkRXdFQi93UUlNQVlCCkFmOENBUUF3SFFZRFZSME9CQllFRkkxV25ycU1ZS2FISE9vK3pweWlpRHEycE8wS01Da0dBMVVkRVFRaU1DQ0MKSG1sa1pXNTBhWFI1TG14cGJtdGxjbVF1WTJ4MWMzUmxjaTVzYjJOaGJEQUtCZ2dxaGtqT1BRUURBZ05IQURCRQpBaUF0dW9JNVh1Q3RyR1ZSelNtUlRsMnJhMjhhVjlNeVRVN2Q1cW5UQUZIS1NnSWdSS0N2bHVPU2dBNU8yMXA1CjUxdGRybWtIRVpScjBxbExTSmRIWWdFZk16az0KLS0tLS1FTkQgQ0VSVElGSUNBVEUtLS0tLQ==
  key.pem: LS0tLS1CRUdJTiBFQyBQUklWQVRFIEtFWS0tLS0tCk1IY0NBUUVFSUFBZThuZmJ6WnU5Yy9PQjIrOHhKTTBGejdOVXdUUWF6dWxrRk5zNFRJNStvQW9HQ0NxR1NNNDkKQXdFSG9VUURRZ0FFMS9GcGZjUm5EY2VkTDZBalVhWFlQdjRESU1CYUp1Zk9JNU5XdHkrWFNYN0pqWGdadE03MgpkUXZSYVlhbnV4RDM2RHQxMi9KeHlpU2d4S1dSZG9heStRPT0KLS0tLS1FTkQgRUMgUFJJVkFURSBLRVktLS0tLQ==
---
kind: Service
apiVersion: v1
metadata:
  name: linkerd-identity
  namespace: linkerd
  labels:
    linkerd.io/control-plane-component: identity
    linkerd.io/control-plane-ns: linkerd
  annotations:
    linkerd.io/created-by: linkerd/cli dev-undefined
spec:
  type: ClusterIP
  selector:
    linkerd.io/control-plane-component: identity
  ports:
  - name: grpc
    port: 8080
    targetPort: 8080
---
kind: Service
apiVersion: v1
metadata:
  name: linkerd-identity-headless
  namespace: linkerd
  labels:
    linkerd.io/control-plane-component: identity
    linkerd.io/control-plane-ns: linkerd
  annotations:
    linkerd.io/created-by: linkerd/cli dev-undefined
spec:
  clusterIP: None
  selector:
    linkerd.io/control-plane-component: identity
  ports:
  - name: grpc
    port: 8080
    targetPort: 8080
---
apiVersion: apps/v1
kind: Deployment
metadata:
  annotations:
    linkerd.io/created-by: linkerd/cli dev-undefined
  labels:
    app.kubernetes.io/name: identity
    app.kubernetes.io/part-of: Linkerd
    app.kubernetes.io/version: install-control-plane-version
    linkerd.io/control-plane-component: identity
    linkerd.io/control-plane-ns: linkerd
  name: linkerd-identity
  namespace: linkerd
spec:
  replicas: 1
  selector:
    matchLabels:
      linkerd.io/control-plane-component: identity
      linkerd.io/control-plane-ns: linkerd
      linkerd.io/proxy-deployment: linkerd-identity
  template:
    metadata:
      annotations:
        linkerd.io/created-by: linkerd/cli dev-undefined
        linkerd.io/identity-mode: default
        linkerd.io/proxy-version: install-proxy-version
      labels:
        linkerd.io/control-plane-component: identity
        linkerd.io/control-plane-ns: linkerd
        linkerd.io/workload-ns: linkerd
        linkerd.io/proxy-deployment: linkerd-identity
    spec:
      nodeSelector:
        beta.kubernetes.io/os: linux
      containers:
      - args:
        - identity
        - -log-level=info
        - -controller-namespace=linkerd
        - -identity-trust-domain=cluster.local
        - -identity-issuance-lifetime=24h0m0s
        - -identity-clock-skew-allowance=20s
        - -identity-trust-anchors-pem=LS0tLS1CRUdJTiBDRVJUSUZJQ0FURS0tLS0tCk1JSUJ3VENDQVdhZ0F3SUJBZ0lRZURacDVsRGFJeWdRNVVmTUtackZBVEFLQmdncWhrak9QUVFEQWpBcE1TY3cKSlFZRFZRUURFeDVwWkdWdWRHbDBlUzVzYVc1clpYSmtMbU5zZFhOMFpYSXViRzlqWVd3d0hoY05NakF3T0RJNApNRGN4TWpRM1doY05NekF3T0RJMk1EY3hNalEzV2pBcE1TY3dKUVlEVlFRREV4NXBaR1Z1ZEdsMGVTNXNhVzVyClpYSmtMbU5zZFhOMFpYSXViRzlqWVd3d1dUQVRCZ2NxaGtqT1BRSUJCZ2dxaGtqT1BRTUJCd05DQUFScWM3MFoKbDF2Z3c3OXJqQjV1U0lUSUNVQTZHeWZ2U0ZmY3VJaXM3Qi9YRlNra3dBSFU1Uy9zMUFBUCtSMFRYN0hCV1VDNAp1YUc0V1dzaXdKS05uN21nbzNBd2JqQU9CZ05WSFE4QkFmOEVCQU1DQVFZd0VnWURWUjBUQVFIL0JBZ3dCZ0VCCi93SUJBVEFkQmdOVkhRNEVGZ1FVNVl0alZWUGZkN0k3TkxIc24yQzI2RUJ5R1Ywd0tRWURWUjBSQkNJd0lJSWUKYVdSbGJuUnBkSGt1YkdsdWEyVnlaQzVqYkhWemRHVnlMbXh2WTJGc01Bb0dDQ3FHU000OUJBTUNBMGtBTUVZQwpJUUNON2xCRkxERHZqeDZWMCtYa2pwS0VSUnNKWWY1YWRNdm5sb0ZsNDhpbEpnSWhBTnR4aG5kY3IrUUpQdUM4CnZnVUMwZDIvOUZNdWVJVk1iKzQ2V1RDT2pzcXIKLS0tLS1FTkQgQ0VSVElGSUNBVEUtLS0tLQo=
        - -identity-scheme=linkerd.io/tls
        image: cr.l5d.io/linkerd/controller:install-control-plane-version
        imagePullPolicy: IfNotPresent
        livenessProbe:
          httpGet:
            path: /ping
            port: 9990
          initialDelaySeconds: 10
        name: identity
        ports:
        - containerPort: 8080
          name: grpc
        - containerPort: 9990
          name: admin-http
        readinessProbe:
          failureThreshold: 7
          httpGet:
            path: /ready
            port: 9990
        securityContext:
          runAsUser: 2103
        volumeMounts:
        - mountPath: /var/run/linkerd/identity/issuer
          name: identity-issuer
      - env:
        - name: LINKERD2_PROXY_LOG
          value: "warn,linkerd=info"
        - name: LINKERD2_PROXY_LOG_FORMAT
          value: "plain"
        - name: LINKERD2_PROXY_DESTINATION_SVC_ADDR
          value: linkerd-dst-headless.linkerd.svc.cluster.local:8086
        - name: LINKERD2_PROXY_DESTINATION_PROFILE_NETWORKS
          value: "10.0.0.0/8,100.64.0.0/10,172.16.0.0/12,192.168.0.0/16"
        - name: LINKERD2_PROXY_INBOUND_CONNECT_TIMEOUT
          value: "100ms"
        - name: LINKERD2_PROXY_OUTBOUND_CONNECT_TIMEOUT
          value: "1000ms"
        - name: LINKERD2_PROXY_CONTROL_LISTEN_ADDR
          value: 0.0.0.0:4190
        - name: LINKERD2_PROXY_ADMIN_LISTEN_ADDR
          value: 0.0.0.0:4191
        - name: LINKERD2_PROXY_OUTBOUND_LISTEN_ADDR
          value: 127.0.0.1:4140
        - name: LINKERD2_PROXY_INBOUND_LISTEN_ADDR
          value: 0.0.0.0:4143
        - name: LINKERD2_PROXY_DESTINATION_PROFILE_SUFFIXES
          value: svc.cluster.local.
        - name: LINKERD2_PROXY_INBOUND_ACCEPT_KEEPALIVE
          value: 10000ms
        - name: LINKERD2_PROXY_OUTBOUND_CONNECT_KEEPALIVE
          value: 10000ms
        - name: _pod_ns
          valueFrom:
            fieldRef:
              fieldPath: metadata.namespace
        - name: _pod_nodeName
          valueFrom:
             fieldRef:
              fieldPath: spec.nodeName
        - name: LINKERD2_PROXY_DESTINATION_CONTEXT
          value: |
            {"ns":"$(_pod_ns)", "nodeName":"$(_pod_nodeName)"}
        - name: LINKERD2_PROXY_IDENTITY_DIR
          value: /var/run/linkerd/identity/end-entity
        - name: LINKERD2_PROXY_IDENTITY_TRUST_ANCHORS
          value: |
            -----BEGIN CERTIFICATE-----
            MIIBwTCCAWagAwIBAgIQeDZp5lDaIygQ5UfMKZrFATAKBggqhkjOPQQDAjApMScw
            JQYDVQQDEx5pZGVudGl0eS5saW5rZXJkLmNsdXN0ZXIubG9jYWwwHhcNMjAwODI4
            MDcxMjQ3WhcNMzAwODI2MDcxMjQ3WjApMScwJQYDVQQDEx5pZGVudGl0eS5saW5r
            ZXJkLmNsdXN0ZXIubG9jYWwwWTATBgcqhkjOPQIBBggqhkjOPQMBBwNCAARqc70Z
            l1vgw79rjB5uSITICUA6GyfvSFfcuIis7B/XFSkkwAHU5S/s1AAP+R0TX7HBWUC4
            uaG4WWsiwJKNn7mgo3AwbjAOBgNVHQ8BAf8EBAMCAQYwEgYDVR0TAQH/BAgwBgEB
            /wIBATAdBgNVHQ4EFgQU5YtjVVPfd7I7NLHsn2C26EByGV0wKQYDVR0RBCIwIIIe
            aWRlbnRpdHkubGlua2VyZC5jbHVzdGVyLmxvY2FsMAoGCCqGSM49BAMCA0kAMEYC
            IQCN7lBFLDDvjx6V0+XkjpKERRsJYf5adMvnloFl48ilJgIhANtxhndcr+QJPuC8
            vgUC0d2/9FMueIVMb+46WTCOjsqr
            -----END CERTIFICATE-----
        - name: LINKERD2_PROXY_IDENTITY_TOKEN_FILE
          value: /var/run/secrets/kubernetes.io/serviceaccount/token
        - name: LINKERD2_PROXY_IDENTITY_SVC_ADDR
          value: localhost.:8080
        - name: _pod_sa
          valueFrom:
            fieldRef:
              fieldPath: spec.serviceAccountName
        - name: _l5d_ns
          value: linkerd
        - name: _l5d_trustdomain
          value: cluster.local
        - name: LINKERD2_PROXY_IDENTITY_LOCAL_NAME
          value: $(_pod_sa).$(_pod_ns).serviceaccount.identity.$(_l5d_ns).$(_l5d_trustdomain)
        - name: LINKERD2_PROXY_IDENTITY_SVC_NAME
          value: linkerd-identity.$(_l5d_ns).serviceaccount.identity.$(_l5d_ns).$(_l5d_trustdomain)
        - name: LINKERD2_PROXY_DESTINATION_SVC_NAME
          value: linkerd-destination.$(_l5d_ns).serviceaccount.identity.$(_l5d_ns).$(_l5d_trustdomain)
        - name: LINKERD2_PROXY_TAP_SVC_NAME
          value: linkerd-tap.$(_l5d_ns).serviceaccount.identity.$(_l5d_ns).$(_l5d_trustdomain)
        image: cr.l5d.io/linkerd/proxy:install-proxy-version
        imagePullPolicy: IfNotPresent
        livenessProbe:
          httpGet:
            path: /live
            port: 4191
          initialDelaySeconds: 10
        name: linkerd-proxy
        ports:
        - containerPort: 4143
          name: linkerd-proxy
        - containerPort: 4191
          name: linkerd-admin
        readinessProbe:
          httpGet:
            path: /ready
            port: 4191
          initialDelaySeconds: 2
        resources:
        securityContext:
          allowPrivilegeEscalation: false
          readOnlyRootFilesystem: true
          runAsUser: 2102
        terminationMessagePolicy: FallbackToLogsOnError
        volumeMounts:
        - mountPath: /var/run/linkerd/identity/end-entity
          name: linkerd-identity-end-entity
      initContainers:
      - args:
        - --incoming-proxy-port
        - "4143"
        - --outgoing-proxy-port
        - "4140"
        - --proxy-uid
        - "2102"
        - --inbound-ports-to-ignore
        - "4190,4191,22,8100-8102"
        - --outbound-ports-to-ignore
        - "5432"
<<<<<<< HEAD
        image: cr.l5d.io/linkerd/proxy-init:v1.3.6
=======
        image: ghcr.io/linkerd/proxy-init:v1.3.9
>>>>>>> eb171212
        imagePullPolicy: IfNotPresent
        name: linkerd-init
        resources:
          limits:
            cpu: "100m"
            memory: "50Mi"
          requests:
            cpu: "10m"
            memory: "10Mi"
        securityContext:
          allowPrivilegeEscalation: false
          capabilities:
            add:
            - NET_ADMIN
            - NET_RAW
          privileged: false
          readOnlyRootFilesystem: true
          runAsNonRoot: false
          runAsUser: 0
        terminationMessagePolicy: FallbackToLogsOnError
        volumeMounts:
        - mountPath: /run
          name: linkerd-proxy-init-xtables-lock
      serviceAccountName: linkerd-identity
      volumes:
      - name: identity-issuer
        secret:
          secretName: linkerd-identity-issuer
      - emptyDir: {}
        name: linkerd-proxy-init-xtables-lock
      - emptyDir:
          medium: Memory
        name: linkerd-identity-end-entity
---
###
### Controller
###
---
kind: Service
apiVersion: v1
metadata:
  name: linkerd-controller-api
  namespace: linkerd
  labels:
    linkerd.io/control-plane-component: controller
    linkerd.io/control-plane-ns: linkerd
  annotations:
    linkerd.io/created-by: linkerd/cli dev-undefined
spec:
  type: ClusterIP
  selector:
    linkerd.io/control-plane-component: controller
  ports:
  - name: http
    port: 8085
    targetPort: 8085
---
apiVersion: apps/v1
kind: Deployment
metadata:
  annotations:
    linkerd.io/created-by: linkerd/cli dev-undefined
  labels:
    app.kubernetes.io/name: controller
    app.kubernetes.io/part-of: Linkerd
    app.kubernetes.io/version: install-control-plane-version
    linkerd.io/control-plane-component: controller
    linkerd.io/control-plane-ns: linkerd
  name: linkerd-controller
  namespace: linkerd
spec:
  replicas: 1
  selector:
    matchLabels:
      linkerd.io/control-plane-component: controller
      linkerd.io/control-plane-ns: linkerd
      linkerd.io/proxy-deployment: linkerd-controller
  template:
    metadata:
      annotations:
        linkerd.io/created-by: linkerd/cli dev-undefined
        linkerd.io/identity-mode: default
        linkerd.io/proxy-version: install-proxy-version
      labels:
        linkerd.io/control-plane-component: controller
        linkerd.io/control-plane-ns: linkerd
        linkerd.io/workload-ns: linkerd
        linkerd.io/proxy-deployment: linkerd-controller
    spec:
      nodeSelector:
        beta.kubernetes.io/os: linux
      containers:
      - args:
        - public-api
        - -destination-addr=linkerd-dst.linkerd.svc.cluster.local:8086
        - -controller-namespace=linkerd
        - -log-level=info
        - -cluster-domain=cluster.local
        - -prometheus-url=http://linkerd-prometheus.linkerd.svc.cluster.local:9090
        image: cr.l5d.io/linkerd/controller:install-control-plane-version
        imagePullPolicy: IfNotPresent
        livenessProbe:
          httpGet:
            path: /ping
            port: 9995
          initialDelaySeconds: 10
        name: public-api
        ports:
        - containerPort: 8085
          name: http
        - containerPort: 9995
          name: admin-http
        readinessProbe:
          failureThreshold: 7
          httpGet:
            path: /ready
            port: 9995
        securityContext:
          runAsUser: 2103
      - env:
        - name: LINKERD2_PROXY_LOG
          value: "warn,linkerd=info"
        - name: LINKERD2_PROXY_LOG_FORMAT
          value: "plain"
        - name: LINKERD2_PROXY_DESTINATION_SVC_ADDR
          value: linkerd-dst-headless.linkerd.svc.cluster.local:8086
        - name: LINKERD2_PROXY_DESTINATION_PROFILE_NETWORKS
          value: "10.0.0.0/8,100.64.0.0/10,172.16.0.0/12,192.168.0.0/16"
        - name: LINKERD2_PROXY_INBOUND_CONNECT_TIMEOUT
          value: "100ms"
        - name: LINKERD2_PROXY_OUTBOUND_CONNECT_TIMEOUT
          value: "1000ms"
        - name: LINKERD2_PROXY_CONTROL_LISTEN_ADDR
          value: 0.0.0.0:4190
        - name: LINKERD2_PROXY_ADMIN_LISTEN_ADDR
          value: 0.0.0.0:4191
        - name: LINKERD2_PROXY_OUTBOUND_LISTEN_ADDR
          value: 127.0.0.1:4140
        - name: LINKERD2_PROXY_INBOUND_LISTEN_ADDR
          value: 0.0.0.0:4143
        - name: LINKERD2_PROXY_DESTINATION_PROFILE_SUFFIXES
          value: svc.cluster.local.
        - name: LINKERD2_PROXY_INBOUND_ACCEPT_KEEPALIVE
          value: 10000ms
        - name: LINKERD2_PROXY_OUTBOUND_CONNECT_KEEPALIVE
          value: 10000ms
        - name: _pod_ns
          valueFrom:
            fieldRef:
              fieldPath: metadata.namespace
        - name: _pod_nodeName
          valueFrom:
             fieldRef:
              fieldPath: spec.nodeName
        - name: LINKERD2_PROXY_DESTINATION_CONTEXT
          value: |
            {"ns":"$(_pod_ns)", "nodeName":"$(_pod_nodeName)"}
        - name: LINKERD2_PROXY_IDENTITY_DIR
          value: /var/run/linkerd/identity/end-entity
        - name: LINKERD2_PROXY_IDENTITY_TRUST_ANCHORS
          value: |
            -----BEGIN CERTIFICATE-----
            MIIBwTCCAWagAwIBAgIQeDZp5lDaIygQ5UfMKZrFATAKBggqhkjOPQQDAjApMScw
            JQYDVQQDEx5pZGVudGl0eS5saW5rZXJkLmNsdXN0ZXIubG9jYWwwHhcNMjAwODI4
            MDcxMjQ3WhcNMzAwODI2MDcxMjQ3WjApMScwJQYDVQQDEx5pZGVudGl0eS5saW5r
            ZXJkLmNsdXN0ZXIubG9jYWwwWTATBgcqhkjOPQIBBggqhkjOPQMBBwNCAARqc70Z
            l1vgw79rjB5uSITICUA6GyfvSFfcuIis7B/XFSkkwAHU5S/s1AAP+R0TX7HBWUC4
            uaG4WWsiwJKNn7mgo3AwbjAOBgNVHQ8BAf8EBAMCAQYwEgYDVR0TAQH/BAgwBgEB
            /wIBATAdBgNVHQ4EFgQU5YtjVVPfd7I7NLHsn2C26EByGV0wKQYDVR0RBCIwIIIe
            aWRlbnRpdHkubGlua2VyZC5jbHVzdGVyLmxvY2FsMAoGCCqGSM49BAMCA0kAMEYC
            IQCN7lBFLDDvjx6V0+XkjpKERRsJYf5adMvnloFl48ilJgIhANtxhndcr+QJPuC8
            vgUC0d2/9FMueIVMb+46WTCOjsqr
            -----END CERTIFICATE-----
        - name: LINKERD2_PROXY_IDENTITY_TOKEN_FILE
          value: /var/run/secrets/kubernetes.io/serviceaccount/token
        - name: LINKERD2_PROXY_IDENTITY_SVC_ADDR
          value: linkerd-identity-headless.linkerd.svc.cluster.local:8080
        - name: _pod_sa
          valueFrom:
            fieldRef:
              fieldPath: spec.serviceAccountName
        - name: _l5d_ns
          value: linkerd
        - name: _l5d_trustdomain
          value: cluster.local
        - name: LINKERD2_PROXY_IDENTITY_LOCAL_NAME
          value: $(_pod_sa).$(_pod_ns).serviceaccount.identity.$(_l5d_ns).$(_l5d_trustdomain)
        - name: LINKERD2_PROXY_IDENTITY_SVC_NAME
          value: linkerd-identity.$(_l5d_ns).serviceaccount.identity.$(_l5d_ns).$(_l5d_trustdomain)
        - name: LINKERD2_PROXY_DESTINATION_SVC_NAME
          value: linkerd-destination.$(_l5d_ns).serviceaccount.identity.$(_l5d_ns).$(_l5d_trustdomain)
        - name: LINKERD2_PROXY_TAP_SVC_NAME
          value: linkerd-tap.$(_l5d_ns).serviceaccount.identity.$(_l5d_ns).$(_l5d_trustdomain)
        image: cr.l5d.io/linkerd/proxy:install-proxy-version
        imagePullPolicy: IfNotPresent
        livenessProbe:
          httpGet:
            path: /live
            port: 4191
          initialDelaySeconds: 10
        name: linkerd-proxy
        ports:
        - containerPort: 4143
          name: linkerd-proxy
        - containerPort: 4191
          name: linkerd-admin
        readinessProbe:
          httpGet:
            path: /ready
            port: 4191
          initialDelaySeconds: 2
        resources:
        securityContext:
          allowPrivilegeEscalation: false
          readOnlyRootFilesystem: true
          runAsUser: 2102
        terminationMessagePolicy: FallbackToLogsOnError
        volumeMounts:
        - mountPath: /var/run/linkerd/identity/end-entity
          name: linkerd-identity-end-entity
      initContainers:
      - args:
        - --incoming-proxy-port
        - "4143"
        - --outgoing-proxy-port
        - "4140"
        - --proxy-uid
        - "2102"
        - --inbound-ports-to-ignore
        - "4190,4191,22,8100-8102"
        - --outbound-ports-to-ignore
        - "5432"
<<<<<<< HEAD
        image: cr.l5d.io/linkerd/proxy-init:v1.3.6
=======
        image: ghcr.io/linkerd/proxy-init:v1.3.9
>>>>>>> eb171212
        imagePullPolicy: IfNotPresent
        name: linkerd-init
        resources:
          limits:
            cpu: "100m"
            memory: "50Mi"
          requests:
            cpu: "10m"
            memory: "10Mi"
        securityContext:
          allowPrivilegeEscalation: false
          capabilities:
            add:
            - NET_ADMIN
            - NET_RAW
          privileged: false
          readOnlyRootFilesystem: true
          runAsNonRoot: false
          runAsUser: 0
        terminationMessagePolicy: FallbackToLogsOnError
        volumeMounts:
        - mountPath: /run
          name: linkerd-proxy-init-xtables-lock
      serviceAccountName: linkerd-controller
      volumes:
      - emptyDir: {}
        name: linkerd-proxy-init-xtables-lock
      - emptyDir:
          medium: Memory
        name: linkerd-identity-end-entity
---
###
### Destination Controller Service
###
---
kind: Service
apiVersion: v1
metadata:
  name: linkerd-dst
  namespace: linkerd
  labels:
    linkerd.io/control-plane-component: destination
    linkerd.io/control-plane-ns: linkerd
  annotations:
    linkerd.io/created-by: linkerd/cli dev-undefined
spec:
  type: ClusterIP
  selector:
    linkerd.io/control-plane-component: destination
  ports:
  - name: grpc
    port: 8086
    targetPort: 8086
---
kind: Service
apiVersion: v1
metadata:
  name: linkerd-dst-headless
  namespace: linkerd
  labels:
    linkerd.io/control-plane-component: destination
    linkerd.io/control-plane-ns: linkerd
  annotations:
    linkerd.io/created-by: linkerd/cli dev-undefined
spec:
  clusterIP: None
  selector:
    linkerd.io/control-plane-component: destination
  ports:
  - name: grpc
    port: 8086
    targetPort: 8086
---
apiVersion: apps/v1
kind: Deployment
metadata:
  annotations:
    linkerd.io/created-by: linkerd/cli dev-undefined
  labels:
    app.kubernetes.io/name: destination
    app.kubernetes.io/part-of: Linkerd
    app.kubernetes.io/version: install-control-plane-version
    linkerd.io/control-plane-component: destination
    linkerd.io/control-plane-ns: linkerd
  name: linkerd-destination
  namespace: linkerd
spec:
  replicas: 1
  selector:
    matchLabels:
      linkerd.io/control-plane-component: destination
      linkerd.io/control-plane-ns: linkerd
      linkerd.io/proxy-deployment: linkerd-destination
  template:
    metadata:
      annotations:
        linkerd.io/created-by: linkerd/cli dev-undefined
        linkerd.io/identity-mode: default
        linkerd.io/proxy-version: install-proxy-version
      labels:
        linkerd.io/control-plane-component: destination
        linkerd.io/control-plane-ns: linkerd
        linkerd.io/workload-ns: linkerd
        linkerd.io/proxy-deployment: linkerd-destination
    spec:
      nodeSelector:
        beta.kubernetes.io/os: linux
      containers:
      - args:
        - destination
        - -addr=:8086
        - -controller-namespace=linkerd
        - -enable-h2-upgrade=true
        - -log-level=info
        - -enable-endpoint-slices=false
        - -cluster-domain=cluster.local
        - -identity-trust-domain=cluster.local
        image: cr.l5d.io/linkerd/controller:install-control-plane-version
        imagePullPolicy: IfNotPresent
        livenessProbe:
          httpGet:
            path: /ping
            port: 9996
          initialDelaySeconds: 10
        name: destination
        ports:
        - containerPort: 8086
          name: grpc
        - containerPort: 9996
          name: admin-http
        readinessProbe:
          failureThreshold: 7
          httpGet:
            path: /ready
            port: 9996
        securityContext:
          runAsUser: 2103
      - env:
        - name: LINKERD2_PROXY_LOG
          value: "warn,linkerd=info"
        - name: LINKERD2_PROXY_LOG_FORMAT
          value: "plain"
        - name: LINKERD2_PROXY_DESTINATION_SVC_ADDR
          value: localhost.:8086
        - name: LINKERD2_PROXY_DESTINATION_PROFILE_NETWORKS
          value: "10.0.0.0/8,100.64.0.0/10,172.16.0.0/12,192.168.0.0/16"
        - name: LINKERD2_PROXY_INBOUND_CONNECT_TIMEOUT
          value: "100ms"
        - name: LINKERD2_PROXY_OUTBOUND_CONNECT_TIMEOUT
          value: "1000ms"
        - name: LINKERD2_PROXY_CONTROL_LISTEN_ADDR
          value: 0.0.0.0:4190
        - name: LINKERD2_PROXY_ADMIN_LISTEN_ADDR
          value: 0.0.0.0:4191
        - name: LINKERD2_PROXY_OUTBOUND_LISTEN_ADDR
          value: 127.0.0.1:4140
        - name: LINKERD2_PROXY_INBOUND_LISTEN_ADDR
          value: 0.0.0.0:4143
        - name: LINKERD2_PROXY_DESTINATION_PROFILE_SUFFIXES
          value: svc.cluster.local.
        - name: LINKERD2_PROXY_INBOUND_ACCEPT_KEEPALIVE
          value: 10000ms
        - name: LINKERD2_PROXY_OUTBOUND_CONNECT_KEEPALIVE
          value: 10000ms
        - name: _pod_ns
          valueFrom:
            fieldRef:
              fieldPath: metadata.namespace
        - name: _pod_nodeName
          valueFrom:
             fieldRef:
              fieldPath: spec.nodeName
        - name: LINKERD2_PROXY_DESTINATION_CONTEXT
          value: |
            {"ns":"$(_pod_ns)", "nodeName":"$(_pod_nodeName)"}
        - name: LINKERD2_PROXY_IDENTITY_DIR
          value: /var/run/linkerd/identity/end-entity
        - name: LINKERD2_PROXY_IDENTITY_TRUST_ANCHORS
          value: |
            -----BEGIN CERTIFICATE-----
            MIIBwTCCAWagAwIBAgIQeDZp5lDaIygQ5UfMKZrFATAKBggqhkjOPQQDAjApMScw
            JQYDVQQDEx5pZGVudGl0eS5saW5rZXJkLmNsdXN0ZXIubG9jYWwwHhcNMjAwODI4
            MDcxMjQ3WhcNMzAwODI2MDcxMjQ3WjApMScwJQYDVQQDEx5pZGVudGl0eS5saW5r
            ZXJkLmNsdXN0ZXIubG9jYWwwWTATBgcqhkjOPQIBBggqhkjOPQMBBwNCAARqc70Z
            l1vgw79rjB5uSITICUA6GyfvSFfcuIis7B/XFSkkwAHU5S/s1AAP+R0TX7HBWUC4
            uaG4WWsiwJKNn7mgo3AwbjAOBgNVHQ8BAf8EBAMCAQYwEgYDVR0TAQH/BAgwBgEB
            /wIBATAdBgNVHQ4EFgQU5YtjVVPfd7I7NLHsn2C26EByGV0wKQYDVR0RBCIwIIIe
            aWRlbnRpdHkubGlua2VyZC5jbHVzdGVyLmxvY2FsMAoGCCqGSM49BAMCA0kAMEYC
            IQCN7lBFLDDvjx6V0+XkjpKERRsJYf5adMvnloFl48ilJgIhANtxhndcr+QJPuC8
            vgUC0d2/9FMueIVMb+46WTCOjsqr
            -----END CERTIFICATE-----
        - name: LINKERD2_PROXY_IDENTITY_TOKEN_FILE
          value: /var/run/secrets/kubernetes.io/serviceaccount/token
        - name: LINKERD2_PROXY_IDENTITY_SVC_ADDR
          value: linkerd-identity-headless.linkerd.svc.cluster.local:8080
        - name: _pod_sa
          valueFrom:
            fieldRef:
              fieldPath: spec.serviceAccountName
        - name: _l5d_ns
          value: linkerd
        - name: _l5d_trustdomain
          value: cluster.local
        - name: LINKERD2_PROXY_IDENTITY_LOCAL_NAME
          value: $(_pod_sa).$(_pod_ns).serviceaccount.identity.$(_l5d_ns).$(_l5d_trustdomain)
        - name: LINKERD2_PROXY_IDENTITY_SVC_NAME
          value: linkerd-identity.$(_l5d_ns).serviceaccount.identity.$(_l5d_ns).$(_l5d_trustdomain)
        - name: LINKERD2_PROXY_DESTINATION_SVC_NAME
          value: linkerd-destination.$(_l5d_ns).serviceaccount.identity.$(_l5d_ns).$(_l5d_trustdomain)
        - name: LINKERD2_PROXY_TAP_SVC_NAME
          value: linkerd-tap.$(_l5d_ns).serviceaccount.identity.$(_l5d_ns).$(_l5d_trustdomain)
        image: cr.l5d.io/linkerd/proxy:install-proxy-version
        imagePullPolicy: IfNotPresent
        livenessProbe:
          httpGet:
            path: /live
            port: 4191
          initialDelaySeconds: 10
        name: linkerd-proxy
        ports:
        - containerPort: 4143
          name: linkerd-proxy
        - containerPort: 4191
          name: linkerd-admin
        readinessProbe:
          httpGet:
            path: /ready
            port: 4191
          initialDelaySeconds: 2
        resources:
        securityContext:
          allowPrivilegeEscalation: false
          readOnlyRootFilesystem: true
          runAsUser: 2102
        terminationMessagePolicy: FallbackToLogsOnError
        volumeMounts:
        - mountPath: /var/run/linkerd/identity/end-entity
          name: linkerd-identity-end-entity
      initContainers:
      - args:
        - --incoming-proxy-port
        - "4143"
        - --outgoing-proxy-port
        - "4140"
        - --proxy-uid
        - "2102"
        - --inbound-ports-to-ignore
        - "4190,4191,22,8100-8102"
        - --outbound-ports-to-ignore
        - "5432"
<<<<<<< HEAD
        image: cr.l5d.io/linkerd/proxy-init:v1.3.6
=======
        image: ghcr.io/linkerd/proxy-init:v1.3.9
>>>>>>> eb171212
        imagePullPolicy: IfNotPresent
        name: linkerd-init
        resources:
          limits:
            cpu: "100m"
            memory: "50Mi"
          requests:
            cpu: "10m"
            memory: "10Mi"
        securityContext:
          allowPrivilegeEscalation: false
          capabilities:
            add:
            - NET_ADMIN
            - NET_RAW
          privileged: false
          readOnlyRootFilesystem: true
          runAsNonRoot: false
          runAsUser: 0
        terminationMessagePolicy: FallbackToLogsOnError
        volumeMounts:
        - mountPath: /run
          name: linkerd-proxy-init-xtables-lock
      serviceAccountName: linkerd-destination
      volumes:
      - emptyDir: {}
        name: linkerd-proxy-init-xtables-lock
      - emptyDir:
          medium: Memory
        name: linkerd-identity-end-entity
---
###
### Heartbeat
###
---
apiVersion: batch/v1beta1
kind: CronJob
metadata:
  name: linkerd-heartbeat
  namespace: linkerd
  labels:
    app.kubernetes.io/name: heartbeat
    app.kubernetes.io/part-of: Linkerd
    app.kubernetes.io/version: install-control-plane-version
    linkerd.io/control-plane-component: heartbeat
    linkerd.io/control-plane-ns: linkerd
  annotations:
    linkerd.io/created-by: linkerd/cli dev-undefined
spec:
  schedule: "1 2 3 4 5"
  successfulJobsHistoryLimit: 0
  jobTemplate:
    spec:
      template:
        metadata:
          labels:
            linkerd.io/control-plane-component: heartbeat
            linkerd.io/workload-ns: linkerd
          annotations:
            linkerd.io/created-by: linkerd/cli dev-undefined
        spec:
          nodeSelector:
            beta.kubernetes.io/os: linux
          serviceAccountName: linkerd-heartbeat
          restartPolicy: Never
          containers:
          - name: heartbeat
            image: cr.l5d.io/linkerd/controller:install-control-plane-version
            imagePullPolicy: IfNotPresent
            args:
            - "heartbeat"
            - "-controller-namespace=linkerd"
            - "-log-level=info"
            - "-prometheus-url=http://linkerd-prometheus.linkerd.svc.cluster.local:9090"
            securityContext:
              runAsUser: 2103
---
###
### Web
###
---
kind: Service
apiVersion: v1
metadata:
  name: linkerd-web
  namespace: linkerd
  labels:
    linkerd.io/control-plane-component: web
    linkerd.io/control-plane-ns: linkerd
  annotations:
    linkerd.io/created-by: linkerd/cli dev-undefined
spec:
  type: ClusterIP
  selector:
    linkerd.io/control-plane-component: web
  ports:
  - name: http
    port: 8084
    targetPort: 8084
  - name: admin-http
    port: 9994
    targetPort: 9994
---
apiVersion: apps/v1
kind: Deployment
metadata:
  annotations:
    linkerd.io/created-by: linkerd/cli dev-undefined
  labels:
    app.kubernetes.io/name: web
    app.kubernetes.io/part-of: Linkerd
    app.kubernetes.io/version: install-control-plane-version
    linkerd.io/control-plane-component: web
    linkerd.io/control-plane-ns: linkerd
  name: linkerd-web
  namespace: linkerd
spec:
  replicas: 1
  selector:
    matchLabels:
      linkerd.io/control-plane-component: web
      linkerd.io/control-plane-ns: linkerd
      linkerd.io/proxy-deployment: linkerd-web
  template:
    metadata:
      annotations:
        linkerd.io/created-by: linkerd/cli dev-undefined
        linkerd.io/identity-mode: default
        linkerd.io/proxy-version: install-proxy-version
      labels:
        linkerd.io/control-plane-component: web
        linkerd.io/control-plane-ns: linkerd
        linkerd.io/workload-ns: linkerd
        linkerd.io/proxy-deployment: linkerd-web
    spec:
      nodeSelector:
        beta.kubernetes.io/os: linux
      containers:
      - args:
        - -api-addr=linkerd-controller-api.linkerd.svc.cluster.local:8085
        - -cluster-domain=cluster.local
        - -grafana-addr=linkerd-grafana.linkerd.svc.cluster.local:3000
        - -controller-namespace=linkerd
        - -log-level=info
        - -enforced-host=^(localhost|127\.0\.0\.1|linkerd-web\.linkerd\.svc\.cluster\.local|linkerd-web\.linkerd\.svc|\[::1\])(:\d+)?$
        image: cr.l5d.io/linkerd/web:install-control-plane-version
        imagePullPolicy: IfNotPresent
        livenessProbe:
          httpGet:
            path: /ping
            port: 9994
          initialDelaySeconds: 10
        name: web
        ports:
        - containerPort: 8084
          name: http
        - containerPort: 9994
          name: admin-http
        readinessProbe:
          failureThreshold: 7
          httpGet:
            path: /ready
            port: 9994
        securityContext:
          runAsUser: 2103
      - env:
        - name: LINKERD2_PROXY_LOG
          value: "warn,linkerd=info"
        - name: LINKERD2_PROXY_LOG_FORMAT
          value: "plain"
        - name: LINKERD2_PROXY_DESTINATION_SVC_ADDR
          value: linkerd-dst-headless.linkerd.svc.cluster.local:8086
        - name: LINKERD2_PROXY_DESTINATION_PROFILE_NETWORKS
          value: "10.0.0.0/8,100.64.0.0/10,172.16.0.0/12,192.168.0.0/16"
        - name: LINKERD2_PROXY_INBOUND_CONNECT_TIMEOUT
          value: "100ms"
        - name: LINKERD2_PROXY_OUTBOUND_CONNECT_TIMEOUT
          value: "1000ms"
        - name: LINKERD2_PROXY_CONTROL_LISTEN_ADDR
          value: 0.0.0.0:4190
        - name: LINKERD2_PROXY_ADMIN_LISTEN_ADDR
          value: 0.0.0.0:4191
        - name: LINKERD2_PROXY_OUTBOUND_LISTEN_ADDR
          value: 127.0.0.1:4140
        - name: LINKERD2_PROXY_INBOUND_LISTEN_ADDR
          value: 0.0.0.0:4143
        - name: LINKERD2_PROXY_DESTINATION_PROFILE_SUFFIXES
          value: svc.cluster.local.
        - name: LINKERD2_PROXY_INBOUND_ACCEPT_KEEPALIVE
          value: 10000ms
        - name: LINKERD2_PROXY_OUTBOUND_CONNECT_KEEPALIVE
          value: 10000ms
        - name: _pod_ns
          valueFrom:
            fieldRef:
              fieldPath: metadata.namespace
        - name: _pod_nodeName
          valueFrom:
             fieldRef:
              fieldPath: spec.nodeName
        - name: LINKERD2_PROXY_DESTINATION_CONTEXT
          value: |
            {"ns":"$(_pod_ns)", "nodeName":"$(_pod_nodeName)"}
        - name: LINKERD2_PROXY_IDENTITY_DIR
          value: /var/run/linkerd/identity/end-entity
        - name: LINKERD2_PROXY_IDENTITY_TRUST_ANCHORS
          value: |
            -----BEGIN CERTIFICATE-----
            MIIBwTCCAWagAwIBAgIQeDZp5lDaIygQ5UfMKZrFATAKBggqhkjOPQQDAjApMScw
            JQYDVQQDEx5pZGVudGl0eS5saW5rZXJkLmNsdXN0ZXIubG9jYWwwHhcNMjAwODI4
            MDcxMjQ3WhcNMzAwODI2MDcxMjQ3WjApMScwJQYDVQQDEx5pZGVudGl0eS5saW5r
            ZXJkLmNsdXN0ZXIubG9jYWwwWTATBgcqhkjOPQIBBggqhkjOPQMBBwNCAARqc70Z
            l1vgw79rjB5uSITICUA6GyfvSFfcuIis7B/XFSkkwAHU5S/s1AAP+R0TX7HBWUC4
            uaG4WWsiwJKNn7mgo3AwbjAOBgNVHQ8BAf8EBAMCAQYwEgYDVR0TAQH/BAgwBgEB
            /wIBATAdBgNVHQ4EFgQU5YtjVVPfd7I7NLHsn2C26EByGV0wKQYDVR0RBCIwIIIe
            aWRlbnRpdHkubGlua2VyZC5jbHVzdGVyLmxvY2FsMAoGCCqGSM49BAMCA0kAMEYC
            IQCN7lBFLDDvjx6V0+XkjpKERRsJYf5adMvnloFl48ilJgIhANtxhndcr+QJPuC8
            vgUC0d2/9FMueIVMb+46WTCOjsqr
            -----END CERTIFICATE-----
        - name: LINKERD2_PROXY_IDENTITY_TOKEN_FILE
          value: /var/run/secrets/kubernetes.io/serviceaccount/token
        - name: LINKERD2_PROXY_IDENTITY_SVC_ADDR
          value: linkerd-identity-headless.linkerd.svc.cluster.local:8080
        - name: _pod_sa
          valueFrom:
            fieldRef:
              fieldPath: spec.serviceAccountName
        - name: _l5d_ns
          value: linkerd
        - name: _l5d_trustdomain
          value: cluster.local
        - name: LINKERD2_PROXY_IDENTITY_LOCAL_NAME
          value: $(_pod_sa).$(_pod_ns).serviceaccount.identity.$(_l5d_ns).$(_l5d_trustdomain)
        - name: LINKERD2_PROXY_IDENTITY_SVC_NAME
          value: linkerd-identity.$(_l5d_ns).serviceaccount.identity.$(_l5d_ns).$(_l5d_trustdomain)
        - name: LINKERD2_PROXY_DESTINATION_SVC_NAME
          value: linkerd-destination.$(_l5d_ns).serviceaccount.identity.$(_l5d_ns).$(_l5d_trustdomain)
        - name: LINKERD2_PROXY_TAP_SVC_NAME
          value: linkerd-tap.$(_l5d_ns).serviceaccount.identity.$(_l5d_ns).$(_l5d_trustdomain)
        image: cr.l5d.io/linkerd/proxy:install-proxy-version
        imagePullPolicy: IfNotPresent
        livenessProbe:
          httpGet:
            path: /live
            port: 4191
          initialDelaySeconds: 10
        name: linkerd-proxy
        ports:
        - containerPort: 4143
          name: linkerd-proxy
        - containerPort: 4191
          name: linkerd-admin
        readinessProbe:
          httpGet:
            path: /ready
            port: 4191
          initialDelaySeconds: 2
        resources:
        securityContext:
          allowPrivilegeEscalation: false
          readOnlyRootFilesystem: true
          runAsUser: 2102
        terminationMessagePolicy: FallbackToLogsOnError
        volumeMounts:
        - mountPath: /var/run/linkerd/identity/end-entity
          name: linkerd-identity-end-entity
      initContainers:
      - args:
        - --incoming-proxy-port
        - "4143"
        - --outgoing-proxy-port
        - "4140"
        - --proxy-uid
        - "2102"
        - --inbound-ports-to-ignore
        - "4190,4191,22,8100-8102"
        - --outbound-ports-to-ignore
        - "5432"
<<<<<<< HEAD
        image: cr.l5d.io/linkerd/proxy-init:v1.3.6
=======
        image: ghcr.io/linkerd/proxy-init:v1.3.9
>>>>>>> eb171212
        imagePullPolicy: IfNotPresent
        name: linkerd-init
        resources:
          limits:
            cpu: "100m"
            memory: "50Mi"
          requests:
            cpu: "10m"
            memory: "10Mi"
        securityContext:
          allowPrivilegeEscalation: false
          capabilities:
            add:
            - NET_ADMIN
            - NET_RAW
          privileged: false
          readOnlyRootFilesystem: true
          runAsNonRoot: false
          runAsUser: 0
        terminationMessagePolicy: FallbackToLogsOnError
        volumeMounts:
        - mountPath: /run
          name: linkerd-proxy-init-xtables-lock
      serviceAccountName: linkerd-web
      volumes:
      - emptyDir: {}
        name: linkerd-proxy-init-xtables-lock
      - emptyDir:
          medium: Memory
        name: linkerd-identity-end-entity
---
###
### Proxy Injector
###
---
apiVersion: apps/v1
kind: Deployment
metadata:
  annotations:
    linkerd.io/created-by: linkerd/cli dev-undefined
  labels:
    app.kubernetes.io/name: proxy-injector
    app.kubernetes.io/part-of: Linkerd
    app.kubernetes.io/version: install-control-plane-version
    linkerd.io/control-plane-component: proxy-injector
    linkerd.io/control-plane-ns: linkerd
  name: linkerd-proxy-injector
  namespace: linkerd
spec:
  replicas: 1
  selector:
    matchLabels:
      linkerd.io/control-plane-component: proxy-injector
  template:
    metadata:
      annotations:
        checksum/config: 906e23f11c1c920abd60ae9cce09ca9f53673544c9c587ef390110c4a4bfe60d
        linkerd.io/created-by: linkerd/cli dev-undefined
        linkerd.io/identity-mode: default
        linkerd.io/proxy-version: install-proxy-version
      labels:
        linkerd.io/control-plane-component: proxy-injector
        linkerd.io/control-plane-ns: linkerd
        linkerd.io/workload-ns: linkerd
        linkerd.io/proxy-deployment: linkerd-proxy-injector
    spec:
      nodeSelector:
        beta.kubernetes.io/os: linux
      containers:
      - args:
        - proxy-injector
        - -log-level=info
        image: cr.l5d.io/linkerd/controller:install-control-plane-version
        imagePullPolicy: IfNotPresent
        livenessProbe:
          httpGet:
            path: /ping
            port: 9995
          initialDelaySeconds: 10
        name: proxy-injector
        ports:
        - containerPort: 8443
          name: proxy-injector
        - containerPort: 9995
          name: admin-http
        readinessProbe:
          failureThreshold: 7
          httpGet:
            path: /ready
            port: 9995
        securityContext:
          runAsUser: 2103
        volumeMounts:
        - mountPath: /var/run/linkerd/config
          name: config
        - mountPath: /var/run/linkerd/tls
          name: tls
          readOnly: true
      - env:
        - name: LINKERD2_PROXY_LOG
          value: "warn,linkerd=info"
        - name: LINKERD2_PROXY_LOG_FORMAT
          value: "plain"
        - name: LINKERD2_PROXY_DESTINATION_SVC_ADDR
          value: linkerd-dst-headless.linkerd.svc.cluster.local:8086
        - name: LINKERD2_PROXY_DESTINATION_PROFILE_NETWORKS
          value: "10.0.0.0/8,100.64.0.0/10,172.16.0.0/12,192.168.0.0/16"
        - name: LINKERD2_PROXY_INBOUND_CONNECT_TIMEOUT
          value: "100ms"
        - name: LINKERD2_PROXY_OUTBOUND_CONNECT_TIMEOUT
          value: "1000ms"
        - name: LINKERD2_PROXY_CONTROL_LISTEN_ADDR
          value: 0.0.0.0:4190
        - name: LINKERD2_PROXY_ADMIN_LISTEN_ADDR
          value: 0.0.0.0:4191
        - name: LINKERD2_PROXY_OUTBOUND_LISTEN_ADDR
          value: 127.0.0.1:4140
        - name: LINKERD2_PROXY_INBOUND_LISTEN_ADDR
          value: 0.0.0.0:4143
        - name: LINKERD2_PROXY_DESTINATION_PROFILE_SUFFIXES
          value: svc.cluster.local.
        - name: LINKERD2_PROXY_INBOUND_ACCEPT_KEEPALIVE
          value: 10000ms
        - name: LINKERD2_PROXY_OUTBOUND_CONNECT_KEEPALIVE
          value: 10000ms
        - name: _pod_ns
          valueFrom:
            fieldRef:
              fieldPath: metadata.namespace
        - name: _pod_nodeName
          valueFrom:
             fieldRef:
              fieldPath: spec.nodeName
        - name: LINKERD2_PROXY_DESTINATION_CONTEXT
          value: |
            {"ns":"$(_pod_ns)", "nodeName":"$(_pod_nodeName)"}
        - name: LINKERD2_PROXY_IDENTITY_DIR
          value: /var/run/linkerd/identity/end-entity
        - name: LINKERD2_PROXY_IDENTITY_TRUST_ANCHORS
          value: |
            -----BEGIN CERTIFICATE-----
            MIIBwTCCAWagAwIBAgIQeDZp5lDaIygQ5UfMKZrFATAKBggqhkjOPQQDAjApMScw
            JQYDVQQDEx5pZGVudGl0eS5saW5rZXJkLmNsdXN0ZXIubG9jYWwwHhcNMjAwODI4
            MDcxMjQ3WhcNMzAwODI2MDcxMjQ3WjApMScwJQYDVQQDEx5pZGVudGl0eS5saW5r
            ZXJkLmNsdXN0ZXIubG9jYWwwWTATBgcqhkjOPQIBBggqhkjOPQMBBwNCAARqc70Z
            l1vgw79rjB5uSITICUA6GyfvSFfcuIis7B/XFSkkwAHU5S/s1AAP+R0TX7HBWUC4
            uaG4WWsiwJKNn7mgo3AwbjAOBgNVHQ8BAf8EBAMCAQYwEgYDVR0TAQH/BAgwBgEB
            /wIBATAdBgNVHQ4EFgQU5YtjVVPfd7I7NLHsn2C26EByGV0wKQYDVR0RBCIwIIIe
            aWRlbnRpdHkubGlua2VyZC5jbHVzdGVyLmxvY2FsMAoGCCqGSM49BAMCA0kAMEYC
            IQCN7lBFLDDvjx6V0+XkjpKERRsJYf5adMvnloFl48ilJgIhANtxhndcr+QJPuC8
            vgUC0d2/9FMueIVMb+46WTCOjsqr
            -----END CERTIFICATE-----
        - name: LINKERD2_PROXY_IDENTITY_TOKEN_FILE
          value: /var/run/secrets/kubernetes.io/serviceaccount/token
        - name: LINKERD2_PROXY_IDENTITY_SVC_ADDR
          value: linkerd-identity-headless.linkerd.svc.cluster.local:8080
        - name: _pod_sa
          valueFrom:
            fieldRef:
              fieldPath: spec.serviceAccountName
        - name: _l5d_ns
          value: linkerd
        - name: _l5d_trustdomain
          value: cluster.local
        - name: LINKERD2_PROXY_IDENTITY_LOCAL_NAME
          value: $(_pod_sa).$(_pod_ns).serviceaccount.identity.$(_l5d_ns).$(_l5d_trustdomain)
        - name: LINKERD2_PROXY_IDENTITY_SVC_NAME
          value: linkerd-identity.$(_l5d_ns).serviceaccount.identity.$(_l5d_ns).$(_l5d_trustdomain)
        - name: LINKERD2_PROXY_DESTINATION_SVC_NAME
          value: linkerd-destination.$(_l5d_ns).serviceaccount.identity.$(_l5d_ns).$(_l5d_trustdomain)
        - name: LINKERD2_PROXY_TAP_SVC_NAME
          value: linkerd-tap.$(_l5d_ns).serviceaccount.identity.$(_l5d_ns).$(_l5d_trustdomain)
        image: cr.l5d.io/linkerd/proxy:install-proxy-version
        imagePullPolicy: IfNotPresent
        livenessProbe:
          httpGet:
            path: /live
            port: 4191
          initialDelaySeconds: 10
        name: linkerd-proxy
        ports:
        - containerPort: 4143
          name: linkerd-proxy
        - containerPort: 4191
          name: linkerd-admin
        readinessProbe:
          httpGet:
            path: /ready
            port: 4191
          initialDelaySeconds: 2
        resources:
        securityContext:
          allowPrivilegeEscalation: false
          readOnlyRootFilesystem: true
          runAsUser: 2102
        terminationMessagePolicy: FallbackToLogsOnError
        volumeMounts:
        - mountPath: /var/run/linkerd/identity/end-entity
          name: linkerd-identity-end-entity
      initContainers:
      - args:
        - --incoming-proxy-port
        - "4143"
        - --outgoing-proxy-port
        - "4140"
        - --proxy-uid
        - "2102"
        - --inbound-ports-to-ignore
        - "4190,4191,22,8100-8102"
        - --outbound-ports-to-ignore
        - "5432"
<<<<<<< HEAD
        image: cr.l5d.io/linkerd/proxy-init:v1.3.6
=======
        image: ghcr.io/linkerd/proxy-init:v1.3.9
>>>>>>> eb171212
        imagePullPolicy: IfNotPresent
        name: linkerd-init
        resources:
          limits:
            cpu: "100m"
            memory: "50Mi"
          requests:
            cpu: "10m"
            memory: "10Mi"
        securityContext:
          allowPrivilegeEscalation: false
          capabilities:
            add:
            - NET_ADMIN
            - NET_RAW
          privileged: false
          readOnlyRootFilesystem: true
          runAsNonRoot: false
          runAsUser: 0
        terminationMessagePolicy: FallbackToLogsOnError
        volumeMounts:
        - mountPath: /run
          name: linkerd-proxy-init-xtables-lock
      serviceAccountName: linkerd-proxy-injector
      volumes:
      - configMap:
          name: linkerd-config
        name: config
      - name: tls
        secret:
          secretName: linkerd-proxy-injector-k8s-tls
      - emptyDir: {}
        name: linkerd-proxy-init-xtables-lock
      - emptyDir:
          medium: Memory
        name: linkerd-identity-end-entity
---
kind: Service
apiVersion: v1
metadata:
  name: linkerd-proxy-injector
  namespace: linkerd
  labels:
    linkerd.io/control-plane-component: proxy-injector
    linkerd.io/control-plane-ns: linkerd
  annotations:
    linkerd.io/created-by: linkerd/cli dev-undefined
spec:
  type: ClusterIP
  selector:
    linkerd.io/control-plane-component: proxy-injector
  ports:
  - name: proxy-injector
    port: 443
    targetPort: proxy-injector
---
###
### Service Profile Validator
###
---
kind: Service
apiVersion: v1
metadata:
  name: linkerd-sp-validator
  namespace: linkerd
  labels:
    linkerd.io/control-plane-component: sp-validator
    linkerd.io/control-plane-ns: linkerd
  annotations:
    linkerd.io/created-by: linkerd/cli dev-undefined
spec:
  type: ClusterIP
  selector:
    linkerd.io/control-plane-component: sp-validator
  ports:
  - name: sp-validator
    port: 443
    targetPort: sp-validator
---
apiVersion: apps/v1
kind: Deployment
metadata:
  annotations:
    linkerd.io/created-by: linkerd/cli dev-undefined
  labels:
    app.kubernetes.io/name: sp-validator
    app.kubernetes.io/part-of: Linkerd
    app.kubernetes.io/version: install-control-plane-version
    linkerd.io/control-plane-component: sp-validator
    linkerd.io/control-plane-ns: linkerd
  name: linkerd-sp-validator
  namespace: linkerd
spec:
  replicas: 1
  selector:
    matchLabels:
      linkerd.io/control-plane-component: sp-validator
  template:
    metadata:
      annotations:
        checksum/config: 82e78e61c12a83a1c769a6a0b19b1567b0f73e5ebe240277970a23d83de6fe22
        linkerd.io/created-by: linkerd/cli dev-undefined
        linkerd.io/identity-mode: default
        linkerd.io/proxy-version: install-proxy-version
      labels:
        linkerd.io/control-plane-component: sp-validator
        linkerd.io/control-plane-ns: linkerd
        linkerd.io/workload-ns: linkerd
        linkerd.io/proxy-deployment: linkerd-sp-validator
    spec:
      nodeSelector:
        beta.kubernetes.io/os: linux
      containers:
      - args:
        - sp-validator
        - -log-level=info
        image: cr.l5d.io/linkerd/controller:install-control-plane-version
        imagePullPolicy: IfNotPresent
        livenessProbe:
          httpGet:
            path: /ping
            port: 9997
          initialDelaySeconds: 10
        name: sp-validator
        ports:
        - containerPort: 8443
          name: sp-validator
        - containerPort: 9997
          name: admin-http
        readinessProbe:
          failureThreshold: 7
          httpGet:
            path: /ready
            port: 9997
        securityContext:
          runAsUser: 2103
        volumeMounts:
        - mountPath: /var/run/linkerd/tls
          name: tls
          readOnly: true
      - env:
        - name: LINKERD2_PROXY_LOG
          value: "warn,linkerd=info"
        - name: LINKERD2_PROXY_LOG_FORMAT
          value: "plain"
        - name: LINKERD2_PROXY_DESTINATION_SVC_ADDR
          value: linkerd-dst-headless.linkerd.svc.cluster.local:8086
        - name: LINKERD2_PROXY_DESTINATION_PROFILE_NETWORKS
          value: "10.0.0.0/8,100.64.0.0/10,172.16.0.0/12,192.168.0.0/16"
        - name: LINKERD2_PROXY_INBOUND_CONNECT_TIMEOUT
          value: "100ms"
        - name: LINKERD2_PROXY_OUTBOUND_CONNECT_TIMEOUT
          value: "1000ms"
        - name: LINKERD2_PROXY_CONTROL_LISTEN_ADDR
          value: 0.0.0.0:4190
        - name: LINKERD2_PROXY_ADMIN_LISTEN_ADDR
          value: 0.0.0.0:4191
        - name: LINKERD2_PROXY_OUTBOUND_LISTEN_ADDR
          value: 127.0.0.1:4140
        - name: LINKERD2_PROXY_INBOUND_LISTEN_ADDR
          value: 0.0.0.0:4143
        - name: LINKERD2_PROXY_DESTINATION_PROFILE_SUFFIXES
          value: svc.cluster.local.
        - name: LINKERD2_PROXY_INBOUND_ACCEPT_KEEPALIVE
          value: 10000ms
        - name: LINKERD2_PROXY_OUTBOUND_CONNECT_KEEPALIVE
          value: 10000ms
        - name: _pod_ns
          valueFrom:
            fieldRef:
              fieldPath: metadata.namespace
        - name: _pod_nodeName
          valueFrom:
             fieldRef:
              fieldPath: spec.nodeName
        - name: LINKERD2_PROXY_DESTINATION_CONTEXT
          value: |
            {"ns":"$(_pod_ns)", "nodeName":"$(_pod_nodeName)"}
        - name: LINKERD2_PROXY_IDENTITY_DIR
          value: /var/run/linkerd/identity/end-entity
        - name: LINKERD2_PROXY_IDENTITY_TRUST_ANCHORS
          value: |
            -----BEGIN CERTIFICATE-----
            MIIBwTCCAWagAwIBAgIQeDZp5lDaIygQ5UfMKZrFATAKBggqhkjOPQQDAjApMScw
            JQYDVQQDEx5pZGVudGl0eS5saW5rZXJkLmNsdXN0ZXIubG9jYWwwHhcNMjAwODI4
            MDcxMjQ3WhcNMzAwODI2MDcxMjQ3WjApMScwJQYDVQQDEx5pZGVudGl0eS5saW5r
            ZXJkLmNsdXN0ZXIubG9jYWwwWTATBgcqhkjOPQIBBggqhkjOPQMBBwNCAARqc70Z
            l1vgw79rjB5uSITICUA6GyfvSFfcuIis7B/XFSkkwAHU5S/s1AAP+R0TX7HBWUC4
            uaG4WWsiwJKNn7mgo3AwbjAOBgNVHQ8BAf8EBAMCAQYwEgYDVR0TAQH/BAgwBgEB
            /wIBATAdBgNVHQ4EFgQU5YtjVVPfd7I7NLHsn2C26EByGV0wKQYDVR0RBCIwIIIe
            aWRlbnRpdHkubGlua2VyZC5jbHVzdGVyLmxvY2FsMAoGCCqGSM49BAMCA0kAMEYC
            IQCN7lBFLDDvjx6V0+XkjpKERRsJYf5adMvnloFl48ilJgIhANtxhndcr+QJPuC8
            vgUC0d2/9FMueIVMb+46WTCOjsqr
            -----END CERTIFICATE-----
        - name: LINKERD2_PROXY_IDENTITY_TOKEN_FILE
          value: /var/run/secrets/kubernetes.io/serviceaccount/token
        - name: LINKERD2_PROXY_IDENTITY_SVC_ADDR
          value: linkerd-identity-headless.linkerd.svc.cluster.local:8080
        - name: _pod_sa
          valueFrom:
            fieldRef:
              fieldPath: spec.serviceAccountName
        - name: _l5d_ns
          value: linkerd
        - name: _l5d_trustdomain
          value: cluster.local
        - name: LINKERD2_PROXY_IDENTITY_LOCAL_NAME
          value: $(_pod_sa).$(_pod_ns).serviceaccount.identity.$(_l5d_ns).$(_l5d_trustdomain)
        - name: LINKERD2_PROXY_IDENTITY_SVC_NAME
          value: linkerd-identity.$(_l5d_ns).serviceaccount.identity.$(_l5d_ns).$(_l5d_trustdomain)
        - name: LINKERD2_PROXY_DESTINATION_SVC_NAME
          value: linkerd-destination.$(_l5d_ns).serviceaccount.identity.$(_l5d_ns).$(_l5d_trustdomain)
        - name: LINKERD2_PROXY_TAP_SVC_NAME
          value: linkerd-tap.$(_l5d_ns).serviceaccount.identity.$(_l5d_ns).$(_l5d_trustdomain)
        image: cr.l5d.io/linkerd/proxy:install-proxy-version
        imagePullPolicy: IfNotPresent
        livenessProbe:
          httpGet:
            path: /live
            port: 4191
          initialDelaySeconds: 10
        name: linkerd-proxy
        ports:
        - containerPort: 4143
          name: linkerd-proxy
        - containerPort: 4191
          name: linkerd-admin
        readinessProbe:
          httpGet:
            path: /ready
            port: 4191
          initialDelaySeconds: 2
        resources:
        securityContext:
          allowPrivilegeEscalation: false
          readOnlyRootFilesystem: true
          runAsUser: 2102
        terminationMessagePolicy: FallbackToLogsOnError
        volumeMounts:
        - mountPath: /var/run/linkerd/identity/end-entity
          name: linkerd-identity-end-entity
      initContainers:
      - args:
        - --incoming-proxy-port
        - "4143"
        - --outgoing-proxy-port
        - "4140"
        - --proxy-uid
        - "2102"
        - --inbound-ports-to-ignore
        - "4190,4191,22,8100-8102"
        - --outbound-ports-to-ignore
        - "5432"
<<<<<<< HEAD
        image: cr.l5d.io/linkerd/proxy-init:v1.3.6
=======
        image: ghcr.io/linkerd/proxy-init:v1.3.9
>>>>>>> eb171212
        imagePullPolicy: IfNotPresent
        name: linkerd-init
        resources:
          limits:
            cpu: "100m"
            memory: "50Mi"
          requests:
            cpu: "10m"
            memory: "10Mi"
        securityContext:
          allowPrivilegeEscalation: false
          capabilities:
            add:
            - NET_ADMIN
            - NET_RAW
          privileged: false
          readOnlyRootFilesystem: true
          runAsNonRoot: false
          runAsUser: 0
        terminationMessagePolicy: FallbackToLogsOnError
        volumeMounts:
        - mountPath: /run
          name: linkerd-proxy-init-xtables-lock
      serviceAccountName: linkerd-sp-validator
      volumes:
      - name: tls
        secret:
          secretName: linkerd-sp-validator-k8s-tls
      - emptyDir: {}
        name: linkerd-proxy-init-xtables-lock
      - emptyDir:
          medium: Memory
        name: linkerd-identity-end-entity
---
###
### Tap
###
---
kind: Service
apiVersion: v1
metadata:
  name: linkerd-tap
  namespace: linkerd
  labels:
    linkerd.io/control-plane-component: tap
    linkerd.io/control-plane-ns: linkerd
  annotations:
    linkerd.io/created-by: linkerd/cli dev-undefined
spec:
  type: ClusterIP
  selector:
    linkerd.io/control-plane-component: tap
  ports:
  - name: grpc
    port: 8088
    targetPort: 8088
  - name: apiserver
    port: 443
    targetPort: apiserver
---
kind: Deployment
apiVersion: apps/v1
metadata:
  annotations:
    linkerd.io/created-by: linkerd/cli dev-undefined
  labels:
    app.kubernetes.io/name: tap
    app.kubernetes.io/part-of: Linkerd
    app.kubernetes.io/version: install-control-plane-version
    linkerd.io/control-plane-component: tap
    linkerd.io/control-plane-ns: linkerd
  name: linkerd-tap
  namespace: linkerd
spec:
  replicas: 1
  selector:
    matchLabels:
      linkerd.io/control-plane-component: tap
      linkerd.io/control-plane-ns: linkerd
      linkerd.io/proxy-deployment: linkerd-tap
  template:
    metadata:
      annotations:
        checksum/config: 51c6f0865aca4a1b4e25e619385ff0d9f95683e27c4d29c3072eac39b3fa7220
        linkerd.io/created-by: linkerd/cli dev-undefined
        linkerd.io/identity-mode: default
        linkerd.io/proxy-version: install-proxy-version
      labels:
        linkerd.io/control-plane-component: tap
        linkerd.io/control-plane-ns: linkerd
        linkerd.io/workload-ns: linkerd
        linkerd.io/proxy-deployment: linkerd-tap
    spec:
      nodeSelector:
        beta.kubernetes.io/os: linux
      containers:
      - args:
        - tap
        - -controller-namespace=linkerd
        - -log-level=info
        - -identity-trust-domain=cluster.local
        image: cr.l5d.io/linkerd/controller:install-control-plane-version
        imagePullPolicy: IfNotPresent
        livenessProbe:
          httpGet:
            path: /ping
            port: 9998
          initialDelaySeconds: 10
        name: tap
        ports:
        - containerPort: 8088
          name: grpc
        - containerPort: 8089
          name: apiserver
        - containerPort: 9998
          name: admin-http
        readinessProbe:
          failureThreshold: 7
          httpGet:
            path: /ready
            port: 9998
        securityContext:
          runAsUser: 2103
        volumeMounts:
        - mountPath: /var/run/linkerd/tls
          name: tls
          readOnly: true
      - env:
        - name: LINKERD2_PROXY_LOG
          value: "warn,linkerd=info"
        - name: LINKERD2_PROXY_LOG_FORMAT
          value: "plain"
        - name: LINKERD2_PROXY_DESTINATION_SVC_ADDR
          value: linkerd-dst-headless.linkerd.svc.cluster.local:8086
        - name: LINKERD2_PROXY_DESTINATION_PROFILE_NETWORKS
          value: "10.0.0.0/8,100.64.0.0/10,172.16.0.0/12,192.168.0.0/16"
        - name: LINKERD2_PROXY_INBOUND_CONNECT_TIMEOUT
          value: "100ms"
        - name: LINKERD2_PROXY_OUTBOUND_CONNECT_TIMEOUT
          value: "1000ms"
        - name: LINKERD2_PROXY_CONTROL_LISTEN_ADDR
          value: 0.0.0.0:4190
        - name: LINKERD2_PROXY_ADMIN_LISTEN_ADDR
          value: 0.0.0.0:4191
        - name: LINKERD2_PROXY_OUTBOUND_LISTEN_ADDR
          value: 127.0.0.1:4140
        - name: LINKERD2_PROXY_INBOUND_LISTEN_ADDR
          value: 0.0.0.0:4143
        - name: LINKERD2_PROXY_DESTINATION_PROFILE_SUFFIXES
          value: svc.cluster.local.
        - name: LINKERD2_PROXY_INBOUND_ACCEPT_KEEPALIVE
          value: 10000ms
        - name: LINKERD2_PROXY_OUTBOUND_CONNECT_KEEPALIVE
          value: 10000ms
        - name: _pod_ns
          valueFrom:
            fieldRef:
              fieldPath: metadata.namespace
        - name: _pod_nodeName
          valueFrom:
             fieldRef:
              fieldPath: spec.nodeName
        - name: LINKERD2_PROXY_DESTINATION_CONTEXT
          value: |
            {"ns":"$(_pod_ns)", "nodeName":"$(_pod_nodeName)"}
        - name: LINKERD2_PROXY_IDENTITY_DIR
          value: /var/run/linkerd/identity/end-entity
        - name: LINKERD2_PROXY_IDENTITY_TRUST_ANCHORS
          value: |
            -----BEGIN CERTIFICATE-----
            MIIBwTCCAWagAwIBAgIQeDZp5lDaIygQ5UfMKZrFATAKBggqhkjOPQQDAjApMScw
            JQYDVQQDEx5pZGVudGl0eS5saW5rZXJkLmNsdXN0ZXIubG9jYWwwHhcNMjAwODI4
            MDcxMjQ3WhcNMzAwODI2MDcxMjQ3WjApMScwJQYDVQQDEx5pZGVudGl0eS5saW5r
            ZXJkLmNsdXN0ZXIubG9jYWwwWTATBgcqhkjOPQIBBggqhkjOPQMBBwNCAARqc70Z
            l1vgw79rjB5uSITICUA6GyfvSFfcuIis7B/XFSkkwAHU5S/s1AAP+R0TX7HBWUC4
            uaG4WWsiwJKNn7mgo3AwbjAOBgNVHQ8BAf8EBAMCAQYwEgYDVR0TAQH/BAgwBgEB
            /wIBATAdBgNVHQ4EFgQU5YtjVVPfd7I7NLHsn2C26EByGV0wKQYDVR0RBCIwIIIe
            aWRlbnRpdHkubGlua2VyZC5jbHVzdGVyLmxvY2FsMAoGCCqGSM49BAMCA0kAMEYC
            IQCN7lBFLDDvjx6V0+XkjpKERRsJYf5adMvnloFl48ilJgIhANtxhndcr+QJPuC8
            vgUC0d2/9FMueIVMb+46WTCOjsqr
            -----END CERTIFICATE-----
        - name: LINKERD2_PROXY_IDENTITY_TOKEN_FILE
          value: /var/run/secrets/kubernetes.io/serviceaccount/token
        - name: LINKERD2_PROXY_IDENTITY_SVC_ADDR
          value: linkerd-identity-headless.linkerd.svc.cluster.local:8080
        - name: _pod_sa
          valueFrom:
            fieldRef:
              fieldPath: spec.serviceAccountName
        - name: _l5d_ns
          value: linkerd
        - name: _l5d_trustdomain
          value: cluster.local
        - name: LINKERD2_PROXY_IDENTITY_LOCAL_NAME
          value: $(_pod_sa).$(_pod_ns).serviceaccount.identity.$(_l5d_ns).$(_l5d_trustdomain)
        - name: LINKERD2_PROXY_IDENTITY_SVC_NAME
          value: linkerd-identity.$(_l5d_ns).serviceaccount.identity.$(_l5d_ns).$(_l5d_trustdomain)
        - name: LINKERD2_PROXY_DESTINATION_SVC_NAME
          value: linkerd-destination.$(_l5d_ns).serviceaccount.identity.$(_l5d_ns).$(_l5d_trustdomain)
        - name: LINKERD2_PROXY_TAP_SVC_NAME
          value: linkerd-tap.$(_l5d_ns).serviceaccount.identity.$(_l5d_ns).$(_l5d_trustdomain)
        image: cr.l5d.io/linkerd/proxy:install-proxy-version
        imagePullPolicy: IfNotPresent
        livenessProbe:
          httpGet:
            path: /live
            port: 4191
          initialDelaySeconds: 10
        name: linkerd-proxy
        ports:
        - containerPort: 4143
          name: linkerd-proxy
        - containerPort: 4191
          name: linkerd-admin
        readinessProbe:
          httpGet:
            path: /ready
            port: 4191
          initialDelaySeconds: 2
        resources:
        securityContext:
          allowPrivilegeEscalation: false
          readOnlyRootFilesystem: true
          runAsUser: 2102
        terminationMessagePolicy: FallbackToLogsOnError
        volumeMounts:
        - mountPath: /var/run/linkerd/identity/end-entity
          name: linkerd-identity-end-entity
      initContainers:
      - args:
        - --incoming-proxy-port
        - "4143"
        - --outgoing-proxy-port
        - "4140"
        - --proxy-uid
        - "2102"
        - --inbound-ports-to-ignore
        - "4190,4191,22,8100-8102"
        - --outbound-ports-to-ignore
        - "5432"
<<<<<<< HEAD
        image: cr.l5d.io/linkerd/proxy-init:v1.3.6
=======
        image: ghcr.io/linkerd/proxy-init:v1.3.9
>>>>>>> eb171212
        imagePullPolicy: IfNotPresent
        name: linkerd-init
        resources:
          limits:
            cpu: "100m"
            memory: "50Mi"
          requests:
            cpu: "10m"
            memory: "10Mi"
        securityContext:
          allowPrivilegeEscalation: false
          capabilities:
            add:
            - NET_ADMIN
            - NET_RAW
          privileged: false
          readOnlyRootFilesystem: true
          runAsNonRoot: false
          runAsUser: 0
        terminationMessagePolicy: FallbackToLogsOnError
        volumeMounts:
        - mountPath: /run
          name: linkerd-proxy-init-xtables-lock
      serviceAccountName: linkerd-tap
      volumes:
      - emptyDir: {}
        name: linkerd-proxy-init-xtables-lock
      - emptyDir:
          medium: Memory
        name: linkerd-identity-end-entity
      - name: tls
        secret:
          secretName: linkerd-tap-k8s-tls

---
###
### Grafana RBAC
###
---
kind: ServiceAccount
apiVersion: v1
metadata:
  name: linkerd-grafana
  namespace: linkerd
  labels:
    linkerd.io/control-plane-component: grafana
    linkerd.io/control-plane-ns: linkerd
---
###
### Grafana
###
---
kind: ConfigMap
apiVersion: v1
metadata:
  name: linkerd-grafana-config
  namespace: linkerd
  labels:
    linkerd.io/control-plane-component: grafana
    linkerd.io/control-plane-ns: linkerd
  annotations:
    linkerd.io/created-by: linkerd/cli dev-undefined
data:
  grafana.ini: |-
    instance_name = linkerd-grafana

    [server]
    root_url = %(protocol)s://%(domain)s:/grafana/

    [auth]
    disable_login_form = true

    [auth.anonymous]
    enabled = true
    org_role = Editor

    [auth.basic]
    enabled = false

    [analytics]
    check_for_updates = false

    [panels]
    disable_sanitize_html = true

  datasources.yaml: |-
    apiVersion: 1
    datasources:
    - name: prometheus
      type: prometheus
      access: proxy
      orgId: 1
      url: http://linkerd-prometheus.linkerd.svc.cluster.local:9090
      isDefault: true
      jsonData:
        timeInterval: "5s"
      version: 1
      editable: true

  dashboards.yaml: |-
    apiVersion: 1
    providers:
    - name: 'default'
      orgId: 1
      folder: ''
      type: file
      disableDeletion: true
      editable: true
      options:
        path: /var/lib/grafana/dashboards
        homeDashboardId: linkerd-top-line
---
kind: Service
apiVersion: v1
metadata:
  name: linkerd-grafana
  namespace: linkerd
  labels:
    linkerd.io/control-plane-component: grafana
    linkerd.io/control-plane-ns: linkerd
  annotations:
    linkerd.io/created-by: linkerd/cli dev-undefined
spec:
  type: ClusterIP
  selector:
    linkerd.io/control-plane-component: grafana
  ports:
  - name: http
    port: 3000
    targetPort: 3000
---
apiVersion: apps/v1
kind: Deployment
metadata:
  annotations:
    linkerd.io/created-by: linkerd/cli dev-undefined
  labels:
    app.kubernetes.io/name: grafana
    app.kubernetes.io/part-of: Linkerd
    app.kubernetes.io/version: install-control-plane-version
    linkerd.io/control-plane-component: grafana
    linkerd.io/control-plane-ns: linkerd
  name: linkerd-grafana
  namespace: linkerd
spec:
  replicas: 1
  selector:
    matchLabels:
      linkerd.io/control-plane-component: grafana
      linkerd.io/control-plane-ns: linkerd
      linkerd.io/proxy-deployment: linkerd-grafana
  template:
    metadata:
      annotations:
        linkerd.io/created-by: linkerd/cli dev-undefined
        linkerd.io/identity-mode: default
        linkerd.io/proxy-version: install-proxy-version
      labels:
        linkerd.io/control-plane-component: grafana
        linkerd.io/control-plane-ns: linkerd
        linkerd.io/workload-ns: linkerd
        linkerd.io/proxy-deployment: linkerd-grafana
    spec:
      nodeSelector:
        beta.kubernetes.io/os: linux
      containers:
      - env:
        - name: GF_PATHS_DATA
          value: /data
        # Force using the go-based DNS resolver instead of the OS' to avoid failures in some environments
        # see https://github.com/grafana/grafana/issues/20096
        - name: GODEBUG
          value: netdns=go
        image: cr.l5d.io/linkerd/grafana:install-control-plane-version
        imagePullPolicy: IfNotPresent
        livenessProbe:
          httpGet:
            path: /api/health
            port: 3000
          initialDelaySeconds: 30
        name: grafana
        ports:
        - containerPort: 3000
          name: http
        readinessProbe:
          httpGet:
            path: /api/health
            port: 3000
        securityContext:
          runAsUser: 472
        volumeMounts:
        - mountPath: /data
          name: data
        - mountPath: /etc/grafana
          name: grafana-config
          readOnly: true
      - env:
        - name: LINKERD2_PROXY_LOG
          value: "warn,linkerd=info"
        - name: LINKERD2_PROXY_LOG_FORMAT
          value: "plain"
        - name: LINKERD2_PROXY_DESTINATION_SVC_ADDR
          value: linkerd-dst-headless.linkerd.svc.cluster.local:8086
        - name: LINKERD2_PROXY_DESTINATION_PROFILE_NETWORKS
          value: "10.0.0.0/8,100.64.0.0/10,172.16.0.0/12,192.168.0.0/16"
        - name: LINKERD2_PROXY_INBOUND_CONNECT_TIMEOUT
          value: "100ms"
        - name: LINKERD2_PROXY_OUTBOUND_CONNECT_TIMEOUT
          value: "1000ms"
        - name: LINKERD2_PROXY_CONTROL_LISTEN_ADDR
          value: 0.0.0.0:4190
        - name: LINKERD2_PROXY_ADMIN_LISTEN_ADDR
          value: 0.0.0.0:4191
        - name: LINKERD2_PROXY_OUTBOUND_LISTEN_ADDR
          value: 127.0.0.1:4140
        - name: LINKERD2_PROXY_INBOUND_LISTEN_ADDR
          value: 0.0.0.0:4143
        - name: LINKERD2_PROXY_DESTINATION_PROFILE_SUFFIXES
          value: svc.cluster.local.
        - name: LINKERD2_PROXY_INBOUND_ACCEPT_KEEPALIVE
          value: 10000ms
        - name: LINKERD2_PROXY_OUTBOUND_CONNECT_KEEPALIVE
          value: 10000ms
        - name: _pod_ns
          valueFrom:
            fieldRef:
              fieldPath: metadata.namespace
        - name: _pod_nodeName
          valueFrom:
             fieldRef:
              fieldPath: spec.nodeName
        - name: LINKERD2_PROXY_DESTINATION_CONTEXT
          value: |
            {"ns":"$(_pod_ns)", "nodeName":"$(_pod_nodeName)"}
        - name: LINKERD2_PROXY_IDENTITY_DIR
          value: /var/run/linkerd/identity/end-entity
        - name: LINKERD2_PROXY_IDENTITY_TRUST_ANCHORS
          value: |
            -----BEGIN CERTIFICATE-----
            MIIBwTCCAWagAwIBAgIQeDZp5lDaIygQ5UfMKZrFATAKBggqhkjOPQQDAjApMScw
            JQYDVQQDEx5pZGVudGl0eS5saW5rZXJkLmNsdXN0ZXIubG9jYWwwHhcNMjAwODI4
            MDcxMjQ3WhcNMzAwODI2MDcxMjQ3WjApMScwJQYDVQQDEx5pZGVudGl0eS5saW5r
            ZXJkLmNsdXN0ZXIubG9jYWwwWTATBgcqhkjOPQIBBggqhkjOPQMBBwNCAARqc70Z
            l1vgw79rjB5uSITICUA6GyfvSFfcuIis7B/XFSkkwAHU5S/s1AAP+R0TX7HBWUC4
            uaG4WWsiwJKNn7mgo3AwbjAOBgNVHQ8BAf8EBAMCAQYwEgYDVR0TAQH/BAgwBgEB
            /wIBATAdBgNVHQ4EFgQU5YtjVVPfd7I7NLHsn2C26EByGV0wKQYDVR0RBCIwIIIe
            aWRlbnRpdHkubGlua2VyZC5jbHVzdGVyLmxvY2FsMAoGCCqGSM49BAMCA0kAMEYC
            IQCN7lBFLDDvjx6V0+XkjpKERRsJYf5adMvnloFl48ilJgIhANtxhndcr+QJPuC8
            vgUC0d2/9FMueIVMb+46WTCOjsqr
            -----END CERTIFICATE-----
        - name: LINKERD2_PROXY_IDENTITY_TOKEN_FILE
          value: /var/run/secrets/kubernetes.io/serviceaccount/token
        - name: LINKERD2_PROXY_IDENTITY_SVC_ADDR
          value: linkerd-identity-headless.linkerd.svc.cluster.local:8080
        - name: _pod_sa
          valueFrom:
            fieldRef:
              fieldPath: spec.serviceAccountName
        - name: _l5d_ns
          value: linkerd
        - name: _l5d_trustdomain
          value: cluster.local
        - name: LINKERD2_PROXY_IDENTITY_LOCAL_NAME
          value: $(_pod_sa).$(_pod_ns).serviceaccount.identity.$(_l5d_ns).$(_l5d_trustdomain)
        - name: LINKERD2_PROXY_IDENTITY_SVC_NAME
          value: linkerd-identity.$(_l5d_ns).serviceaccount.identity.$(_l5d_ns).$(_l5d_trustdomain)
        - name: LINKERD2_PROXY_DESTINATION_SVC_NAME
          value: linkerd-destination.$(_l5d_ns).serviceaccount.identity.$(_l5d_ns).$(_l5d_trustdomain)
        - name: LINKERD2_PROXY_TAP_SVC_NAME
          value: linkerd-tap.$(_l5d_ns).serviceaccount.identity.$(_l5d_ns).$(_l5d_trustdomain)
        image: cr.l5d.io/linkerd/proxy:install-proxy-version
        imagePullPolicy: IfNotPresent
        livenessProbe:
          httpGet:
            path: /live
            port: 4191
          initialDelaySeconds: 10
        name: linkerd-proxy
        ports:
        - containerPort: 4143
          name: linkerd-proxy
        - containerPort: 4191
          name: linkerd-admin
        readinessProbe:
          httpGet:
            path: /ready
            port: 4191
          initialDelaySeconds: 2
        resources:
        securityContext:
          allowPrivilegeEscalation: false
          readOnlyRootFilesystem: true
          runAsUser: 2102
        terminationMessagePolicy: FallbackToLogsOnError
        volumeMounts:
        - mountPath: /var/run/linkerd/identity/end-entity
          name: linkerd-identity-end-entity
      initContainers:
      - args:
        - --incoming-proxy-port
        - "4143"
        - --outgoing-proxy-port
        - "4140"
        - --proxy-uid
        - "2102"
        - --inbound-ports-to-ignore
        - "4190,4191,22,8100-8102"
        - --outbound-ports-to-ignore
        - "5432"
<<<<<<< HEAD
        image: cr.l5d.io/linkerd/proxy-init:v1.3.6
=======
        image: ghcr.io/linkerd/proxy-init:v1.3.9
>>>>>>> eb171212
        imagePullPolicy: IfNotPresent
        name: linkerd-init
        resources:
          limits:
            cpu: "100m"
            memory: "50Mi"
          requests:
            cpu: "10m"
            memory: "10Mi"
        securityContext:
          allowPrivilegeEscalation: false
          capabilities:
            add:
            - NET_ADMIN
            - NET_RAW
          privileged: false
          readOnlyRootFilesystem: true
          runAsNonRoot: false
          runAsUser: 0
        terminationMessagePolicy: FallbackToLogsOnError
        volumeMounts:
        - mountPath: /run
          name: linkerd-proxy-init-xtables-lock
      serviceAccountName: linkerd-grafana
      volumes:
      - emptyDir: {}
        name: data
      - configMap:
          items:
          - key: grafana.ini
            path: grafana.ini
          - key: datasources.yaml
            path: provisioning/datasources/datasources.yaml
          - key: dashboards.yaml
            path: provisioning/dashboards/dashboards.yaml
          name: linkerd-grafana-config
        name: grafana-config
      - emptyDir: {}
        name: linkerd-proxy-init-xtables-lock
      - emptyDir:
          medium: Memory
        name: linkerd-identity-end-entity
---
###
### Prometheus RBAC
###
---
kind: ClusterRole
apiVersion: rbac.authorization.k8s.io/v1
metadata:
  name: linkerd-linkerd-prometheus
  labels:
    linkerd.io/control-plane-component: prometheus
    linkerd.io/control-plane-ns: linkerd
rules:
- apiGroups: [""]
  resources: ["nodes", "nodes/proxy", "pods"]
  verbs: ["get", "list", "watch"]
---
kind: ClusterRoleBinding
apiVersion: rbac.authorization.k8s.io/v1
metadata:
  name: linkerd-linkerd-prometheus
  labels:
    linkerd.io/control-plane-component: prometheus
    linkerd.io/control-plane-ns: linkerd
roleRef:
  apiGroup: rbac.authorization.k8s.io
  kind: ClusterRole
  name: linkerd-linkerd-prometheus
subjects:
- kind: ServiceAccount
  name: linkerd-prometheus
  namespace: linkerd
---
kind: ServiceAccount
apiVersion: v1
metadata:
  name: linkerd-prometheus
  namespace: linkerd
  labels:
    linkerd.io/control-plane-component: prometheus
    linkerd.io/control-plane-ns: linkerd
---
###
### Prometheus
###
---
kind: ConfigMap
apiVersion: v1
metadata:
  name: linkerd-prometheus-config
  namespace: linkerd
  labels:
    linkerd.io/control-plane-component: prometheus
    linkerd.io/control-plane-ns: linkerd
  annotations:
    linkerd.io/created-by: linkerd/cli dev-undefined
data:
  prometheus.yml: |-
    global:
      evaluation_interval: 10s
      scrape_interval: 10s
      scrape_timeout: 10s

    rule_files:
    - /etc/prometheus/*_rules.yml
    - /etc/prometheus/*_rules.yaml

    scrape_configs:
    - job_name: 'prometheus'
      static_configs:
      - targets: ['localhost:9090']

    - job_name: 'grafana'
      kubernetes_sd_configs:
      - role: pod
        namespaces:
          names: ['linkerd']
      relabel_configs:
      - source_labels:
        - __meta_kubernetes_pod_container_name
        action: keep
        regex: ^grafana$

    #  Required for: https://grafana.com/grafana/dashboards/315
    - job_name: 'kubernetes-nodes-cadvisor'
      scheme: https
      tls_config:
        ca_file: /var/run/secrets/kubernetes.io/serviceaccount/ca.crt
        insecure_skip_verify: true
      bearer_token_file: /var/run/secrets/kubernetes.io/serviceaccount/token
      kubernetes_sd_configs:
      - role: node
      relabel_configs:
      - action: labelmap
        regex: __meta_kubernetes_node_label_(.+)
      - target_label: __address__
        replacement: kubernetes.default.svc:443
      - source_labels: [__meta_kubernetes_node_name]
        regex: (.+)
        target_label: __metrics_path__
        replacement: /api/v1/nodes/$1/proxy/metrics/cadvisor
      metric_relabel_configs:
      - source_labels: [__name__]
        regex: '(container|machine)_(cpu|memory|network|fs)_(.+)'
        action: keep
      - source_labels: [__name__]
        regex: 'container_memory_failures_total' # unneeded large metric
        action: drop

    - job_name: 'linkerd-controller'
      kubernetes_sd_configs:
      - role: pod
        namespaces:
          names: ['linkerd']
      relabel_configs:
      - source_labels:
        - __meta_kubernetes_pod_label_linkerd_io_control_plane_component
        - __meta_kubernetes_pod_container_port_name
        action: keep
        regex: (.*);admin-http$
      - source_labels: [__meta_kubernetes_pod_container_name]
        action: replace
        target_label: component

    - job_name: 'linkerd-service-mirror'
      kubernetes_sd_configs:
      - role: pod
      relabel_configs:
      - source_labels:
        - __meta_kubernetes_pod_label_linkerd_io_control_plane_component
        - __meta_kubernetes_pod_container_port_name
        action: keep
        regex: linkerd-service-mirror;admin-http$
      - source_labels: [__meta_kubernetes_pod_container_name]
        action: replace
        target_label: component

    - job_name: 'linkerd-proxy'
      kubernetes_sd_configs:
      - role: pod
      relabel_configs:
      - source_labels:
        - __meta_kubernetes_pod_container_name
        - __meta_kubernetes_pod_container_port_name
        - __meta_kubernetes_pod_label_linkerd_io_control_plane_ns
        action: keep
        regex: ^linkerd-proxy;linkerd-admin;linkerd$
      - source_labels: [__meta_kubernetes_namespace]
        action: replace
        target_label: namespace
      - source_labels: [__meta_kubernetes_pod_name]
        action: replace
        target_label: pod
      # special case k8s' "job" label, to not interfere with prometheus' "job"
      # label
      # __meta_kubernetes_pod_label_linkerd_io_proxy_job=foo =>
      # k8s_job=foo
      - source_labels: [__meta_kubernetes_pod_label_linkerd_io_proxy_job]
        action: replace
        target_label: k8s_job
      # drop __meta_kubernetes_pod_label_linkerd_io_proxy_job
      - action: labeldrop
        regex: __meta_kubernetes_pod_label_linkerd_io_proxy_job
      # __meta_kubernetes_pod_label_linkerd_io_proxy_deployment=foo =>
      # deployment=foo
      - action: labelmap
        regex: __meta_kubernetes_pod_label_linkerd_io_proxy_(.+)
      # drop all labels that we just made copies of in the previous labelmap
      - action: labeldrop
        regex: __meta_kubernetes_pod_label_linkerd_io_proxy_(.+)
      # __meta_kubernetes_pod_label_linkerd_io_foo=bar =>
      # foo=bar
      - action: labelmap
        regex: __meta_kubernetes_pod_label_linkerd_io_(.+)
      # Copy all pod labels to tmp labels
      - action: labelmap
        regex: __meta_kubernetes_pod_label_(.+)
        replacement: __tmp_pod_label_$1
      # Take `linkerd_io_` prefixed labels and copy them without the prefix
      - action: labelmap
        regex: __tmp_pod_label_linkerd_io_(.+)
        replacement:  __tmp_pod_label_$1
      # Drop the `linkerd_io_` originals
      - action: labeldrop
        regex: __tmp_pod_label_linkerd_io_(.+)
      # Copy tmp labels into real labels
      - action: labelmap
        regex: __tmp_pod_label_(.+)
---
kind: Service
apiVersion: v1
metadata:
  name: linkerd-prometheus
  namespace: linkerd
  labels:
    linkerd.io/control-plane-component: prometheus
    linkerd.io/control-plane-ns: linkerd
  annotations:
    linkerd.io/created-by: linkerd/cli dev-undefined
spec:
  type: ClusterIP
  selector:
    linkerd.io/control-plane-component: prometheus
  ports:
  - name: admin-http
    port: 9090
    targetPort: 9090
---
apiVersion: apps/v1
kind: Deployment
metadata:
  annotations:
    linkerd.io/created-by: linkerd/cli dev-undefined
  labels:
    app.kubernetes.io/name: prometheus
    app.kubernetes.io/part-of: Linkerd
    app.kubernetes.io/version: install-control-plane-version
    linkerd.io/control-plane-component: prometheus
    linkerd.io/control-plane-ns: linkerd
  name: linkerd-prometheus
  namespace: linkerd
spec:
  replicas: 1
  selector:
    matchLabels:
      linkerd.io/control-plane-component: prometheus
      linkerd.io/control-plane-ns: linkerd
      linkerd.io/proxy-deployment: linkerd-prometheus
  template:
    metadata:
      annotations:
        linkerd.io/created-by: linkerd/cli dev-undefined
        linkerd.io/identity-mode: default
        linkerd.io/proxy-version: install-proxy-version
      labels:
        linkerd.io/control-plane-component: prometheus
        linkerd.io/control-plane-ns: linkerd
        linkerd.io/workload-ns: linkerd
        linkerd.io/proxy-deployment: linkerd-prometheus
    spec:
      nodeSelector:
        beta.kubernetes.io/os: linux
      securityContext:
        fsGroup: 65534
      containers:
      - args:
        - --config.file=/etc/prometheus/prometheus.yml
        - --log.level=info
        - --storage.tsdb.path=/data
        - --storage.tsdb.retention.time=6h
        image: prom/prometheus:v2.19.3
        imagePullPolicy: IfNotPresent
        livenessProbe:
          httpGet:
            path: /-/healthy
            port: 9090
          initialDelaySeconds: 30
          timeoutSeconds: 30
        name: prometheus
        ports:
        - containerPort: 9090
          name: admin-http
        readinessProbe:
          httpGet:
            path: /-/ready
            port: 9090
          initialDelaySeconds: 30
          timeoutSeconds: 30
        securityContext:
          runAsNonRoot: true
          runAsUser: 65534
          runAsGroup: 65534
        volumeMounts:
        - mountPath: /data
          name: data
        - mountPath: /etc/prometheus/prometheus.yml
          name: prometheus-config
          subPath: prometheus.yml
          readOnly: true
      - env:
        - name: LINKERD2_PROXY_LOG
          value: "warn,linkerd=info"
        - name: LINKERD2_PROXY_LOG_FORMAT
          value: "plain"
        - name: LINKERD2_PROXY_DESTINATION_SVC_ADDR
          value: linkerd-dst-headless.linkerd.svc.cluster.local:8086
        - name: LINKERD2_PROXY_DESTINATION_PROFILE_NETWORKS
          value: "10.0.0.0/8,100.64.0.0/10,172.16.0.0/12,192.168.0.0/16"
        - name: LINKERD2_PROXY_INBOUND_CONNECT_TIMEOUT
          value: "100ms"
        - name: LINKERD2_PROXY_OUTBOUND_CONNECT_TIMEOUT
          value: "1000ms"
        - name: LINKERD2_PROXY_CONTROL_LISTEN_ADDR
          value: 0.0.0.0:4190
        - name: LINKERD2_PROXY_ADMIN_LISTEN_ADDR
          value: 0.0.0.0:4191
        - name: LINKERD2_PROXY_OUTBOUND_LISTEN_ADDR
          value: 127.0.0.1:4140
        - name: LINKERD2_PROXY_INBOUND_LISTEN_ADDR
          value: 0.0.0.0:4143
        - name: LINKERD2_PROXY_DESTINATION_PROFILE_SUFFIXES
          value: svc.cluster.local.
        - name: LINKERD2_PROXY_INBOUND_ACCEPT_KEEPALIVE
          value: 10000ms
        - name: LINKERD2_PROXY_OUTBOUND_CONNECT_KEEPALIVE
          value: 10000ms
        - name: _pod_ns
          valueFrom:
            fieldRef:
              fieldPath: metadata.namespace
        - name: _pod_nodeName
          valueFrom:
             fieldRef:
              fieldPath: spec.nodeName
        - name: LINKERD2_PROXY_DESTINATION_CONTEXT
          value: |
            {"ns":"$(_pod_ns)", "nodeName":"$(_pod_nodeName)"}
        - name: LINKERD2_PROXY_IDENTITY_DIR
          value: /var/run/linkerd/identity/end-entity
        - name: LINKERD2_PROXY_IDENTITY_TRUST_ANCHORS
          value: |
            -----BEGIN CERTIFICATE-----
            MIIBwTCCAWagAwIBAgIQeDZp5lDaIygQ5UfMKZrFATAKBggqhkjOPQQDAjApMScw
            JQYDVQQDEx5pZGVudGl0eS5saW5rZXJkLmNsdXN0ZXIubG9jYWwwHhcNMjAwODI4
            MDcxMjQ3WhcNMzAwODI2MDcxMjQ3WjApMScwJQYDVQQDEx5pZGVudGl0eS5saW5r
            ZXJkLmNsdXN0ZXIubG9jYWwwWTATBgcqhkjOPQIBBggqhkjOPQMBBwNCAARqc70Z
            l1vgw79rjB5uSITICUA6GyfvSFfcuIis7B/XFSkkwAHU5S/s1AAP+R0TX7HBWUC4
            uaG4WWsiwJKNn7mgo3AwbjAOBgNVHQ8BAf8EBAMCAQYwEgYDVR0TAQH/BAgwBgEB
            /wIBATAdBgNVHQ4EFgQU5YtjVVPfd7I7NLHsn2C26EByGV0wKQYDVR0RBCIwIIIe
            aWRlbnRpdHkubGlua2VyZC5jbHVzdGVyLmxvY2FsMAoGCCqGSM49BAMCA0kAMEYC
            IQCN7lBFLDDvjx6V0+XkjpKERRsJYf5adMvnloFl48ilJgIhANtxhndcr+QJPuC8
            vgUC0d2/9FMueIVMb+46WTCOjsqr
            -----END CERTIFICATE-----
        - name: LINKERD2_PROXY_IDENTITY_TOKEN_FILE
          value: /var/run/secrets/kubernetes.io/serviceaccount/token
        - name: LINKERD2_PROXY_IDENTITY_SVC_ADDR
          value: linkerd-identity-headless.linkerd.svc.cluster.local:8080
        - name: _pod_sa
          valueFrom:
            fieldRef:
              fieldPath: spec.serviceAccountName
        - name: _l5d_ns
          value: linkerd
        - name: _l5d_trustdomain
          value: cluster.local
        - name: LINKERD2_PROXY_IDENTITY_LOCAL_NAME
          value: $(_pod_sa).$(_pod_ns).serviceaccount.identity.$(_l5d_ns).$(_l5d_trustdomain)
        - name: LINKERD2_PROXY_IDENTITY_SVC_NAME
          value: linkerd-identity.$(_l5d_ns).serviceaccount.identity.$(_l5d_ns).$(_l5d_trustdomain)
        - name: LINKERD2_PROXY_DESTINATION_SVC_NAME
          value: linkerd-destination.$(_l5d_ns).serviceaccount.identity.$(_l5d_ns).$(_l5d_trustdomain)
        - name: LINKERD2_PROXY_TAP_SVC_NAME
          value: linkerd-tap.$(_l5d_ns).serviceaccount.identity.$(_l5d_ns).$(_l5d_trustdomain)
        image: cr.l5d.io/linkerd/proxy:install-proxy-version
        imagePullPolicy: IfNotPresent
        livenessProbe:
          httpGet:
            path: /live
            port: 4191
          initialDelaySeconds: 10
        name: linkerd-proxy
        ports:
        - containerPort: 4143
          name: linkerd-proxy
        - containerPort: 4191
          name: linkerd-admin
        readinessProbe:
          httpGet:
            path: /ready
            port: 4191
          initialDelaySeconds: 2
        resources:
        securityContext:
          allowPrivilegeEscalation: false
          readOnlyRootFilesystem: true
          runAsUser: 2102
        terminationMessagePolicy: FallbackToLogsOnError
        volumeMounts:
        - mountPath: /var/run/linkerd/identity/end-entity
          name: linkerd-identity-end-entity
      initContainers:
      - args:
        - --incoming-proxy-port
        - "4143"
        - --outgoing-proxy-port
        - "4140"
        - --proxy-uid
        - "2102"
        - --inbound-ports-to-ignore
        - "4190,4191,22,8100-8102"
        - --outbound-ports-to-ignore
        - "5432"
<<<<<<< HEAD
        image: cr.l5d.io/linkerd/proxy-init:v1.3.6
=======
        image: ghcr.io/linkerd/proxy-init:v1.3.9
>>>>>>> eb171212
        imagePullPolicy: IfNotPresent
        name: linkerd-init
        resources:
          limits:
            cpu: "100m"
            memory: "50Mi"
          requests:
            cpu: "10m"
            memory: "10Mi"
        securityContext:
          allowPrivilegeEscalation: false
          capabilities:
            add:
            - NET_ADMIN
            - NET_RAW
          privileged: false
          readOnlyRootFilesystem: true
          runAsNonRoot: false
          runAsUser: 0
        terminationMessagePolicy: FallbackToLogsOnError
        volumeMounts:
        - mountPath: /run
          name: linkerd-proxy-init-xtables-lock
      serviceAccountName: linkerd-prometheus
      volumes:
      - name: data
        emptyDir: {}
      - configMap:
          name: linkerd-prometheus-config
        name: prometheus-config
      - emptyDir: {}
        name: linkerd-proxy-init-xtables-lock
      - emptyDir:
          medium: Memory
        name: linkerd-identity-end-entity
---
apiVersion: v1
data:
  linkerd-config-overrides: ZGVidWdDb250YWluZXI6CiAgaW1hZ2U6CiAgICB2ZXJzaW9uOiBpbnN0YWxsLWRlYnVnLXZlcnNpb24KZ2xvYmFsOgogIGNvbnRyb2xsZXJJbWFnZVZlcnNpb246IGluc3RhbGwtY29udHJvbC1wbGFuZS12ZXJzaW9uCiAgaWRlbnRpdHlUcnVzdEFuY2hvcnNQRU06IHwKICAgIC0tLS0tQkVHSU4gQ0VSVElGSUNBVEUtLS0tLQogICAgTUlJQndUQ0NBV2FnQXdJQkFnSVFlRFpwNWxEYUl5Z1E1VWZNS1pyRkFUQUtCZ2dxaGtqT1BRUURBakFwTVNjdwogICAgSlFZRFZRUURFeDVwWkdWdWRHbDBlUzVzYVc1clpYSmtMbU5zZFhOMFpYSXViRzlqWVd3d0hoY05NakF3T0RJNAogICAgTURjeE1qUTNXaGNOTXpBd09ESTJNRGN4TWpRM1dqQXBNU2N3SlFZRFZRUURFeDVwWkdWdWRHbDBlUzVzYVc1cgogICAgWlhKa0xtTnNkWE4wWlhJdWJHOWpZV3d3V1RBVEJnY3Foa2pPUFFJQkJnZ3Foa2pPUFFNQkJ3TkNBQVJxYzcwWgogICAgbDF2Z3c3OXJqQjV1U0lUSUNVQTZHeWZ2U0ZmY3VJaXM3Qi9YRlNra3dBSFU1Uy9zMUFBUCtSMFRYN0hCV1VDNAogICAgdWFHNFdXc2l3SktObjdtZ28zQXdiakFPQmdOVkhROEJBZjhFQkFNQ0FRWXdFZ1lEVlIwVEFRSC9CQWd3QmdFQgogICAgL3dJQkFUQWRCZ05WSFE0RUZnUVU1WXRqVlZQZmQ3STdOTEhzbjJDMjZFQnlHVjB3S1FZRFZSMFJCQ0l3SUlJZQogICAgYVdSbGJuUnBkSGt1YkdsdWEyVnlaQzVqYkhWemRHVnlMbXh2WTJGc01Bb0dDQ3FHU000OUJBTUNBMGtBTUVZQwogICAgSVFDTjdsQkZMRER2ang2VjArWGtqcEtFUlJzSllmNWFkTXZubG9GbDQ4aWxKZ0loQU50eGhuZGNyK1FKUHVDOAogICAgdmdVQzBkMi85Rk11ZUlWTWIrNDZXVENPanNxcgogICAgLS0tLS1FTkQgQ0VSVElGSUNBVEUtLS0tLQogIHByb3h5OgogICAgaW1hZ2U6CiAgICAgIHZlcnNpb246IGluc3RhbGwtcHJveHktdmVyc2lvbgogIHByb3h5SW5pdDoKICAgIGlnbm9yZUluYm91bmRQb3J0czogMjIsODEwMC04MTAyCiAgICBpZ25vcmVPdXRib3VuZFBvcnRzOiAiNTQzMiIKaGVhcnRiZWF0U2NoZWR1bGU6IDEgMiAzIDQgNQppZGVudGl0eToKICBpc3N1ZXI6CiAgICBjcnRFeHBpcnk6ICIyMDMwLTA4LTI2VDA3OjEzOjQ3WiIKICAgIHRsczoKICAgICAgY3J0UEVNOiB8CiAgICAgICAgLS0tLS1CRUdJTiBDRVJUSUZJQ0FURS0tLS0tCiAgICAgICAgTUlJQndEQ0NBV2VnQXdJQkFnSVJBSlJJZ1o4UnRPOEV3ZzFYZXBmOFQ0NHdDZ1lJS29aSXpqMEVBd0l3S1RFbgogICAgICAgIE1DVUdBMVVFQXhNZWFXUmxiblJwZEhrdWJHbHVhMlZ5WkM1amJIVnpkR1Z5TG14dlkyRnNNQjRYRFRJd01EZ3kKICAgICAgICBPREEzTVRNME4xb1hEVE13TURneU5qQTNNVE0wTjFvd0tURW5NQ1VHQTFVRUF4TWVhV1JsYm5ScGRIa3ViR2x1CiAgICAgICAgYTJWeVpDNWpiSFZ6ZEdWeUxteHZZMkZzTUZrd0V3WUhLb1pJemowQ0FRWUlLb1pJemowREFRY0RRZ0FFMS9GcAogICAgICAgIGZjUm5EY2VkTDZBalVhWFlQdjRESU1CYUp1Zk9JNU5XdHkrWFNYN0pqWGdadE03MmRRdlJhWWFudXhEMzZEdDEKICAgICAgICAyL0p4eWlTZ3hLV1Jkb2F5K2FOd01HNHdEZ1lEVlIwUEFRSC9CQVFEQWdFR01CSUdBMVVkRXdFQi93UUlNQVlCCiAgICAgICAgQWY4Q0FRQXdIUVlEVlIwT0JCWUVGSTFXbnJxTVlLYUhIT28renB5aWlEcTJwTzBLTUNrR0ExVWRFUVFpTUNDQwogICAgICAgIEhtbGtaVzUwYVhSNUxteHBibXRsY21RdVkyeDFjM1JsY2k1c2IyTmhiREFLQmdncWhrak9QUVFEQWdOSEFEQkUKICAgICAgICBBaUF0dW9JNVh1Q3RyR1ZSelNtUlRsMnJhMjhhVjlNeVRVN2Q1cW5UQUZIS1NnSWdSS0N2bHVPU2dBNU8yMXA1CiAgICAgICAgNTF0ZHJta0hFWlJyMHFsTFNKZEhZZ0VmTXprPQogICAgICAgIC0tLS0tRU5EIENFUlRJRklDQVRFLS0tLS0KICAgICAga2V5UEVNOiB8CiAgICAgICAgLS0tLS1CRUdJTiBFQyBQUklWQVRFIEtFWS0tLS0tCiAgICAgICAgTUhjQ0FRRUVJQUFlOG5mYnpadTljL09CMis4eEpNMEZ6N05Vd1RRYXp1bGtGTnM0VEk1K29Bb0dDQ3FHU000OQogICAgICAgIEF3RUhvVVFEUWdBRTEvRnBmY1JuRGNlZEw2QWpVYVhZUHY0RElNQmFKdWZPSTVOV3R5K1hTWDdKalhnWnRNNzIKICAgICAgICBkUXZSYVlhbnV4RDM2RHQxMi9KeHlpU2d4S1dSZG9heStRPT0KICAgICAgICAtLS0tLUVORCBFQyBQUklWQVRFIEtFWS0tLS0tCnByb2ZpbGVWYWxpZGF0b3I6CiAgY2FCdW5kbGU6IHByb2ZpbGUgdmFsaWRhdG9yIENBIGJ1bmRsZQogIGNydFBFTTogcHJvZmlsZSB2YWxpZGF0b3IgY3J0CiAga2V5UEVNOiBwcm9maWxlIHZhbGlkYXRvciBrZXkKcHJveHlJbmplY3RvcjoKICBjYUJ1bmRsZTogcHJveHkgaW5qZWN0b3IgQ0EgYnVuZGxlCiAgY3J0UEVNOiBwcm94eSBpbmplY3RvciBjcnQKICBrZXlQRU06IHByb3h5IGluamVjdG9yIGtleQp0YXA6CiAgY2FCdW5kbGU6IHRhcCBDQSBidW5kbGUKICBjcnRQRU06IHRhcCBjcnQKICBrZXlQRU06IHRhcCBrZXkK
kind: Secret
metadata:
  creationTimestamp: null
  labels:
    linkerd.io/control-plane-ns: linkerd
  name: linkerd-config-overrides
  namespace: linkerd<|MERGE_RESOLUTION|>--- conflicted
+++ resolved
@@ -894,7 +894,7 @@
         image:
           name: cr.l5d.io/linkerd/proxy-init
           pullPolicy: IfNotPresent
-          version: v1.3.9
+          version: v1.3.6
         resources:
           cpu:
             limit: 100m
@@ -1221,11 +1221,7 @@
         - "4190,4191,22,8100-8102"
         - --outbound-ports-to-ignore
         - "5432"
-<<<<<<< HEAD
-        image: cr.l5d.io/linkerd/proxy-init:v1.3.6
-=======
-        image: ghcr.io/linkerd/proxy-init:v1.3.9
->>>>>>> eb171212
+        image: cr.l5d.io/linkerd/proxy-init:v1.3.9
         imagePullPolicy: IfNotPresent
         name: linkerd-init
         resources:
@@ -1458,11 +1454,7 @@
         - "4190,4191,22,8100-8102"
         - --outbound-ports-to-ignore
         - "5432"
-<<<<<<< HEAD
-        image: cr.l5d.io/linkerd/proxy-init:v1.3.6
-=======
-        image: ghcr.io/linkerd/proxy-init:v1.3.9
->>>>>>> eb171212
+        image: cr.l5d.io/linkerd/proxy-init:v1.3.9
         imagePullPolicy: IfNotPresent
         name: linkerd-init
         resources:
@@ -1713,11 +1705,7 @@
         - "4190,4191,22,8100-8102"
         - --outbound-ports-to-ignore
         - "5432"
-<<<<<<< HEAD
-        image: cr.l5d.io/linkerd/proxy-init:v1.3.6
-=======
-        image: ghcr.io/linkerd/proxy-init:v1.3.9
->>>>>>> eb171212
+        image: cr.l5d.io/linkerd/proxy-init:v1.3.9
         imagePullPolicy: IfNotPresent
         name: linkerd-init
         resources:
@@ -1996,11 +1984,7 @@
         - "4190,4191,22,8100-8102"
         - --outbound-ports-to-ignore
         - "5432"
-<<<<<<< HEAD
-        image: cr.l5d.io/linkerd/proxy-init:v1.3.6
-=======
-        image: ghcr.io/linkerd/proxy-init:v1.3.9
->>>>>>> eb171212
+        image: cr.l5d.io/linkerd/proxy-init:v1.3.9
         imagePullPolicy: IfNotPresent
         name: linkerd-init
         resources:
@@ -2212,11 +2196,7 @@
         - "4190,4191,22,8100-8102"
         - --outbound-ports-to-ignore
         - "5432"
-<<<<<<< HEAD
-        image: cr.l5d.io/linkerd/proxy-init:v1.3.6
-=======
-        image: ghcr.io/linkerd/proxy-init:v1.3.9
->>>>>>> eb171212
+        image: cr.l5d.io/linkerd/proxy-init:v1.3.9
         imagePullPolicy: IfNotPresent
         name: linkerd-init
         resources:
@@ -2470,11 +2450,7 @@
         - "4190,4191,22,8100-8102"
         - --outbound-ports-to-ignore
         - "5432"
-<<<<<<< HEAD
-        image: cr.l5d.io/linkerd/proxy-init:v1.3.6
-=======
-        image: ghcr.io/linkerd/proxy-init:v1.3.9
->>>>>>> eb171212
+        image: cr.l5d.io/linkerd/proxy-init:v1.3.9
         imagePullPolicy: IfNotPresent
         name: linkerd-init
         resources:
@@ -2715,11 +2691,7 @@
         - "4190,4191,22,8100-8102"
         - --outbound-ports-to-ignore
         - "5432"
-<<<<<<< HEAD
-        image: cr.l5d.io/linkerd/proxy-init:v1.3.6
-=======
-        image: ghcr.io/linkerd/proxy-init:v1.3.9
->>>>>>> eb171212
+        image: cr.l5d.io/linkerd/proxy-init:v1.3.9
         imagePullPolicy: IfNotPresent
         name: linkerd-init
         resources:
@@ -3029,11 +3001,7 @@
         - "4190,4191,22,8100-8102"
         - --outbound-ports-to-ignore
         - "5432"
-<<<<<<< HEAD
-        image: cr.l5d.io/linkerd/proxy-init:v1.3.6
-=======
-        image: ghcr.io/linkerd/proxy-init:v1.3.9
->>>>>>> eb171212
+        image: cr.l5d.io/linkerd/proxy-init:v1.3.9
         imagePullPolicy: IfNotPresent
         name: linkerd-init
         resources:
@@ -3468,11 +3436,7 @@
         - "4190,4191,22,8100-8102"
         - --outbound-ports-to-ignore
         - "5432"
-<<<<<<< HEAD
-        image: cr.l5d.io/linkerd/proxy-init:v1.3.6
-=======
-        image: ghcr.io/linkerd/proxy-init:v1.3.9
->>>>>>> eb171212
+        image: cr.l5d.io/linkerd/proxy-init:v1.3.9
         imagePullPolicy: IfNotPresent
         name: linkerd-init
         resources:
