--- conflicted
+++ resolved
@@ -2783,12 +2783,6 @@
   labels:
     linkerd.io/control-plane-component: prometheus
     linkerd.io/control-plane-ns: linkerd
-<<<<<<< HEAD
-rules:
-- apiGroups: [""]
-  resources: ["nodes", "nodes/proxy", "pods"]
-  verbs: ["get", "list", "watch"]
-=======
   annotations:
     linkerd.io/created-by: linkerd/cli dev-undefined
 data:
@@ -2819,7 +2813,6 @@
           request: 300Mi
     tracing:
       enabled: false
->>>>>>> c68ab23a
 ---
 kind: ClusterRoleBinding
 apiVersion: rbac.authorization.k8s.io/v1
@@ -3128,14 +3121,8 @@
              fieldRef:
               fieldPath: spec.nodeName
         - name: LINKERD2_PROXY_DESTINATION_CONTEXT
-<<<<<<< HEAD
-          value: ns:$(_pod_ns)
-        - name: LINKERD2_PROXY_OUTBOUND_ROUTER_CAPACITY
-          value: "10000"
-=======
           value: |
             {"ns":"$(_pod_ns)", "nodeName":"$(_pod_nodeName)"}
->>>>>>> c68ab23a
         - name: LINKERD2_PROXY_IDENTITY_DIR
           value: /var/run/linkerd/identity/end-entity
         - name: LINKERD2_PROXY_IDENTITY_TRUST_ANCHORS
@@ -3493,14 +3480,10 @@
              fieldRef:
               fieldPath: spec.nodeName
         - name: LINKERD2_PROXY_DESTINATION_CONTEXT
-<<<<<<< HEAD
-          value: ns:$(_pod_ns)
-=======
           value: |
             {"ns":"$(_pod_ns)", "nodeName":"$(_pod_nodeName)"}
         - name: LINKERD2_PROXY_OUTBOUND_ROUTER_CAPACITY
           value: "10000"
->>>>>>> c68ab23a
         - name: LINKERD2_PROXY_IDENTITY_DIR
           value: /var/run/linkerd/identity/end-entity
         - name: LINKERD2_PROXY_IDENTITY_TRUST_ANCHORS
