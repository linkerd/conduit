package cmd

import (
	"bytes"
	"errors"
	"fmt"
	"io/ioutil"
	"os"
	"strings"
	"time"

	pb "github.com/linkerd/linkerd2/controller/gen/config"
	charts "github.com/linkerd/linkerd2/pkg/charts/linkerd2"
	"github.com/linkerd/linkerd2/pkg/config"
	"github.com/linkerd/linkerd2/pkg/healthcheck"
	"github.com/linkerd/linkerd2/pkg/issuercerts"
	"github.com/linkerd/linkerd2/pkg/k8s"
	"github.com/linkerd/linkerd2/pkg/tls"
	"github.com/linkerd/linkerd2/pkg/version"
	"github.com/spf13/cobra"
	"github.com/spf13/pflag"
	corev1 "k8s.io/api/core/v1"
	kerrors "k8s.io/apimachinery/pkg/api/errors"
	metav1 "k8s.io/apimachinery/pkg/apis/meta/v1"
	"k8s.io/client-go/kubernetes"
	"sigs.k8s.io/yaml"
)

const (
	controlPlaneMessage    = "Don't forget to run `linkerd upgrade control-plane`!"
	failMessage            = "For troubleshooting help, visit: https://linkerd.io/upgrade/#troubleshooting\n"
	trustRootChangeMessage = "Rotating the trust anchors will affect existing proxies\nSee https://linkerd.io/2/tasks/rotating_identity_certificates/ for more information"
)

type upgradeOptions struct {
	addOnOverwrite bool
	manifests      string
	force          bool
	*installOptions

	verifyTLS func(tls *charts.TLS, service string) error
}

func newUpgradeOptionsWithDefaults() (*upgradeOptions, error) {
	installOptions, err := newInstallOptionsWithDefaults()
	if err != nil {
		return nil, err
	}

	return &upgradeOptions{
		manifests:      "",
		installOptions: installOptions,
		verifyTLS:      verifyWebhookTLS,
	}, nil
}

// upgradeOnlyFlagSet includes flags that are only accessible at upgrade-time
// and not at install-time. also these flags are not intended to be persisted
// via linkerd-config ConfigMap, unlike recordableFlagSet
func (options *upgradeOptions) upgradeOnlyFlagSet() *pflag.FlagSet {
	flags := pflag.NewFlagSet("upgrade-only", pflag.ExitOnError)

	flags.StringVar(
		&options.manifests, "from-manifests", options.manifests,
		"Read config from a Linkerd install YAML rather than from Kubernetes",
	)
	flags.BoolVar(
		&options.force, "force", options.force,
		"Force upgrade operation even when issuer certificate does not work with the trust anchors of all proxies",
	)
	flags.BoolVar(
		&options.addOnOverwrite, "addon-overwrite", options.addOnOverwrite,
		"Overwrite (instead of merge) existing add-ons config with file in --addon-config (or reset to defaults if no new config is passed)",
	)
	return flags
}

// newCmdUpgradeConfig is a subcommand for `linkerd upgrade config`
func newCmdUpgradeConfig(options *upgradeOptions) *cobra.Command {
	cmd := &cobra.Command{
		Use:   "config [flags]",
		Args:  cobra.NoArgs,
		Short: "Output Kubernetes cluster-wide resources to upgrade an existing Linkerd",
		Long: `Output Kubernetes cluster-wide resources to upgrade an existing Linkerd.

Note that this command should be followed by "linkerd upgrade control-plane".`,
		Example: `  # Default upgrade.
  linkerd upgrade config | kubectl apply -f -`,
		RunE: func(cmd *cobra.Command, args []string) error {
			return upgradeRunE(options, configStage, options.recordableFlagSet())
		},
	}

	cmd.Flags().AddFlagSet(options.allStageFlagSet())

	return cmd
}

// newCmdUpgradeControlPlane is a subcommand for `linkerd upgrade control-plane`
func newCmdUpgradeControlPlane(options *upgradeOptions) *cobra.Command {
	flags := options.recordableFlagSet()

	cmd := &cobra.Command{
		Use:   "control-plane [flags]",
		Args:  cobra.NoArgs,
		Short: "Output Kubernetes control plane resources to upgrade an existing Linkerd",
		Long: `Output Kubernetes control plane resources to upgrade an existing Linkerd.

Note that the default flag values for this command come from the Linkerd control
plane. The default values displayed in the Flags section below only apply to the
install command. It should be run after "linkerd upgrade config".`,
		Example: `  # Default upgrade.
  linkerd upgrade control-plane | kubectl apply -f -`,
		RunE: func(cmd *cobra.Command, args []string) error {
			return upgradeRunE(options, controlPlaneStage, flags)
		},
	}

	cmd.PersistentFlags().AddFlagSet(flags)

	return cmd
}

func newCmdUpgrade() *cobra.Command {
	options, err := newUpgradeOptionsWithDefaults()
	if err != nil {
		upgradeErrorf(err.Error())
	}

	flags := options.recordableFlagSet()
	upgradeOnlyFlags := options.upgradeOnlyFlagSet()

	cmd := &cobra.Command{
		Use:   "upgrade [flags]",
		Args:  cobra.NoArgs,
		Short: "Output Kubernetes configs to upgrade an existing Linkerd control plane",
		Long: `Output Kubernetes configs to upgrade an existing Linkerd control plane.

Note that the default flag values for this command come from the Linkerd control
plane. The default values displayed in the Flags section below only apply to the
install command.`,

		Example: `  # Default upgrade.
  linkerd upgrade | kubectl apply --prune -l linkerd.io/control-plane-ns=linkerd -f -

  # Similar to install, upgrade may also be broken up into two stages, by user
  # privilege.`,
		RunE: func(cmd *cobra.Command, args []string) error {
			return upgradeRunE(options, "", flags)
		},
	}

	cmd.Flags().AddFlagSet(flags)
	cmd.PersistentFlags().AddFlagSet(upgradeOnlyFlags)

	cmd.AddCommand(newCmdUpgradeConfig(options))
	cmd.AddCommand(newCmdUpgradeControlPlane(options))

	return cmd
}

func upgradeRunE(options *upgradeOptions, stage string, flags *pflag.FlagSet) error {
	if options.ignoreCluster {
		panic("ignore cluster must be unset") // Programmer error.
	}

	// We need a Kubernetes client to fetch configs and issuer secrets.
	var k *k8s.KubernetesAPI
	var err error
	if options.manifests != "" {
		readers, err := read(options.manifests)
		if err != nil {
			upgradeErrorf("Failed to parse manifests from %s: %s", options.manifests, err)
		}

		k, err = k8s.NewFakeAPIFromManifests(readers)
		if err != nil {
			upgradeErrorf("Failed to parse Kubernetes objects from manifest %s: %s", options.manifests, err)
		}
	} else {
		k, err = k8s.NewAPI(kubeconfigPath, kubeContext, impersonate, impersonateGroup, 0)
		if err != nil {
			upgradeErrorf("Failed to create a kubernetes client: %s", err)
		}
	}

	values, err := options.validateAndBuild(stage, k, flags)
	if err != nil {
		upgradeErrorf("Failed to build upgrade configuration: %s", err)
	}

	// rendering to a buffer and printing full contents of buffer after
	// render is complete, to ensure that okStatus prints separately
	var buf bytes.Buffer
	if err = render(&buf, values); err != nil {
		upgradeErrorf("Could not render upgrade configuration: %s", err)
	}

	if options.identityOptions.trustPEMFile != "" {
		fmt.Fprintf(os.Stderr, "\n%s %s\n\n", warnStatus, trustRootChangeMessage)
	}

	if stage == configStage {
		fmt.Fprintf(os.Stderr, "%s\n\n", controlPlaneMessage)
	}

	buf.WriteTo(os.Stdout)

	return nil
}

func (options *upgradeOptions) validateAndBuild(stage string, k *k8s.KubernetesAPI, flags *pflag.FlagSet) (*charts.Values, error) {
	if err := options.validate(); err != nil {
		return nil, err
	}

	// We fetch the configs directly from kubernetes because we need to be able
	// to upgrade/reinstall the control plane when the API is not available; and
	// this also serves as a passive check that we have privileges to access this
	// control plane.
	_, configs, err := healthcheck.FetchLinkerdConfigMap(k, controlPlaneNamespace)
	if err != nil {
		return nil, fmt.Errorf("could not fetch configs from kubernetes: %s", err)
	}

	// If the configs need to be repaired--either because sections did not
	// exist or because it is missing expected fields, repair it.
	repairConfigs(configs)

	// We recorded flags during a prior install. If we haven't overridden the
	// flag on this upgrade, reset that prior value as if it were specified now.
	//
	// This implies that the default flag values for the upgrade command come
	// from the control-plane, and not from the defaults specified in the FlagSet.
	setFlagsFromInstall(flags, configs.GetInstall().GetFlags())

	// Save off the updated set of flags into the installOptions so it gets
	// persisted with the upgraded config.
	options.recordFlags(flags)

	// Update the configs from the synthesized options.
	// The overrideConfigs() is used to override proxy configs only.
	options.overrideConfigs(configs, map[string]string{})

	if options.enableEndpointSlices {
		if err = validateEndpointSlicesFeature(); err != nil {
			return nil, fmt.Errorf("--enableEndpointSlice=true not supported: %s", err)
		}
	}

	// Override configs with upgrade CLI options.
	if options.controlPlaneVersion != "" {
		configs.GetGlobal().Version = options.controlPlaneVersion
	}

	configs.GetInstall().Flags = options.recordedFlags

	configs.GetGlobal().OmitWebhookSideEffects = options.omitWebhookSideEffects
	if configs.GetGlobal().GetClusterDomain() == "" {
		configs.GetGlobal().ClusterDomain = defaultClusterDomain
	}

	if options.identityOptions.crtPEMFile != "" || options.identityOptions.keyPEMFile != "" {

		if configs.Global.IdentityContext.Scheme == string(corev1.SecretTypeTLS) {
			return nil, errors.New("cannot update issuer certificates if you are using external cert management solution")
		}

		if options.identityOptions.crtPEMFile == "" {
			return nil, errors.New("a certificate file must be specified if a private key is provided")
		}
		if options.identityOptions.keyPEMFile == "" {
			return nil, errors.New("a private key file must be specified if a certificate is provided")
		}
		if err := checkFilesExist([]string{options.identityOptions.crtPEMFile, options.identityOptions.keyPEMFile}); err != nil {
			return nil, err
		}
	}

	if options.identityOptions.trustPEMFile != "" {
		if err := checkFilesExist([]string{options.identityOptions.trustPEMFile}); err != nil {
			return nil, err
		}
	}

	var identity *identityWithAnchorsAndTrustDomain
	idctx := configs.GetGlobal().GetIdentityContext()
	if idctx.GetTrustDomain() == "" || idctx.GetTrustAnchorsPem() == "" {
		// If there wasn't an idctx, or if it doesn't specify the required fields, we
		// must be upgrading from a version that didn't support identity, so generate it anew...
		identity, err = options.identityOptions.genValues()
		if err != nil {
			return nil, err
		}
		configs.GetGlobal().IdentityContext = toIdentityContext(identity)
	} else {
		identity, err = options.fetchIdentityValues(k, idctx)
		if err != nil {
			return nil, err
		}
	}

	// Values have to be generated after any missing identity is generated,
	// otherwise it will be missing from the generated configmap.
	values, err := options.buildValuesWithoutIdentity(configs)
	if err != nil {
		return nil, fmt.Errorf("could not build install configuration: %s", err)
	}
	values.Identity = identity.Identity
	values.Global.IdentityTrustAnchorsPEM = identity.TrustAnchorsPEM
	values.Global.IdentityTrustDomain = identity.TrustDomain
	// we need to do that if we have updated the anchors as the config map json has already been generated
	if values.Global.IdentityTrustAnchorsPEM != configs.Global.IdentityContext.TrustAnchorsPem {
		// override the anchors in config
		configs.Global.IdentityContext.TrustAnchorsPem = values.Global.IdentityTrustAnchorsPEM
		// rebuild the json config map
		globalJSON, _, _, _ := config.ToJSON(configs)
		values.Configs.Global = globalJSON
	}

	// if exist, re-use the proxy injector, profile validator and tap TLS secrets.
	// otherwise, let Helm generate them by creating an empty charts.TLS struct here.
	proxyInjectorTLS, err := fetchOrUpdateTLSSecret(k, k8s.ProxyInjectorWebhookServiceName, options)
	if err != nil {
		if !kerrors.IsNotFound(err) {
			return nil, fmt.Errorf("could not fetch existing proxy injector secret: %s", err)
		}
		proxyInjectorTLS = &charts.TLS{}
	}
	values.ProxyInjector = &charts.ProxyInjector{TLS: proxyInjectorTLS}

	profileValidatorTLS, err := fetchOrUpdateTLSSecret(k, k8s.SPValidatorWebhookServiceName, options)
	if err != nil {
		if !kerrors.IsNotFound(err) {
			return nil, fmt.Errorf("could not fetch existing profile validator secret: %s", err)
		}
		profileValidatorTLS = &charts.TLS{}
	}
	values.ProfileValidator = &charts.ProfileValidator{TLS: profileValidatorTLS}

	tapTLS, err := fetchOrUpdateTLSSecret(k, k8s.TapServiceName, options)
	if err != nil {
		if !kerrors.IsNotFound(err) {
			return nil, fmt.Errorf("could not fetch existing tap secret: %s", err)
		}
		tapTLS = &charts.TLS{}
	}
	values.Tap = &charts.Tap{TLS: tapTLS}

	values.Stage = stage

	if !options.addOnOverwrite {
		// Update Add-Ons Configuration from the linkerd-value cm
		cmRawValues, _ := k8s.GetAddOnsConfigMap(k, controlPlaneNamespace)
		if cmRawValues != nil {
			//Cm is present now get the data
			cmData, ok := cmRawValues["values"]
			if !ok {
				return nil, fmt.Errorf("values subpath not found in %s configmap", k8s.AddOnsConfigMapName)
			}
			rawValues, err := yaml.Marshal(values)
			if err != nil {
				return nil, err
			}

			// over-write add-on values with cmValues
			// Merge Add-On Values with Values
			if rawValues, err = mergeRaw(rawValues, []byte(cmData)); err != nil {
				return nil, err
			}

			if err = yaml.Unmarshal(rawValues, &values); err != nil {
				return nil, err
			}
		}
	}

	// Update  add-ons Configuration  from config file
	// This allow users to over-write add-ons configuration during upgrades
	err = options.UpdateAddOnValuesFromConfig(values)
	if err != nil {
		return nil, err
	}

	return values, nil
}

func setFlagsFromInstall(flags *pflag.FlagSet, installFlags []*pb.Install_Flag) {
	for _, i := range installFlags {
		if f := flags.Lookup(i.GetName()); f != nil && !f.Changed {
			// The function recordFlags() stores the string representation of flags in the ConfigMap
			// so a stringSlice is stored e.g. as [a,b].
			// To avoid having f.Value.Set() interpreting that as a string we need to remove
			// the brackets
			value := i.GetValue()
			if f.Value.Type() == "stringSlice" {
				value = strings.Trim(value, "[]")
			}

			f.Value.Set(value)
			f.Changed = true
		}
	}
}

func repairConfigs(configs *pb.All) {
	// Repair the "install" section; install flags are updated separately
	if configs.Install == nil {
		configs.Install = &pb.Install{}
	}
	// ALWAYS update the CLI version to the most recent.
	configs.Install.CliVersion = version.Version

	// Repair the "proxy" section
	if configs.Proxy == nil {
		configs.Proxy = &pb.Proxy{}
	}
	if configs.Proxy.DebugImage == nil {
		configs.Proxy.DebugImage = &pb.Image{}
	}
	if configs.GetProxy().GetDebugImage().GetImageName() == "" {
		configs.Proxy.DebugImage.ImageName = k8s.DebugSidecarImage
	}
	if configs.GetProxy().GetDebugImageVersion() == "" {
		configs.Proxy.DebugImageVersion = version.Version
	}
}

func injectCABundle(k *k8s.KubernetesAPI, webhook string, value *charts.TLS) error {

	var err error

	switch webhook {
	case k8s.ProxyInjectorWebhookServiceName:
		err = injectCABundleFromMutatingWebhook(k, k8s.ProxyInjectorWebhookConfigName, value)
	case k8s.SPValidatorWebhookServiceName:
		err = injectCABundleFromValidatingWebhook(k, k8s.SPValidatorWebhookConfigName, value)
	case k8s.TapServiceName:
		err = injectCABundleFromAPIService(k, k8s.TapAPIRegistrationServiceName, value)
	default:
		err = fmt.Errorf("unknown webhook for retrieving CA bundle: %s", webhook)
	}

	// anything other than the resource not being found: propagate error back up the stack.
	if !kerrors.IsNotFound(err) {
		return err
	}

	// if the resource is missing, simply use the existing cert.
	value.CaBundle = value.CrtPEM
	return nil
}

func injectCABundleFromMutatingWebhook(k kubernetes.Interface, resource string, value *charts.TLS) error {
	webhookConf, err := k.AdmissionregistrationV1beta1().MutatingWebhookConfigurations().Get(resource, metav1.GetOptions{})
	if err != nil {
		return err
	}

	// note: this assumes that there will ever only be one service defined per webhook configuration
	value.CaBundle = string(webhookConf.Webhooks[0].ClientConfig.CABundle)

	return nil
}

func injectCABundleFromValidatingWebhook(k kubernetes.Interface, resource string, value *charts.TLS) error {
	webhookConf, err := k.AdmissionregistrationV1beta1().ValidatingWebhookConfigurations().Get(resource, metav1.GetOptions{})
	if err != nil {
		return err
	}

	value.CaBundle = string(webhookConf.Webhooks[0].ClientConfig.CABundle)
	return nil
}

func injectCABundleFromAPIService(k *k8s.KubernetesAPI, resource string, value *charts.TLS) error {
	apiService, err := k.Apiregistration.ApiregistrationV1().APIServices().Get(resource, metav1.GetOptions{})
	if err != nil {
		return err
	}

	value.CaBundle = string(apiService.Spec.CABundle)
	return nil
}

func fetchTLSSecret(k *k8s.KubernetesAPI, webhook string, options *upgradeOptions) (*charts.TLS, error) {
	secret, err := k.CoreV1().
		Secrets(controlPlaneNamespace).
		Get(webhookSecretName(webhook), metav1.GetOptions{})
	if err != nil {
		return nil, err
	}

	value := &charts.TLS{
		KeyPEM: string(secret.Data["key.pem"]),
		CrtPEM: string(secret.Data["crt.pem"]),
	}

	if err := injectCABundle(k, webhook, value); err != nil {
		return nil, err
	}

	if err := options.verifyTLS(value, webhook); err != nil {
		return nil, err
	}

	return value, nil
}

<<<<<<< HEAD
func fetchK8sTLSSecret(k *k8s.KubernetesAPI, webhook string, options *upgradeOptions) (*charts.TLS, error) {
	secret, err := k.CoreV1().
		Secrets(controlPlaneNamespace).
		Get(webhookK8sSecretName(webhook), metav1.GetOptions{})
	if err != nil {
		return nil, err
	}

	value := &charts.TLS{
		KeyPEM: string(secret.Data["tls.key"]),
		CrtPEM: string(secret.Data["tls.crt"]),
	}

	if err := injectCABundle(k, webhook, value); err != nil {
		return nil, err
	}

	if err := options.verifyTLS(value, webhook); err != nil {
		return nil, err
	}

	return value, nil
}

// try to fetch K8sTLSSecret, but revert to TLSSecret if the former fails
func fetchOrUpdateTLSSecret(k *k8s.KubernetesAPI, webhook string, options *upgradeOptions) (*charts.TLS, error) {
	tls, err := fetchK8sTLSSecret(k, webhook, options)
	if err == nil {
		return tls, err
	}

	if kerrors.IsNotFound(err) {
		return tls, err
	}

	return fetchTLSSecret(k, webhook, options)
}

=======
>>>>>>> c9c5d974
func ensureIssuerCertWorksWithAllProxies(k kubernetes.Interface, cred *tls.Cred) error {
	meshedPods, err := healthcheck.GetMeshedPodsIdentityData(k, "")
	var problematicPods []string
	if err != nil {
		return err
	}
	for _, pod := range meshedPods {
		anchors, err := tls.DecodePEMCertPool(pod.Anchors)

		if anchors != nil {
			err = cred.Verify(anchors, "", time.Time{})
		}

		if err != nil {
			problematicPods = append(problematicPods, fmt.Sprintf("* %s/%s", pod.Namespace, pod.Name))
		}
	}

	if len(problematicPods) > 0 {
		errorMessageHeader := "You are attempting to use an issuer certificate which does not validate against the trust anchors of the following pods:"
		errorMessageFooter := "These pods do not have the current trust bundle and must be restarted.  Use the --force flag to proceed anyway (this will likely prevent those pods from sending or receiving traffic)."
		return fmt.Errorf("%s\n\t%s\n%s", errorMessageHeader, strings.Join(problematicPods, "\n\t"), errorMessageFooter)
	}
	return nil
}

// fetchIdentityValue checks the kubernetes API to fetch an existing
// linkerd identity configuration.
//
// This bypasses the public API so that we can access secrets and validate
// permissions.
func (options *upgradeOptions) fetchIdentityValues(k kubernetes.Interface, idctx *pb.IdentityContext) (*identityWithAnchorsAndTrustDomain, error) {
	if idctx == nil {
		return nil, nil
	}

	if idctx.Scheme == "" {
		// if this is empty, then we are upgrading from a version
		// that did not support issuer schemes. Just default to the
		// linkerd one.
		idctx.Scheme = k8s.IdentityIssuerSchemeLinkerd
	}

	var trustAnchorsPEM string
	var issuerData *issuercerts.IssuerCertData
	var err error

	if options.identityOptions.trustPEMFile != "" {
		trustb, err := ioutil.ReadFile(options.identityOptions.trustPEMFile)
		if err != nil {
			return nil, err
		}
		trustAnchorsPEM = string(trustb)
	} else {
		trustAnchorsPEM = idctx.GetTrustAnchorsPem()
	}

	updatingIssuerCert := options.identityOptions.crtPEMFile != "" && options.identityOptions.keyPEMFile != ""

	if updatingIssuerCert {
		issuerData, err = readIssuer(trustAnchorsPEM, options.identityOptions.crtPEMFile, options.identityOptions.keyPEMFile)
	} else {
		issuerData, err = fetchIssuer(k, trustAnchorsPEM, idctx.Scheme)
	}
	if err != nil {
		return nil, err
	}

	cred, err := issuerData.VerifyAndBuildCreds("")
	if err != nil {
		return nil, fmt.Errorf("issuer certificate does not work with the provided anchors: %s\nFor more information: https://linkerd.io/2/tasks/rotating_identity_certificates/", err)
	}
	issuerData.Expiry = &cred.Crt.Certificate.NotAfter

	if updatingIssuerCert && !options.force {
		if err := ensureIssuerCertWorksWithAllProxies(k, cred); err != nil {
			return nil, err
		}
	}

	return &identityWithAnchorsAndTrustDomain{
		TrustDomain:     idctx.GetTrustDomain(),
		TrustAnchorsPEM: trustAnchorsPEM,
		Identity: &charts.Identity{

			Issuer: &charts.Issuer{
				Scheme:              idctx.Scheme,
				ClockSkewAllowance:  idctx.GetClockSkewAllowance().String(),
				IssuanceLifetime:    idctx.GetIssuanceLifetime().String(),
				CrtExpiry:           *issuerData.Expiry,
				CrtExpiryAnnotation: k8s.IdentityIssuerExpiryAnnotation,
				TLS: &charts.IssuerTLS{
					KeyPEM: issuerData.IssuerKey,
					CrtPEM: issuerData.IssuerCrt,
				},
			},
		},
	}, nil

}

func readIssuer(trustPEM, issuerCrtPath, issuerKeyPath string) (*issuercerts.IssuerCertData, error) {
	key, crt, err := issuercerts.LoadIssuerCrtAndKeyFromFiles(issuerKeyPath, issuerCrtPath)
	if err != nil {
		return nil, err
	}
	issuerData := &issuercerts.IssuerCertData{
		TrustAnchors: trustPEM,
		IssuerCrt:    crt,
		IssuerKey:    key,
	}

	return issuerData, nil
}

func fetchIssuer(k kubernetes.Interface, trustPEM string, scheme string) (*issuercerts.IssuerCertData, error) {
	var (
		issuerData *issuercerts.IssuerCertData
		err        error
	)
	switch scheme {
	case string(corev1.SecretTypeTLS):
		issuerData, err = issuercerts.FetchExternalIssuerData(k, controlPlaneNamespace)
	default:
		issuerData, err = issuercerts.FetchIssuerData(k, trustPEM, controlPlaneNamespace)
		if issuerData != nil && issuerData.TrustAnchors != trustPEM {
			issuerData.TrustAnchors = trustPEM
		}
	}
	if err != nil {
		return nil, err
	}

	return issuerData, nil
}

// upgradeErrorf prints the error message and quits the upgrade process
func upgradeErrorf(format string, a ...interface{}) {
	template := fmt.Sprintf("%s %s\n%s\n", failStatus, format, failMessage)
	fmt.Fprintf(os.Stderr, template, a...)
	os.Exit(1)
}

func webhookCommonName(webhook string) string {
	return fmt.Sprintf("%s.%s.svc", webhook, controlPlaneNamespace)
}

func webhookSecretName(webhook string) string {
	return fmt.Sprintf("%s-tls", webhook)
}

func webhookK8sSecretName(webhook string) string {
	if webhook == "smi-metrics" {
		return "smi-metrics-tls"
	}

	return fmt.Sprintf("%s-k8s-tls", webhook)
}

func verifyWebhookTLS(value *charts.TLS, webhook string) error {
	crt, err := tls.DecodePEMCrt(value.CrtPEM)
	if err != nil {
		return err
	}
	anchors := crt.CertPool()
	if err := crt.Verify(anchors, webhookCommonName(webhook), time.Time{}); err != nil {
		return err
	}

	return nil
}<|MERGE_RESOLUTION|>--- conflicted
+++ resolved
@@ -507,7 +507,6 @@
 	return value, nil
 }
 
-<<<<<<< HEAD
 func fetchK8sTLSSecret(k *k8s.KubernetesAPI, webhook string, options *upgradeOptions) (*charts.TLS, error) {
 	secret, err := k.CoreV1().
 		Secrets(controlPlaneNamespace).
@@ -546,8 +545,6 @@
 	return fetchTLSSecret(k, webhook, options)
 }
 
-=======
->>>>>>> c9c5d974
 func ensureIssuerCertWorksWithAllProxies(k kubernetes.Interface, cred *tls.Cred) error {
 	meshedPods, err := healthcheck.GetMeshedPodsIdentityData(k, "")
 	var problematicPods []string
