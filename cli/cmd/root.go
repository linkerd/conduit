--- conflicted
+++ resolved
@@ -166,13 +166,9 @@
 		proxyControlPort:      4190,
 		proxyMetricsPort:      4191,
 		proxyOutboundCapacity: map[string]uint{},
-<<<<<<< HEAD
-		tls: "",
-=======
 		proxyCpuRequest:       "",
 		proxyMemoryRequest:    "",
 		tls:                   "",
->>>>>>> 69cebae1
 	}
 }
 
