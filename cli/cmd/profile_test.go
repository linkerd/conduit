package cmd

import (
	"bytes"
	"errors"
	"fmt"
	"testing"

	"github.com/ghodss/yaml"
	"github.com/linkerd/linkerd2/controller/gen/apis/serviceprofile/v1alpha1"
	"github.com/linkerd/linkerd2/pkg/profiles"
)

func TestParseProfile(t *testing.T) {
	var buf bytes.Buffer

	err := profiles.RenderProfileTemplate("myns", "mysvc", "linkerd", &buf)
	if err != nil {
		t.Fatalf("Error rendering service profile template: %v", err)
	}

	var serviceProfile v1alpha1.ServiceProfile
	err = yaml.Unmarshal(buf.Bytes(), &serviceProfile)
	if err != nil {
		t.Fatalf("Error parsing service profile: %v", err)
	}

	expectedServiceProfile := profiles.GenServiceProfile("mysvc", "myns", "linkerd")

	err = profiles.ServiceProfileYamlEquals(serviceProfile, expectedServiceProfile)
	if err != nil {
		t.Fatalf("ServiceProfiles are not equal: %v", err)
	}
}

func TestProfileFromTap(t *testing.T) {
	var buf bytes.Buffer
	options := newProfileOptions()
	options.name = "service-name"
	options.namespace = "service-namespace"
	options.tap = "not-a-resource/web"

	err := renderTapOutputProfile(options, controlPlaneNamespace, &buf)
	exp := errors.New("target resource invalid: cannot find Kubernetes canonical name from friendly name [not-a-resource]")

	if err.Error() != exp.Error() {
		t.Fatalf("renderTapOutputProfile returned unexpected error: %s (expected: %s)", err, exp)
	}
}
func TestValidateOptions(t *testing.T) {
	options := newProfileOptions()
<<<<<<< HEAD
	exp := errors.New("You must specify exactly one of --template or --open-api or --tap")
=======
	exp := errors.New("You must specify exactly one of --template, --open-api, or --proto")
>>>>>>> 872e1bb0
	err := options.validate()
	if err == nil || err.Error() != exp.Error() {
		t.Fatalf("validateOptions returned unexpected error: %s (expected: %s) for options: %+v", err, exp, options)
	}

	options = newProfileOptions()
	options.template = true
	options.openAPI = "openAPI"
<<<<<<< HEAD
	exp = errors.New("You must specify exactly one of --template or --open-api or --tap")
=======
	exp = errors.New("You must specify exactly one of --template, --open-api, or --proto")
>>>>>>> 872e1bb0
	err = options.validate()
	if err == nil || err.Error() != exp.Error() {
		t.Fatalf("validateOptions returned unexpected error: %s (expected: %s) for options: %+v", err, exp, options)
	}

	options = newProfileOptions()
	options.template = true
	exp = errors.New("invalid service \"\": [a DNS-1035 label must consist of lower case alphanumeric characters or '-', start with an alphabetic character, and end with an alphanumeric character (e.g. 'my-name',  or 'abc-123', regex used for validation is '[a-z]([-a-z0-9]*[a-z0-9])?')]")
	err = options.validate()
	if err == nil || err.Error() != exp.Error() {
		t.Fatalf("validateOptions returned unexpected error: %s (expected: %s) for options: %+v", err, exp, options)
	}

	options = newProfileOptions()
	options.template = true
	options.name = "template-name"
	err = options.validate()
	if err != nil {
		t.Fatalf("validateOptions returned unexpected error (%s) for options: %+v", err, options)
	}

	options = newProfileOptions()
	options.template = true
	options.name = "template-name"
	options.namespace = "namespace-name"
	err = options.validate()
	if err != nil {
		t.Fatalf("validateOptions returned unexpected error (%s) for options: %+v", err, options)
	}

	options = newProfileOptions()
	options.openAPI = "openAPI"
	options.name = "openapi-name"
	err = options.validate()
	if err != nil {
		t.Fatalf("validateOptions returned unexpected error (%s) for options: %+v", err, options)
	}

	options = newProfileOptions()
	options.template = true
	options.name = "service.name"
	exp = fmt.Errorf("invalid service \"%s\": [a DNS-1035 label must consist of lower case alphanumeric characters or '-', start with an alphabetic character, and end with an alphanumeric character (e.g. 'my-name',  or 'abc-123', regex used for validation is '[a-z]([-a-z0-9]*[a-z0-9])?')]", options.name)
	err = options.validate()
	if err == nil || err.Error() != exp.Error() {
		t.Fatalf("validateOptions returned unexpected error: %s (expected: %s) for options: %+v", err, exp, options)
	}

	options = newProfileOptions()
	options.template = true
	options.name = "invalid/name"
	exp = fmt.Errorf("invalid service \"%s\": [a DNS-1035 label must consist of lower case alphanumeric characters or '-', start with an alphabetic character, and end with an alphanumeric character (e.g. 'my-name',  or 'abc-123', regex used for validation is '[a-z]([-a-z0-9]*[a-z0-9])?')]", options.name)
	err = options.validate()
	if err == nil || err.Error() != exp.Error() {
		t.Fatalf("validateOptions returned unexpected error: %s (expected: %s) for options: %+v", err, exp, options)
	}

	options = newProfileOptions()
	options.template = true
	options.name = "service-name"
	options.namespace = ""
	exp = fmt.Errorf("invalid namespace \"%s\": [a DNS-1123 label must consist of lower case alphanumeric characters or '-', and must start and end with an alphanumeric character (e.g. 'my-name',  or '123-abc', regex used for validation is '[a-z0-9]([-a-z0-9]*[a-z0-9])?')]", options.namespace)
	err = options.validate()
	if err == nil || err.Error() != exp.Error() {
		t.Fatalf("validateOptions returned unexpected error: %s (expected: %s) for options: %+v", err, exp, options)
	}

	options = newProfileOptions()
	options.template = true
	options.name = "service-name"
	options.namespace = "invalid/namespace"
	exp = fmt.Errorf("invalid namespace \"%s\": [a DNS-1123 label must consist of lower case alphanumeric characters or '-', and must start and end with an alphanumeric character (e.g. 'my-name',  or '123-abc', regex used for validation is '[a-z0-9]([-a-z0-9]*[a-z0-9])?')]", options.namespace)
	err = options.validate()
	if err == nil || err.Error() != exp.Error() {
		t.Fatalf("validateOptions returned unexpected error: %s (expected: %s) for options: %+v", err, exp, options)
	}

	options = newProfileOptions()
	options.template = true
	options.name = "service-name"
	options.namespace = "7eet-ns"
	err = options.validate()
	if err != nil {
		t.Fatalf("validateOptions returned unexpected error (%s) for options: %+v", err, options)
	}

	options = newProfileOptions()
	options.template = true
	options.name = "7eet-svc"
	exp = fmt.Errorf("invalid service \"%s\": [a DNS-1035 label must consist of lower case alphanumeric characters or '-', start with an alphabetic character, and end with an alphanumeric character (e.g. 'my-name',  or 'abc-123', regex used for validation is '[a-z]([-a-z0-9]*[a-z0-9])?')]", options.name)
	err = options.validate()
	if err == nil || err.Error() != exp.Error() {
		t.Fatalf("validateOptions returned unexpected error: %s (expected: %s) for options: %+v", err, exp, options)
	}
}<|MERGE_RESOLUTION|>--- conflicted
+++ resolved
@@ -49,11 +49,7 @@
 }
 func TestValidateOptions(t *testing.T) {
 	options := newProfileOptions()
-<<<<<<< HEAD
-	exp := errors.New("You must specify exactly one of --template or --open-api or --tap")
-=======
-	exp := errors.New("You must specify exactly one of --template, --open-api, or --proto")
->>>>>>> 872e1bb0
+	exp := errors.New("You must specify exactly one of --template, --open-api, --proto or --tap")
 	err := options.validate()
 	if err == nil || err.Error() != exp.Error() {
 		t.Fatalf("validateOptions returned unexpected error: %s (expected: %s) for options: %+v", err, exp, options)
@@ -62,11 +58,7 @@
 	options = newProfileOptions()
 	options.template = true
 	options.openAPI = "openAPI"
-<<<<<<< HEAD
-	exp = errors.New("You must specify exactly one of --template or --open-api or --tap")
-=======
-	exp = errors.New("You must specify exactly one of --template, --open-api, or --proto")
->>>>>>> 872e1bb0
+	exp = errors.New("You must specify exactly one of --template, --open-api, --proto or --tap")
 	err = options.validate()
 	if err == nil || err.Error() != exp.Error() {
 		t.Fatalf("validateOptions returned unexpected error: %s (expected: %s) for options: %+v", err, exp, options)
