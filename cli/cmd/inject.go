--- conflicted
+++ resolved
@@ -258,35 +258,12 @@
 			},
 			{Name: "LINKERD2_PROXY_INBOUND_ACCEPT_KEEPALIVE", Value: fmt.Sprintf("%dms", defaultKeepaliveMs)},
 			{Name: "LINKERD2_PROXY_OUTBOUND_CONNECT_KEEPALIVE", Value: fmt.Sprintf("%dms", defaultKeepaliveMs)},
+			{Name: "LINKERD2_PROXY_ID", Value: identity.ToDNSName()},
 		},
 		LivenessProbe:  &proxyProbe,
 		ReadinessProbe: &proxyProbe,
 	}
 
-<<<<<<< HEAD
-	if options.inboundAcceptKeepaliveMs != 0 {
-		sidecar.Env = append(sidecar.Env,
-			v1.EnvVar{
-				Name:  "LINKERD2_PROXY_INBOUND_ACCEPT_KEEPALIVE",
-				Value: fmt.Sprintf("%dms", options.inboundAcceptKeepaliveMs),
-			})
-	}
-	if options.outboundConnectKeepaliveMs != 0 {
-		sidecar.Env = append(sidecar.Env,
-			v1.EnvVar{
-				Name:  "LINKERD2_PROXY_OUTBOUND_CONNECT_KEEPALIVE",
-				Value: fmt.Sprintf("%dms", options.outboundConnectKeepaliveMs),
-			})
-	}
-
-	sidecar.Env = append(sidecar.Env,
-		v1.EnvVar{
-			Name:  "LINKERD2_PROXY_ID",
-			Value: identity.ToDNSName(),
-		})
-
-=======
->>>>>>> 02f128ec
 	// Special case if the caller specifies that
 	// LINKERD2_PROXY_OUTBOUND_ROUTER_CAPACITY be set on the pod.
 	// We key off of any container image in the pod. Ideally we would instead key
@@ -360,7 +337,7 @@
 			Image:                    options.taggedProxyInitImage(),
 			ImagePullPolicy:          v1.PullPolicy(options.imagePullPolicy),
 			TerminationMessagePolicy: v1.TerminationMessageFallbackToLogsOnError,
-			Args:                     initArgs,
+			Args: initArgs,
 			SecurityContext: &v1.SecurityContext{
 				Capabilities: &v1.Capabilities{
 					Add: []v1.Capability{v1.Capability("NET_ADMIN")},
