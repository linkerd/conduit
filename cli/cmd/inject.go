--- conflicted
+++ resolved
@@ -334,16 +334,8 @@
 	}
 
 	for _, r := range reports {
-<<<<<<< HEAD
 		if b, _ := r.Injectable(); b {
-			verb := "injected"
-			output.Write([]byte(fmt.Sprintf("%s \"%s\" %s\n", r.Kind, r.Name, verb)))
-=======
-		if r.Kind == k8s.Service {
-			output.Write([]byte(fmt.Sprintf("service \"%s\" skipped\n", r.Name)))
-		} else if b, _ := r.Injectable(); b {
 			output.Write([]byte(fmt.Sprintf("%s \"%s\" injected\n", r.Kind, r.Name)))
->>>>>>> 22a5e5fe
 		} else {
 			if r.Kind != "" {
 				output.Write([]byte(fmt.Sprintf("%s \"%s\" skipped\n", r.Kind, r.Name)))
