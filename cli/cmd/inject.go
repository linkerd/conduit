--- conflicted
+++ resolved
@@ -12,11 +12,7 @@
 	"time"
 
 	jsonpatch "github.com/evanphx/json-patch"
-<<<<<<< HEAD
 	"github.com/linkerd/linkerd2/pkg/charts/linkerd2"
-=======
-	cfg "github.com/linkerd/linkerd2/controller/gen/config"
->>>>>>> 5e774aaf
 	"github.com/linkerd/linkerd2/pkg/healthcheck"
 	"github.com/linkerd/linkerd2/pkg/inject"
 	"github.com/linkerd/linkerd2/pkg/k8s"
@@ -84,11 +80,7 @@
 				return err
 			}
 
-<<<<<<< HEAD
-			values, err := options.fetchConfigsOrDefault()
-=======
-			configs, err := options.fetchConfigsOrDefault(cmd.Context())
->>>>>>> 5e774aaf
+			values, err := options.fetchConfigsOrDefault(cmd.Context())
 			if err != nil {
 				return err
 			}
@@ -344,11 +336,7 @@
 	output.Write([]byte("\n"))
 }
 
-<<<<<<< HEAD
-func (options *proxyConfigOptions) fetchConfigsOrDefault() (*linkerd2.Values, error) {
-=======
-func (options *proxyConfigOptions) fetchConfigsOrDefault(ctx context.Context) (*cfg.All, error) {
->>>>>>> 5e774aaf
+func (options *proxyConfigOptions) fetchConfigsOrDefault(ctx context.Context) (*linkerd2.Values, error) {
 	if options.ignoreCluster {
 		if !options.disableIdentity {
 			return nil, errors.New("--disable-identity must be set with --ignore-cluster")
@@ -359,14 +347,6 @@
 
 	checkPublicAPIClientOrExit()
 	api, err := k8s.NewAPI(kubeconfigPath, kubeContext, impersonate, impersonateGroup, 0)
-<<<<<<< HEAD
-=======
-	if err != nil {
-		return nil, err
-	}
-
-	_, config, err := healthcheck.FetchLinkerdConfigMap(ctx, api, controlPlaneNamespace)
->>>>>>> 5e774aaf
 	if err != nil {
 		return nil, err
 	}
