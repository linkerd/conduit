#!/usr/bin/env bash

# Override CI's `set -e` default, so we can catch errors manually and display
# proper messages
set +e

##### Test setup helpers #####

export default_test_names=(deep external-issuer external-prometheus-deep helm-deep helm-upgrade uninstall upgrade-edge upgrade-stable)
export external_resource_test_names=(external-resources)
export all_test_names=(cluster-domain cni-calico-deep multicluster "${default_test_names[*]}" "${external_resource_test_names[*]}")
images_load_default=(proxy controller web metrics-api grafana tap)

tests_usage() {
  progname="${0##*/}"
  echo "Run Linkerd integration tests.

Optionally specify a test with the --name flag: [${all_test_names[*]}]

Note: The cluster-domain, cni-calico-deep and multicluster tests require a custom cluster configuration (see bin/_test-helpers.sh)

Usage:
    ${progname} [--images docker|archive|skip] [--name test-name] [--skip-cluster-create] /path/to/linkerd

Examples:
    # Run all tests in isolated clusters
    ${progname} /path/to/linkerd

    # Run single test in isolated clusters
    ${progname} --name test-name /path/to/linkerd

    # Skip k3d cluster creation and run all tests in default cluster context
    ${progname} --skip-cluster-create /path/to/linkerd

    # Load images from tar files located under the 'image-archives' directory
    # Note: This is primarily for CI
    ${progname} --images archive /path/to/linkerd

Available Commands:
    --name: the argument to this option is the specific test to run
    --skip-cluster-create: skip k3d cluster creation step and run tests in an existing cluster
    --skip-cluster-delete: if the tests succeed, don't delete the created resources nor the cluster
    --images: by default load images into the cluster from the local docker cache (docker), or from tar files located under the 'image-archives' directory (archive), or completely skip image loading (skip)
    --cleanup-docker: delete the 'images-archive' directory and prune the docker cache"
}

cleanup_usage() {
  progname="${0##*/}"
  echo "Cleanup Linkerd integration tests.

Usage:
    ${progname} [--context k8s_context] /path/to/linkerd

Examples:
    # Cleanup tests in non-default context
    ${progname} --context k8s_context /path/to/linkerd

Available Commands:
    --context: use a non-default k8s context"
}

handle_tests_input() {
  export images="docker"
  export test_name=''
  export skip_cluster_create=''
  export skip_cluster_delete=''
  export cleanup_docker=''
  export linkerd_path=""

  while  [ "$#" -ne 0 ]; do
    case $1 in
      -h|--help)
        tests_usage "$0"
        exit 0
        ;;
      --images)
        images=$2
        if [ -z "$images" ]; then
          echo 'Error: the argument for --images was not specified' >&2
          tests_usage "$0" >&2
          exit 64
        fi
        if [[ $images != "docker" && $images != "archive" && $images != "skip" ]]; then
          echo 'Error: the argument for --images was invalid' >&2
          tests_usage "$0" >&2
          exit 64
        fi
        shift
        shift
        ;;
      --name)
        test_name=$2
        if [ -z "$test_name" ]; then
          echo 'Error: the argument for --name was not specified' >&2
          tests_usage "$0" >&2
          exit 64
        fi
        shift
        shift
        ;;
      --skip-cluster-create)
        skip_cluster_create=1
        shift
        ;;
      --skip-cluster-delete)
        skip_cluster_delete=1
        shift
        ;;
      --cleanup-docker)
        cleanup_docker=1
        shift
        ;;
      *)
        if echo "$1" | grep -q '^-.*' ; then
          echo "Unexpected flag: $1" >&2
          tests_usage "$0" >&2
          exit 64
        fi
        if [ -n "$linkerd_path" ]; then
          echo "Multliple linkerd paths specified:" >&2
          echo "  $linkerd_path" >&2
          echo "  $1" >&2
          tests_usage "$0" >&2
          exit 64
        fi
        linkerd_path="$1"
        shift
        ;;
    esac
  done

  if [ -z "$linkerd_path" ]; then
    echo "Error: path to linkerd binary is required" >&2
    tests_usage "$0" >&2
    exit 64
  fi

  if [ -z "$test_name" ] && [ -n "$skip_cluster_delete" ]; then
    echo "Error: must provide --name when using --skip-cluster-delete" >&2
    tests_usage "$0" >&2
    exit 64
  fi
}

handle_cleanup_input() {
  export k8s_context=""
  export linkerd_path=""

  while  [ "$#" -ne 0 ]; do
    case $1 in
      -h|--help)
        cleanup_usage "$0"
        exit 0
        ;;
      --context)
        k8s_context=$2
        shift
        shift
        ;;
      *)
        if echo "$1" | grep -q '^-.*' ; then
          echo "Unexpected flag: $1" >&2
          cleanup_usage "$0" >&2
          exit 64
        fi
        if [ -n "$linkerd_path" ]; then
          echo "Multliple linkerd paths specified:" >&2
          echo "  $linkerd_path" >&2
          echo "  $1" >&2
          cleanup_usage "$0" >&2
          exit 64
        fi
        linkerd_path="$1"
        shift
        ;;
    esac
  done

  if [ -z "$linkerd_path" ]; then
    echo "Error: path to linkerd binary is required" >&2
    cleanup_usage "$0" >&2
    exit 64
  fi
}

test_setup() {
  bindir=$( cd "${BASH_SOURCE[0]%/*}" && pwd )
  export bindir

  export test_directory="$bindir"/../test/integration

  check_linkerd_binary
}

check_linkerd_binary() {
  printf 'Checking the linkerd binary...'
  if [[ "$linkerd_path" != /* ]]; then
    printf '\n[%s] is not an absolute path\n' "$linkerd_path"
    exit 1
  fi
  if [ ! -x "$linkerd_path" ]; then
    printf '\n[%s] does not exist or is not executable\n' "$linkerd_path"
    exit 1
  fi
  exit_code=0
  "$linkerd_path" version --client > /dev/null 2>&1
  exit_on_err 'error running linkerd version command'
  printf '[ok]\n'
}

##### Cluster helpers #####

check_cluster() {
  check_if_k8s_reachable
  check_if_l5d_exists
}

delete_cluster() {
  local name=$1
  "$bindir"/k3d cluster delete "$name" 2>&1
  exit_on_err 'error deleting cluster'
}

cleanup_cluster() {
  "$bindir"/test-cleanup --context "$context" "$linkerd_path" > /dev/null 2>&1
  exit_on_err 'error removing existing Linkerd resources'
}

setup_cluster() {
  local name=$1
  export helm_path="$bindir"/helm

  test_setup
  if [ -z "$skip_cluster_create" ]; then
    "$bindir"/k3d cluster create "$@"
    image_load "$name"
  fi
  check_cluster
}

finish() {
  if [ -z "$skip_cluster_delete" ]; then
    local name=$1
    if [ -z "$skip_cluster_create" ]; then
      delete_cluster "$name"
    else
      cleanup_cluster
    fi
  fi
}

check_if_k8s_reachable() {
  printf 'Checking if there is a Kubernetes cluster available...'
  exit_code=0
  kubectl --context="$context" --request-timeout=5s get ns > /dev/null 2>&1
  exit_on_err 'error connecting to Kubernetes cluster'
  printf '[ok]\n'
}

check_if_l5d_exists() {
  printf 'Checking if Linkerd resources exist on cluster...'
  local resources
  resources=$(kubectl --context="$context" get all,clusterrole,clusterrolebinding,mutatingwebhookconfigurations,validatingwebhookconfigurations,psp,crd -l linkerd.io/control-plane-ns --all-namespaces -oname)
  if [ -n "$resources" ]; then
    printf '
Linkerd resources exist on cluster:
\n%s\n
Help:
    Run: [%s/test-cleanup] ' "$resources" "$linkerd_path"
    exit 1
  fi
  printf '[ok]\n'
}

##### Test runner helpers #####

image_load() {
  cluster_name=$1
  images_load=("${images_load_default[@]}")
  if [[ "$cluster_name" = *deep ]]; then
    images_load+=(jaeger-webhook)
  fi
  if [ "$cluster_name" = "cni-calico-deep" ]; then
    images_load+=(cni-plugin)
  fi
  case $images in
    docker)
<<<<<<< HEAD
      "$bindir"/image-load --k3d --cluster "$cluster_name" "${images_load[@]}"
      exit_on_err "error calling '$bindir/image-load'"
      ;;
    archive)
      "$bindir"/image-load --k3d --archive --cluster "$cluster_name" "${images_load[@]}"
=======
      "$bindir"/image-load --k3d --cluster "$cluster_name"
      exit_on_err "error calling '$bindir/image-load'"
      ;;
    archive)
      "$bindir"/image-load --k3d --archive --cluster "$cluster_name"
>>>>>>> fe73857b
      exit_on_err "error calling '$bindir/image-load'"
      ;;
  esac
}

start_test() {
  local name=$1
  local config=(--no-hostip --k3s-server-arg '--disable=local-storage,metrics-server')

  case $name in
    cluster-domain)
      config=("$name" "${config[@]}" --no-lb --k3s-server-arg --cluster-domain=custom.domain --k3s-server-arg '--disable=servicelb,traefik')
      ;;
    cni-calico-deep)
      config=("$name" "${config[@]}" --no-lb --k3s-server-arg --write-kubeconfig-mode=644 --k3s-server-arg --flannel-backend=none --k3s-server-arg --cluster-cidr=192.168.0.0/16 --k3s-server-arg '--disable=servicelb,traefik')
      ;;
    multicluster)
      config=("${config[@]}" --network multicluster-test)
      ;;
    *)
      config=("$name" "${config[@]}" --no-lb --k3s-server-arg '--disable=servicelb,traefik')
      ;;
  esac

  if [ "$name" == "multicluster" ]; then
    start_multicluster_test "${config[@]}"
  else
    start_single_test "${config[@]}"
  fi
}

start_single_test() {
  name=$1
  setup_cluster "$@"
  if [ -n "$cleanup_docker" ]; then
    rm -rf image-archives
    docker system prune --force --all
  fi
  run_"$name"_test
  exit_on_err "error calling 'run_${name}_test'"
  finish "$name"
}

start_multicluster_test() {
  setup_cluster source "$@"
  setup_cluster target "$@"
  if [ -n "$cleanup_docker" ]; then
    rm -rf image-archives
    docker system prune --force --all
  fi
  run_multicluster_test
  exit_on_err "error calling 'run_multicluster_test'"
  finish source
  finish target
}

multicluster_link() {
  lbIP=$(kubectl --context="$context" get svc -n kube-system traefik -o 'go-template={{ (index .status.loadBalancer.ingress 0).ip }}')
  "$linkerd_path" multicluster link --api-server-address "https://${lbIP}:6443" --cluster-name "$1"
}

run_test(){
  local filename=$1
  shift

  printf 'Test script: [%s] Params: [%s]\n' "${filename##*/}" "$*"
  # Exit on failure here
  GO111MODULE=on go test -test.timeout=60m --failfast --mod=readonly "$filename" --linkerd="$linkerd_path" --helm-path="$helm_path" --k8s-context="$context" --integration-tests "$@" || exit 1
}

# Returns the latest version for the release channel
# $1: release channel to check
latest_release_channel() {
    curl -s https://versioncheck.linkerd.io/version.json | grep -o "$1-[0-9]*.[0-9]*.[0-9]*"
}

# Install a specific Linkerd version.
# $1 - URL to use to download specific Linkerd version
# $2 - Linkerd version
install_version() {
    tmp=$(mktemp -d -t l5dbin.XXX)

    local install_url=$1
    local version=$2

    curl -s "$install_url" | HOME=$tmp sh > /dev/null 2>&1

    local linkerd_path=$tmp/.linkerd2/bin/linkerd
    local test_app_namespace=upgrade-test

    (
        set -x
        # TODO: Use a mix of helm override flags and CLI flags and remove this condition
        # once stable-2.10 is out
        edge_regex='(edge)-([0-9]+\.[0-9]+\.[0-9]+)'
        if [[ "$version" =~ $edge_regex ]]; then
          "$linkerd_path" install --set proxyInit.ignoreInboundPorts="1234\,5678" --controller-log-level debug | kubectl --context="$context" apply -f - 2>&1
        else
          "$linkerd_path" install --skip-inbound-ports '1234,5678' --controller-log-level debug | kubectl --context="$context" apply -f - 2>&1
        fi
    )
    exit_on_err "install_version() - installing $version failed"

    (
        set -x
        "$linkerd_path" check --wait 60m 2>&1
    )
    exit_on_err 'install_version() - linkerd check failed'

    #Now we need to install the app that will be used to verify that upgrade does not break anything
    kubectl --context="$context" create namespace "$test_app_namespace" > /dev/null 2>&1
    kubectl --context="$context" label namespaces "$test_app_namespace" 'test.linkerd.io/is-test-data-plane'='true' > /dev/null 2>&1
    (
        set -x
        "$linkerd_path" inject "$test_directory/testdata/upgrade_test.yaml" | kubectl --context="$context" apply --namespace="$test_app_namespace" -f - 2>&1
    )
    exit_on_err 'install_version() - linkerd inject failed'
}

upgrade_test() {
  local release_channel=$1
  local install_url=$2

  local upgrade_version
  upgrade_version=$(latest_release_channel "$release_channel")

  if [ -z "$upgrade_version" ]; then
    echo 'error getting upgrade_version'
    exit 1
  fi

  install_version "$install_url" "$upgrade_version"

  # Install viz extension
  local tmp_linkerd_path=$tmp/.linkerd2/bin/linkerd
  (
      set -x
      "$tmp_linkerd_path" viz install | kubectl --context="$context" apply -f - 2>&1
  )
  exit_on_err "upgrade_test() - installing viz extension in $upgrade_version failed"

  run_test "$test_directory/install_test.go" --upgrade-from-version="$upgrade_version"
}

# Run the upgrade-edge test by upgrading the most-recent edge release to the
# HEAD of this branch.
run_upgrade-edge_test() {
  edge_install_url="https://run.linkerd.io/install-edge"
  upgrade_test "edge" "$edge_install_url"
}

# Run the upgrade-stable test by upgrading the most-recent stable release to the
# HEAD of this branch.
run_upgrade-stable_test() {
  stable_install_url="https://run.linkerd.io/install"
  upgrade_test "stable" "$stable_install_url"
}

setup_helm() {
  export helm_path="$bindir"/helm
  helm_chart="$( cd "$bindir"/.. && pwd )"/charts/linkerd2
  export helm_chart
  export helm_release_name='helm-test'
  export helm_multicluster_release_name="multicluster-test"
  "$bindir"/helm-build
  "$helm_path" --kube-context="$context" repo add linkerd https://helm.linkerd.io/stable
  exit_on_err 'error setting up Helm'
}

helm_cleanup() {
  (
    set -e
    "$helm_path" --kube-context="$context" delete "$helm_release_name" || true
    "$helm_path" --kube-context="$context" delete "$helm_multicluster_release_name" || true
    # `helm delete` doesn't wait for resources to be deleted, so we wait explicitly.
    # We wait for the namespace to be gone so the following call to `cleanup` doesn't fail when it attempts to delete
    # the same namespace that is already being deleted here (error thrown by the NamespaceLifecycle controller).
    # We don't have that problem with global resources, so no need to wait for them to be gone.
    kubectl wait --for=delete ns/linkerd --timeout=120s || true
    kubectl wait --for=delete ns/linkerd-multicluster --timeout=120s || true
  )
  exit_on_err 'error cleaning up Helm'
}

run_helm-upgrade_test() {
  local stable_version
  stable_version=$(latest_release_channel "stable")

  if [ -z "$stable_version" ]; then
    echo 'error getting stable_version'
    exit 1
  fi

  setup_helm
  helm_viz_chart="$( cd "$bindir"/.. && pwd )"/viz/charts/linkerd-viz
  run_test "$test_directory/install_test.go" --helm-path="$helm_path" --helm-chart="$helm_chart" \
  --viz-helm-chart="$helm_viz_chart" --helm-stable-chart='linkerd/linkerd2' --viz-helm-stable-chart="linkerd/linkerd-viz" --helm-release="$helm_release_name" --upgrade-helm-from-version="$stable_version"
  helm_cleanup
}

run_uninstall_test() {
  run_test "$test_directory/uninstall/uninstall_test.go" --uninstall=true
}

run_multicluster_test() {
  tmp=$(mktemp -d -t l5dcerts.XXX)
  pwd=$PWD
  cd "$tmp"
  "$bindir"/certs-openssl
  cd "$pwd"
  export context="k3d-target"
  run_test "$test_directory/install_test.go" --multicluster --certs-path "$tmp"
  run_test "$test_directory/multicluster/target1" --multicluster
  link=$(multicluster_link target)

  export context="k3d-source"
  run_test "$test_directory/install_test.go" --multicluster --certs-path "$tmp"
  echo "$link" | kubectl --context="$context" apply -f -
  run_test "$test_directory/multicluster/source" --multicluster

  export context="k3d-target"
  run_test "$test_directory/multicluster/target2" --multicluster
}

run_deep_test() {
  local tests=()
  run_test "$test_directory/install_test.go"
  while IFS= read -r line; do tests+=("$line"); done <<< "$(go list "$test_directory"/.../...)"
  for test in "${tests[@]}"; do
    run_test "$test"
  done
}

run_cni-calico-deep_test() {
  local tests=()
  run_test "$test_directory/install_test.go" --cni --calico
  while IFS= read -r line; do tests+=("$line"); done <<< "$(go list "$test_directory"/.../...)"
  for test in "${tests[@]}"; do
    run_test "$test" --cni
  done
}

run_helm-deep_test() {
  local tests=()
  setup_helm
  helm_multicluster_chart="$( cd "$bindir"/.. && pwd )"/multicluster/charts/linkerd-multicluster
  helm_viz_chart="$( cd "$bindir"/.. && pwd )"/viz/charts/linkerd-viz
  run_test "$test_directory/install_test.go" --helm-path="$helm_path" --helm-chart="$helm_chart" \
  --helm-release="$helm_release_name" --multicluster-helm-chart="$helm_multicluster_chart" \
  --viz-helm-chart="$helm_viz_chart" --multicluster-helm-release="$helm_multicluster_release_name"
  while IFS= read -r line; do tests+=("$line"); done <<< "$(go list "$test_directory"/.../...)"
  for test in "${tests[@]}"; do
    run_test "$test"
  done
  helm_cleanup
}

run_external-issuer_test() {
  run_test "$test_directory/install_test.go" --external-issuer=true
  run_test "$test_directory/externalissuer/external_issuer_test.go" --external-issuer=true
}

run_external-prometheus-deep_test() {
  run_test "$test_directory/install_test.go" --external-prometheus=true
  while IFS= read -r line; do tests+=("$line"); done <<< "$(go list "$test_directory"/.../...)"
  for test in "${tests[@]}"; do
    run_test "$test" --external-prometheus=true
  done
}

run_cluster-domain_test() {
  run_test "$test_directory/install_test.go" --cluster-domain='custom.domain'
}

# wrapper to implement external tests
run_external-resources_test(){
   run_test "$test_directory/install_test.go"
   run_test "$test_directory/externalresources/rabbitmq_test.go"
}

# exit_on_err should be called right after a command to check the result status
# and eventually generate a Github error annotation. Do not use after calls to
# `go test` as that generates its own annotations. Note this should be called
# outside subshells in order for the script to terminate.
exit_on_err() {
  exit_code=$?
  if [ $exit_code -ne 0 ]; then
    export GH_ANNOTATION=${GH_ANNOTATION:-}
    if [ -n "$GH_ANNOTATION" ]; then
      printf '::error::%s\n' "$1"
    else
      printf '\n=== FAIL: %s\n' "$1"
    fi
    exit $exit_code
  fi
}<|MERGE_RESOLUTION|>--- conflicted
+++ resolved
@@ -285,19 +285,11 @@
   fi
   case $images in
     docker)
-<<<<<<< HEAD
       "$bindir"/image-load --k3d --cluster "$cluster_name" "${images_load[@]}"
       exit_on_err "error calling '$bindir/image-load'"
       ;;
     archive)
       "$bindir"/image-load --k3d --archive --cluster "$cluster_name" "${images_load[@]}"
-=======
-      "$bindir"/image-load --k3d --cluster "$cluster_name"
-      exit_on_err "error calling '$bindir/image-load'"
-      ;;
-    archive)
-      "$bindir"/image-load --k3d --archive --cluster "$cluster_name"
->>>>>>> fe73857b
       exit_on_err "error calling '$bindir/image-load'"
       ;;
   esac
