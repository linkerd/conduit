--- conflicted
+++ resolved
@@ -6,10 +6,7 @@
 k3d=""
 cluster=""
 archive=""
-<<<<<<< HEAD
 preload=""
-=======
->>>>>>> f2601d11
 images_default=(proxy controller web metrics-api grafana debug cni-plugin jaeger-webhook tap)
 images=()
 
@@ -17,11 +14,7 @@
   printf "Load into KinD/k3d the referred Linkerd images. If no images are specified all of them are loaded (%s)\n" "${images_default[*]}"
   echo ""
   echo "Usage:"
-<<<<<<< HEAD
   echo "    bin/image-load [--kind] [--k3d] [--cluster name] [--preload] [--archive] [image] [image]..."
-=======
-  echo "    bin/image-load [--kind] [--k3d] [--cluster name] [--archive] [image] [image]..."
->>>>>>> f2601d11
   echo ""
   echo "Examples:"
   echo ""
@@ -38,10 +31,7 @@
   echo "    --cluster: target cluster name (defaults to 'k3s-default' under k3d, and 'kind' under KinD)."
   echo "    --kind: use a KinD cluster (default)."
   echo "    --k3d: use a k3d cluster."
-<<<<<<< HEAD
   echo "    --preload: pull the docker images from a public registry prior to loading them into the cluster, which appears to be faster than having k3d pulling them itself."
-=======
->>>>>>> f2601d11
   echo "    --archive: load the images from local .tar files in the current directory."
 }
 
@@ -136,12 +126,9 @@
     param="image-archives/${images[$i]}.tar"
   else
     param="$DOCKER_REGISTRY/${images[$i]}:$TAG"
-<<<<<<< HEAD
     if [ $preload ]; then
       "$bindir"/docker pull -q "$param" || (echo "Error pulling image $param"; touch load_fail) &
     fi
-=======
->>>>>>> f2601d11
   fi
 
   if [ -n "$kind" ]; then
