#!/bin/bash

# This file is a collection of helper functions for running integration tests.
# It is used primarily by `bin/test-run` and ci.

# init_test_run parses input params, initializes global vars, and checks for
# linkerd and kubectl. Call this prior to calling any of the
# *_integration_tests() functions.
init_test_run() {
  linkerd_path=$1
  if [ -z "$linkerd_path" ]; then
      echo "usage: ${0##*/} /path/to/linkerd [namespace] [k8s-context]" >&2
      exit 64
  fi

  bindir=$( cd "${BASH_SOURCE[0]%/*}" && pwd )
  test_directory=$bindir/../test
  linkerd_version=$($linkerd_path version --client --short)
  linkerd_namespace=${2:-l5d-integration}
  k8s_context=${3:-""}

  check_linkerd_binary
  check_if_k8s_reachable
  remove_l5d_if_exists
}

# These 3 functions are the primary entrypoints into running integration tests.
# They each expect a fresh Kubernetes cluster:
# 1. upgrade_integration_tests
# 2. helm_integration_tests
# 3. deep_integration_tests

upgrade_integration_tests() {
    # run upgrade test:
    # 1. install latest stable
    # 2. upgrade to HEAD
    # 3. if failed, exit script to avoid leaving behind stale resources which will
    # fail subsequent tests. `cleanup` is not called if this test failed so that
    # there is a chance to debug the problem
    run_upgrade_test "$linkerd_namespace"-upgrade
    exit_on_err "can't upgrade to version $linkerd_version"
    cleanup
}

helm_integration_tests() {
    helm_path=$bindir/helm
    helm_chart="$( cd "$bindir"/.. && pwd )"/charts/linkerd2
    helm_release_name=$linkerd_namespace-test
    tiller_namespace=$linkerd_namespace-tiller

    run_helm_test
    exit_on_err 'error testing Helm'
    helm_cleanup
    exit_on_err 'error cleaning up Helm'
    # clean the data plane test resources
    cleanup
}

deep_integration_tests() {
    run_test "$test_directory/install_test.go" --linkerd-namespace=$linkerd_namespace
    exit_on_err 'error during install'

    run_test "$(go list $test_directory/.../...)" --linkerd-namespace=$linkerd_namespace
<<<<<<< HEAD
    exit_on_err 'error during deep tests'
=======
    exit_on_err "error during deep tests"
    cleanup
}

function custom_domain_integration_tests() {
    run_test "$test_directory/install_test.go" --linkerd-namespace=$linkerd_namespace --cluster-domain="custom.domain"
    exit_on_err "error during install"
    cleanup
}

function external_issuer_integration_tests() {
    run_test "$test_directory/install_test.go" --linkerd-namespace=$linkerd_namespace-external-issuer --external-issuer=true
    exit_on_err "error during install with --external-issuer=true"

    run_test "$test_directory/externalissuer/external_issuer_test.go" --linkerd-namespace=$linkerd_namespace-external-issuer --external-issuer=true
    exit_on_err "error during external issuer tests"
    cleanup
>>>>>>> 6ed7a6ce
}

#
# Helper functions.
#

check_linkerd_binary(){
    printf 'Checking the linkerd binary...'
    if [[ "$linkerd_path" != /* ]]; then
        printf '\n[%s] is not an absolute path\n' "$linkerd_path"
        exit 1
    fi
    if [ ! -x "$linkerd_path" ]; then
        printf '\n[%s] does not exist or is not executable\n' "$linkerd_path"
        exit 1
    fi
    exit_code=0
    "$linkerd_path" version --client > /dev/null 2>&1
    exit_on_err 'error running linkerd version command'
    printf '[ok]\n'
}

check_if_k8s_reachable(){
    printf 'Checking if there is a Kubernetes cluster available...'
    exit_code=0
    kubectl --context=$k8s_context --request-timeout=5s get ns > /dev/null 2>&1
    exit_on_err 'error connecting to Kubernetes cluster'
    printf '[ok]\n'
}

remove_l5d_if_exists() {
  resources=$(kubectl --context=$k8s_context get all,clusterrole,clusterrolebinding,mutatingwebhookconfigurations,validatingwebhookconfigurations,psp,crd -l linkerd.io/control-plane-ns --all-namespaces -oname)
  if [ ! -z "$resources" ]; then
    printf 'Removing existing l5d installation...'
    cleanup
    printf '[ok]\n'
  fi

  # Cleanup Helm, in case it's there (if not, we ignore the error)
  helm_cleanup &> /dev/null || true
}

cleanup() {
    "$bindir"/test-cleanup $k8s_context > /dev/null 2>&1
    exit_on_err 'error removing existing Linkerd resources'
}

run_test(){
    filename=$1
    shift

    printf 'Test script: [%s] Params: [%s]\n' "$(basename $filename 2>/dev/null || echo $filename )" "$*"
    GO111MODULE=on go test --failfast --mod=readonly $filename --linkerd="$linkerd_path" --k8s-context="$k8s_context" --integration-tests "$@"
}

# Install the latest stable release.
# $1 - namespace to use for the stable release
install_stable() {
    tmp=$(mktemp -d -t l5dbin.XXX)
    trap "rm -rf $tmp" RETURN

    curl -s https://run.linkerd.io/install | HOME=$tmp sh > /dev/null 2>&1

    local linkerd_path=$tmp/.linkerd2/bin/linkerd
<<<<<<< HEAD
    local stable_namespace=$1
=======
    local stable_namespace="$1"
    local test_app_namespace="$stable_namespace"-upgrade-test
>>>>>>> 6ed7a6ce
    $linkerd_path install --linkerd-namespace="$stable_namespace" | kubectl --context=$k8s_context apply -f - > /dev/null 2>&1
    $linkerd_path check --linkerd-namespace="$stable_namespace" > /dev/null 2>&1

    #Now we need to install the app that will be used to verify that upgrade does not break anything
    kubectl --context=$k8s_context create namespace "$test_app_namespace" > /dev/null 2>&1
    kubectl --context=$k8s_context label namespaces "$test_app_namespace" 'linkerd.io/is-test-data-plane'='true' > /dev/null 2>&1
    $linkerd_path inject --linkerd-namespace="$stable_namespace" "$test_directory/testdata/upgrade_test.yaml" | kubectl --context=$k8s_context apply --namespace="$test_app_namespace" -f - > /dev/null 2>&1
}

# Run the upgrade test by upgrading the most-recent stable release to the HEAD of
# this branch.
# $1 - namespace to use for the stable release
run_upgrade_test() {
    local stable_namespace=$1
    local stable_version=$(curl -s https://versioncheck.linkerd.io/version.json | grep -o "stable-[0-9]*.[0-9]*.[0-9]*")

    install_stable $stable_namespace
    run_test "$test_directory/install_test.go" --upgrade-from-version=$stable_version --linkerd-namespace=$stable_namespace
}

run_helm_test() {
    (
        set -e
        kubectl --context=$k8s_context create ns $tiller_namespace
        kubectl --context=$k8s_context label ns $tiller_namespace linkerd.io/is-test-helm=true
        kubectl --context=$k8s_context create clusterrolebinding ${tiller_namespace}:tiller-cluster-admin --clusterrole=cluster-admin --serviceaccount=${tiller_namespace}:default
        kubectl --context=$k8s_context label clusterrolebinding ${tiller_namespace}:tiller-cluster-admin linkerd.io/is-test-helm=true
        "$helm_path" --kube-context=$k8s_context --tiller-namespace=$tiller_namespace init --wait
        "$helm_path" --kube-context=$k8s_context --tiller-namespace=$tiller_namespace dependency update "$helm_chart"
    )
    exit_on_err 'error setting up Helm'
    run_test "$test_directory/install_test.go" --linkerd-namespace=$linkerd_namespace-helm \
        --helm-path="$helm_path" --helm-chart="$helm_chart" --helm-release=$helm_release_name --tiller-ns=$tiller_namespace
}

helm_cleanup() {
    (
        set -e
        # `helm delete` deletes $linkerd_namespace-helm
        "$helm_path" --kube-context=$k8s_context --tiller-namespace=$tiller_namespace delete --purge $helm_release_name
        # `helm delete` doesn't wait for resources to be deleted, so we wait explicitly.
        # We wait for the namespace to be gone so the following call to `cleanup` doesn't fail when it attempts to delete
        # the same namespace that is already being deleted here (error thrown by the NamespaceLifecycle controller).
        # We don't have that problem with global resources, so no need to wait for them to be gone.
        kubectl wait --for=delete ns/$linkerd_namespace-helm --timeout=40s
        # `helm reset` deletes the tiller pod in $tiller_namespace
        "$helm_path" --kube-context=$k8s_context --tiller-namespace=$tiller_namespace reset
        kubectl --context=$k8s_context delete clusterrolebinding ${tiller_namespace}:tiller-cluster-admin
        echo $tiller_namespace
        kubectl --context=$k8s_context delete ns $tiller_namespace
    )
}

exit_on_err() {
    exit_code=$?
    if [ $exit_code -ne 0 ]; then
        printf '\n=== FAIL: %s\n' "$@"
        exit $exit_code
    fi
}<|MERGE_RESOLUTION|>--- conflicted
+++ resolved
@@ -61,27 +61,23 @@
     exit_on_err 'error during install'
 
     run_test "$(go list $test_directory/.../...)" --linkerd-namespace=$linkerd_namespace
-<<<<<<< HEAD
     exit_on_err 'error during deep tests'
-=======
-    exit_on_err "error during deep tests"
     cleanup
 }
 
 function custom_domain_integration_tests() {
     run_test "$test_directory/install_test.go" --linkerd-namespace=$linkerd_namespace --cluster-domain="custom.domain"
-    exit_on_err "error during install"
+    exit_on_err 'error during install'
     cleanup
 }
 
 function external_issuer_integration_tests() {
     run_test "$test_directory/install_test.go" --linkerd-namespace=$linkerd_namespace-external-issuer --external-issuer=true
-    exit_on_err "error during install with --external-issuer=true"
+    exit_on_err 'error during install with --external-issuer=true'
 
     run_test "$test_directory/externalissuer/external_issuer_test.go" --linkerd-namespace=$linkerd_namespace-external-issuer --external-issuer=true
-    exit_on_err "error during external issuer tests"
-    cleanup
->>>>>>> 6ed7a6ce
+    exit_on_err 'error during external issuer tests'
+    cleanup
 }
 
 #
@@ -146,12 +142,8 @@
     curl -s https://run.linkerd.io/install | HOME=$tmp sh > /dev/null 2>&1
 
     local linkerd_path=$tmp/.linkerd2/bin/linkerd
-<<<<<<< HEAD
     local stable_namespace=$1
-=======
-    local stable_namespace="$1"
-    local test_app_namespace="$stable_namespace"-upgrade-test
->>>>>>> 6ed7a6ce
+    local test_app_namespace=$stable_namespace-upgrade-test
     $linkerd_path install --linkerd-namespace="$stable_namespace" | kubectl --context=$k8s_context apply -f - > /dev/null 2>&1
     $linkerd_path check --linkerd-namespace="$stable_namespace" > /dev/null 2>&1
 
