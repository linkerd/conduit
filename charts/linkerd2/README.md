# linkerd2

Linkerd gives you observability, reliability, and security
for your microservices — with no code change required.

![Version: 0.1.0](https://img.shields.io/badge/Version-0.1.0-informational?style=flat-square)

![AppVersion: edge-XX.X.X](https://img.shields.io/badge/AppVersion-edge--XX.X.X-informational?style=flat-square)

**Homepage:** <https://linkerd.io>

## Quickstart and documentation

You can run Linkerd on any Kubernetes 1.13+ cluster in a matter of seconds. See
the [Linkerd Getting Started Guide][getting-started] for how.

For more comprehensive documentation, start with the [Linkerd
docs][linkerd-docs].

## Prerequisite: identity certificates

The identity component of Linkerd requires setting up a trust anchor
certificate, and an issuer certificate with its key. These need to be provided
to Helm by the user (unlike when using the `linkerd install` CLI which can
generate these automatically). You can provide your own, or follow [these
instructions](https://linkerd.io/2/tasks/generate-certificates/) to generate new
ones.

Note that the provided certificates must be ECDSA certificates.

## Adding Linkerd's Helm repository

```bash
# To add the repo for Linkerd2 stable releases:
helm repo add linkerd https://helm.linkerd.io/stable
# To add the repo for Linkerd2 edge releases:
helm repo add linkerd-edge https://helm.linkerd.io/edge
```

The following instructions use the `linkerd` repo. For installing an edge
release, just replace with `linkerd-edge`.

## Installing the chart

You must provide the certificates and keys described in the preceding section,
and the same expiration date you used to generate the Issuer certificate.

In this example we set the expiration date to one year ahead:

```bash
helm install \
  --set-file identityTrustAnchorsPEM=ca.crt \
  --set-file identity.issuer.tls.crtPEM=issuer.crt \
  --set-file identity.issuer.tls.keyPEM=issuer.key \
  --set identity.issuer.crtExpiry=$(date -d '+8760 hour' +"%Y-%m-%dT%H:%M:%SZ") \
  linkerd/linkerd2
```

## Setting High-Availability

Besides the default `values.yaml` file, the chart provides a `values-ha.yaml`
file that overrides some default values as to set things up under a
high-availability scenario, analogous to the `--ha` option in `linkerd install`.
Values such as higher number of replicas, higher memory/cpu limits and
affinities are specified in that file.

You can get ahold of `values-ha.yaml` by fetching the chart files:

```bash
helm fetch --untar linkerd/linkerd2
```

Then use the `-f` flag to provide the override file, for example:

```bash
helm install \
  --set-file identityTrustAnchorsPEM=ca.crt \
  --set-file identity.issuer.tls.crtPEM=issuer.crt \
  --set-file identity.issuer.tls.keyPEM=issuer.key \
  --set identity.issuer.crtExpiry=$(date -d '+8760 hour' +"%Y-%m-%dT%H:%M:%SZ") \
  -f linkerd2/values-ha.yaml
  linkerd/linkerd2
```

## Get involved

* Check out Linkerd's source code at [Github][linkerd2].
* Join Linkerd's [user mailing list][linkerd-users], [developer mailing
  list][linkerd-dev], and [announcements mailing list][linkerd-announce].
* Follow [@linkerd][twitter] on Twitter.
* Join the [Linkerd Slack][slack].

[cncf]: https://www.cncf.io/
[getting-started]: https://linkerd.io/2/getting-started/
[linkerd2]: https://github.com/linkerd/linkerd2
[linkerd-announce]: https://lists.cncf.io/g/cncf-linkerd-announce
[linkerd-dev]: https://lists.cncf.io/g/cncf-linkerd-dev
[linkerd-docs]: https://linkerd.io/2/overview/
[linkerd-users]: https://lists.cncf.io/g/cncf-linkerd-users
[slack]: http://slack.linkerd.io
[twitter]: https://twitter.com/linkerd

## Extensions for Linkerd

The current chart installs the core Linkerd components, which grant you
reliability and security features. Other functionality is available through
extensions. Check the corresponding docs for each one of the following
extensions:

* Observability:
  [Linkerd-viz](https://github.com/linkerd/linkerd2/blob/main/viz/charts/linkerd-viz/README.md)
* Multicluster:
  [Linkerd-multicluster](https://github.com/linkerd/linkerd2/blob/main/multicluster/charts/linkerd-multicluster/README.md)
* Tracing:
  [Linkerd-jaeger](https://github.com/linkerd/linkerd2/blob/main/jaeger/charts/linkerd-jaeger/README.md)

## Requirements

Kubernetes: `>=1.13.0-0`

| Repository | Name | Version |
|------------|------|---------|
| file://../partials | partials | 0.1.0 |

## Values

| Key | Type | Default | Description |
|-----|------|---------|-------------|
| clusterDomain | string | `"cluster.local"` | Kubernetes DNS Domain name to use |
| clusterNetworks | string | `"10.0.0.0/8,100.64.0.0/10,172.16.0.0/12,192.168.0.0/16"` | The cluster networks for which service discovery is performed. This should include the pod network but need not include the node network. By default, all private networks are specified so that resolution works in typical Kubernetes environments. |
| cniEnabled | bool | `false` | enabling this omits the NET_ADMIN capability in the PSP and the proxy-init container when injecting the proxy; requires the linkerd-cni plugin to already be installed |
| controlPlaneTracing | bool | `false` | enables control plane tracing |
| controlPlaneTracingNamespace | string | `"linkerd-jaeger"` | namespace to send control plane traces to |
| controllerComponentLabel | string | `"linkerd.io/control-plane-component"` | Control plane label. Do not edit |
| controllerImage | string | `"ghcr.io/linkerd/controller"` | Docker image for the controller and identity components |
| controllerLogFormat | string | `"plain"` | Log format for the control plane components |
| controllerLogLevel | string | `"info"` | Log level for the control plane components |
| controllerNamespaceLabel | string | `"linkerd.io/control-plane-ns"` | Control plane label. Do not edit |
| controllerReplicas | int | `1` | Number of replicas for each control plane pod |
| controllerUID | int | `2103` | User ID for the control plane components |
| createdByAnnotation | string | `"linkerd.io/created-by"` | Annotation label for the proxy create. Do not edit. |
| debugContainer.image.name | string | `"ghcr.io/linkerd/debug"` | Docker image for the debug container |
| debugContainer.image.pullPolicy | string | `"IfNotPresent"` | Pull policy for the debug container Docker image |
| debugContainer.image.version | string | `"linkerdVersionValue"` | Tag for the debug container Docker image |
| disableHeartBeat | bool | `false` | Set to true to not start the heartbeat cronjob |
| enableEndpointSlices | bool | `false` | enables the use of EndpointSlice informers for the destination service; enableEndpointSlices should be set to true only if EndpointSlice K8s feature gate is on; the feature is still experimental. |
| enableH2Upgrade | bool | `true` | Allow proxies to perform transparent HTTP/2 upgrading |
<<<<<<< HEAD
| global.clusterDomain | string | `"cluster.local"` | Kubernetes DNS Domain name to use |
| global.clusterNetworks | string | `"10.0.0.0/8,100.64.0.0/10,172.16.0.0/12,192.168.0.0/16"` | The cluster networks for which service discovery is performed. This should include the pod network but need not include the node network. By default, all private networks are specified so that resolution works in typical Kubernetes environments. |
| global.cniEnabled | bool | `false` | enabling this omits the NET_ADMIN capability in the PSP and the proxy-init container when injecting the proxy; requires the linkerd-cni plugin to already be installed |
| global.controlPlaneTracing | bool | `false` | enables control plane tracing |
| global.controlPlaneTracingNamespace | string | `"linkerd-jaeger"` | namespace to send control plane traces to |
| global.controllerComponentLabel | string | `"linkerd.io/control-plane-component"` | Control plane label. Do not edit |
| global.controllerLogFormat | string | `"plain"` | Log format for the control plane components |
| global.controllerLogLevel | string | `"info"` | Log level for the control plane components |
| global.controllerNamespaceLabel | string | `"linkerd.io/control-plane-ns"` | Control plane label. Do not edit |
| global.createdByAnnotation | string | `"linkerd.io/created-by"` | Annotation label for the proxy create. Do not edit. |
| global.enableEndpointSlices | bool | `false` | enables the use of EndpointSlice informers for the destination service; enableEndpointSlices should be set to true only if EndpointSlice K8s feature gate is on; the feature is still experimental. |
| global.identityTrustAnchorsPEM | string | `""` | Trust root certificate (ECDSA). It must be provided during install. |
| global.identityTrustDomain | string | `"cluster.local"` | Trust domain used for identity |
| global.imagePullPolicy | string | `"IfNotPresent"` | Docker image pull policy |
| global.imagePullSecrets | list | `[]` | For Private docker registries, authentication is needed.  Registry secrets are applied to the respective service accounts |
| global.linkerdNamespaceLabel | string | `"linkerd.io/is-control-plane"` | Control plane label. Do not edit |
| global.linkerdVersion | string | `"linkerdVersionValue"` | control plane version. See Proxy section for proxy version |
| global.namespace | string | `"linkerd"` | Control plane namespace |
| global.podAnnotations | object | `{}` | Additional annotations to add to all pods |
| global.podLabels | object | `{}` | Additional labels to add to all pods |
| global.proxy.cores | int | `0` | The `cpu.limit` and `cores` should be kept in sync. The value of `cores` must be an integer and should typically be set by rounding up from the limit. E.g. if cpu.limit is '1500m', cores should be 2. |
| global.proxy.enableExternalProfiles | bool | `false` | Enable service profiles for non-Kubernetes services |
| global.proxy.image.name | string | `"ghcr.io/linkerd/proxy"` | Docker image for the proxy |
| global.proxy.image.pullPolicy | string | `"IfNotPresent"` | Pull policy for the proxy container Docker image |
| global.proxy.image.version | string | `"linkerdVersionValue"` | Tag for the proxy container Docker image |
| global.proxy.inboundConnectTimeout | string | `"100ms"` | Maximum time allowed for the proxy to establish an inbound TCP connection |
| global.proxy.logFormat | string | `"plain"` | Log format (`plain` or `json`) for the proxy |
| global.proxy.logLevel | string | `"warn,linkerd=info"` | Log level for the proxy |
| global.proxy.outboundConnectTimeout | string | `"1000ms"` | Maximum time allowed for the proxy to establish an outbound TCP connection |
| global.proxy.ports.admin | int | `4191` | Admin port for the proxy container |
| global.proxy.ports.control | int | `4190` | Control port for the proxy container |
| global.proxy.ports.inbound | int | `4143` | Inbound port for the proxy container |
| global.proxy.ports.outbound | int | `4140` | Outbound port for the proxy container |
| global.proxy.requireIdentityOnInboundPorts | string | `""` |  |
| global.proxy.resources.cpu.limit | string | `""` | Maximum amount of CPU units that the proxy can use |
| global.proxy.resources.cpu.request | string | `""` | Amount of CPU units that the proxy requests |
| global.proxy.resources.memory.limit | string | `""` | Maximum amount of memory that the proxy can use |
| global.proxy.resources.memory.request | string | `""` | Maximum amount of memory that the proxy requests |
| global.proxy.uid | int | `2102` | User id under which the proxy runs |
| global.proxy.waitBeforeExitSeconds | int | `0` | If set the proxy sidecar will stay alive for at least the given period before receiving SIGTERM signal from Kubernetes but no longer than pod's `terminationGracePeriodSeconds`. See [Lifecycle hooks](https://kubernetes.io/docs/concepts/containers/container-lifecycle-hooks/#container-hooks) for more info on container lifecycle hooks. |
| global.proxyInit.closeWaitTimeoutSecs | int | `0` |  |
| global.proxyInit.ignoreInboundPorts | string | `"25,443,587,3306,11211"` | Default set of ports to skip via itpables: - SMTP (25,587) server-first - HTTPS (443) opaque TLS - MYSQL (3306) server-first - Memcached (11211) clients do not issue any preamble, which breaks detection |
| global.proxyInit.ignoreOutboundPorts | string | `"25,443,587,3306,11211"` | Default set of ports to skip via itpables, same defaults as InboudPorts |
| global.proxyInit.image.name | string | `"ghcr.io/linkerd/proxy-init"` | Docker image for the proxy-init container |
| global.proxyInit.image.pullPolicy | string | `"IfNotPresent"` | Pull policy for the proxy-init container Docker image |
| global.proxyInit.image.version | string | `"v1.3.8"` | Tag for the proxy-init container Docker image |
| global.proxyInit.resources.cpu.limit | string | `"100m"` | Maximum amount of CPU units that the proxy-init container can use |
| global.proxyInit.resources.cpu.request | string | `"10m"` | Amount of CPU units that the proxy-init container requests |
| global.proxyInit.resources.memory.limit | string | `"50Mi"` | Maximum amount of memory that the proxy-init container can use |
| global.proxyInit.resources.memory.request | string | `"10Mi"` | Amount of memory that the proxy-init container requests |
| global.proxyInit.xtMountPath.mountPath | string | `"/run"` |  |
| global.proxyInit.xtMountPath.name | string | `"linkerd-proxy-init-xtables-lock"` |  |
| global.proxyInjectAnnotation | string | `"linkerd.io/inject"` | Annotation label to signal injection. Do not edit. |
| global.proxyInjectDisabled | string | `"disabled"` | Annotation value to disable injection. Do not edit. |
| global.workloadNamespaceLabel | string | `"linkerd.io/workload-ns"` |  |
=======
| grafanaUrl | string | `""` | url of external grafana instance with reverse proxy configured. |
>>>>>>> a393c425
| heartbeatSchedule | string | `"0 0 * * *"` | Config for the heartbeat cronjob |
| identity.issuer.clockSkewAllowance | string | `"20s"` | Amount of time to allow for clock skew within a Linkerd cluster |
| identity.issuer.crtExpiry | string | `nil` | Expiration timestamp for the issuer certificate. It must be provided during install. Must match the expiry date in crtPEM |
| identity.issuer.crtExpiryAnnotation | string | `"linkerd.io/identity-issuer-expiry"` | Annotation used to identity the issuer certificate expiration timestamp. Do not edit. |
| identity.issuer.issuanceLifetime | string | `"24h0m0s"` | Amount of time for which the Identity issuer should certify identity |
| identity.issuer.scheme | string | `"linkerd.io/tls"` |  |
| identity.issuer.tls | object | `{"crtPEM":"","keyPEM":""}` | Which scheme is used for the identity issuer secret format |
| identity.issuer.tls.crtPEM | string | `""` | Issuer certificate (ECDSA). It must be provided during install. |
| identity.issuer.tls.keyPEM | string | `""` | Key for the issuer certificate (ECDSA). It must be provided during install |
| identityTrustAnchorsPEM | string | `""` | Trust root certificate (ECDSA). It must be provided during install. |
| identityTrustDomain | string | `"cluster.local"` | Trust domain used for identity |
| imagePullPolicy | string | `"IfNotPresent"` | Docker image pull policy |
| imagePullSecrets | list | `[]` | For Private docker registries, authentication is needed.  Registry secrets are applied to the respective service accounts |
| installNamespace | bool | `true` | Set to false when installing Linkerd in a custom namespace. See the [Linkerd documentation](https://linkerd.io/2/tasks/install-helmcustomizing-the-namespace) for more information. |
| linkerdNamespaceLabel | string | `"linkerd.io/is-control-plane"` | Control plane label. Do not edit |
| linkerdVersion | string | `"linkerdVersionValue"` | control plane version. See Proxy section for proxy version |
| namespace | string | `"linkerd"` | Control plane namespace |
| nodeSelector | object | `{"beta.kubernetes.io/os":"linux"}` | NodeSelector section, See the [K8S documentation](https://kubernetes.io/docs/concepts/configuration/assign-pod-node/#nodeselector) for more information |
| omitWebhookSideEffects | bool | `false` | Omit the `sideEffects` flag in the webhook manifests |
| podAnnotations | object | `{}` | Additional annotations to add to all pods |
| podLabels | object | `{}` | Additional labels to add to all pods |
| profileValidator.caBundle | string | `""` | Bundle of CA certificates for service profile validator. If not provided then Helm will use the certificate generated  for `profileValidator.crtPEM`. If `profileValidator.externalSecret` is set to true, this value must be set, as no certificate will be generated. |
| profileValidator.crtPEM | string | `""` | Certificate for the service profile validator. If not provided then Helm will generate one. |
| profileValidator.externalSecret | bool | `false` | Do not create a secret resource for the profileValidator webhook. If this is set to `true`, the value `profileValidator.caBundle` must be set (see below). |
| profileValidator.keyPEM | string | `""` | Certificate key for the service profile validator. If not provided then Helm will generate one. |
| profileValidator.namespaceSelector | object | `{"matchExpressions":[{"key":"config.linkerd.io/admission-webhooks","operator":"NotIn","values":["disabled"]}]}` | Namespace selector used by admission webhook |
| proxy.cores | int | `0` | The `cpu.limit` and `cores` should be kept in sync. The value of `cores` must be an integer and should typically be set by rounding up from the limit. E.g. if cpu.limit is '1500m', cores should be 2. |
| proxy.enableExternalProfiles | bool | `false` | Enable service profiles for non-Kubernetes services |
| proxy.image.name | string | `"ghcr.io/linkerd/proxy"` | Docker image for the proxy |
| proxy.image.pullPolicy | string | `"IfNotPresent"` | Pull policy for the proxy container Docker image |
| proxy.image.version | string | `"linkerdVersionValue"` | Tag for the proxy container Docker image |
| proxy.inboundConnectTimeout | string | `"100ms"` | Maximum time allowed for the proxy to establish an inbound TCP connection |
| proxy.logFormat | string | `"plain"` | Log format (`plain` or `json`) for the proxy |
| proxy.logLevel | string | `"warn,linkerd=info"` | Log level for the proxy |
| proxy.outboundConnectTimeout | string | `"1000ms"` | Maximum time allowed for the proxy to establish an outbound TCP connection |
| proxy.ports.admin | int | `4191` | Admin port for the proxy container |
| proxy.ports.control | int | `4190` | Control port for the proxy container |
| proxy.ports.inbound | int | `4143` | Inbound port for the proxy container |
| proxy.ports.outbound | int | `4140` | Outbound port for the proxy container |
| proxy.requireIdentityOnInboundPorts | string | `""` |  |
| proxy.resources.cpu.limit | string | `""` | Maximum amount of CPU units that the proxy can use |
| proxy.resources.cpu.request | string | `""` | Amount of CPU units that the proxy requests |
| proxy.resources.memory.limit | string | `""` | Maximum amount of memory that the proxy can use |
| proxy.resources.memory.request | string | `""` | Maximum amount of memory that the proxy requests |
| proxy.uid | int | `2102` | User id under which the proxy runs |
| proxy.waitBeforeExitSeconds | int | `0` | If set the proxy sidecar will stay alive for at least the given period before receiving SIGTERM signal from Kubernetes but no longer than pod's `terminationGracePeriodSeconds`. See [Lifecycle hooks](https://kubernetes.io/docs/concepts/containers/container-lifecycle-hooks/#container-hooks) for more info on container lifecycle hooks. |
| proxyInit.closeWaitTimeoutSecs | int | `0` |  |
| proxyInit.ignoreInboundPorts | string | `"25,443,587,3306,11211"` | Default set of ports to skip via itpables: - SMTP (25,587) server-first - HTTPS (443) opaque TLS - MYSQL (3306) server-first - Memcached (11211) clients do not issue any preamble, which breaks detection |
| proxyInit.ignoreOutboundPorts | string | `"25,443,587,3306,11211"` | Default set of ports to skip via itpables, same defaults as InboudPorts |
| proxyInit.image.name | string | `"ghcr.io/linkerd/proxy-init"` | Docker image for the proxy-init container |
| proxyInit.image.pullPolicy | string | `"IfNotPresent"` | Pull policy for the proxy-init container Docker image |
| proxyInit.image.version | string | `"v1.3.8"` | Tag for the proxy-init container Docker image |
| proxyInit.resources.cpu.limit | string | `"100m"` | Maximum amount of CPU units that the proxy-init container can use |
| proxyInit.resources.cpu.request | string | `"10m"` | Amount of CPU units that the proxy-init container requests |
| proxyInit.resources.memory.limit | string | `"50Mi"` | Maximum amount of memory that the proxy-init container can use |
| proxyInit.resources.memory.request | string | `"10Mi"` | Amount of memory that the proxy-init container requests |
| proxyInit.xtMountPath.mountPath | string | `"/run"` |  |
| proxyInit.xtMountPath.name | string | `"linkerd-proxy-init-xtables-lock"` |  |
| proxyInjectAnnotation | string | `"linkerd.io/inject"` | Annotation label to signal injection. Do not edit. |
| proxyInjectDisabled | string | `"disabled"` | Annotation value to disable injection. Do not edit. |
| proxyInjector.caBundle | string | `""` | Bundle of CA certificates for proxy injector. If not provided then Helm will use the certificate generated  for `proxyInjector.crtPEM`. If `proxyInjector.externalSecret` is set to true, this value must be set, as no certificate will be generated. |
| proxyInjector.crtPEM | string | `""` | Certificate for the proxy injector. If not provided then Helm will generate one. |
| proxyInjector.externalSecret | bool | `false` | Do not create a secret resource for the profileValidator webhook. If this is set to `true`, the value `proxyInjector.caBundle` must be set (see below) |
| proxyInjector.keyPEM | string | `""` | Certificate key for the proxy injector. If not provided then Helm will generate one. |
| proxyInjector.namespaceSelector | object | `{"matchExpressions":[{"key":"config.linkerd.io/admission-webhooks","operator":"NotIn","values":["disabled"]}]}` | Namespace selector used by admission webhook. If not set defaults to all namespaces without the annotation config.linkerd.io/admission-webhooks=disabled |
| webhookFailurePolicy | string | `"Ignore"` | Failure policy for the proxy injector |
| workloadNamespaceLabel | string | `"linkerd.io/workload-ns"` |  |

----------------------------------------------
Autogenerated from chart metadata using [helm-docs v1.4.0](https://github.com/norwoodj/helm-docs/releases/v1.4.0)<|MERGE_RESOLUTION|>--- conflicted
+++ resolved
@@ -145,65 +145,6 @@
 | disableHeartBeat | bool | `false` | Set to true to not start the heartbeat cronjob |
 | enableEndpointSlices | bool | `false` | enables the use of EndpointSlice informers for the destination service; enableEndpointSlices should be set to true only if EndpointSlice K8s feature gate is on; the feature is still experimental. |
 | enableH2Upgrade | bool | `true` | Allow proxies to perform transparent HTTP/2 upgrading |
-<<<<<<< HEAD
-| global.clusterDomain | string | `"cluster.local"` | Kubernetes DNS Domain name to use |
-| global.clusterNetworks | string | `"10.0.0.0/8,100.64.0.0/10,172.16.0.0/12,192.168.0.0/16"` | The cluster networks for which service discovery is performed. This should include the pod network but need not include the node network. By default, all private networks are specified so that resolution works in typical Kubernetes environments. |
-| global.cniEnabled | bool | `false` | enabling this omits the NET_ADMIN capability in the PSP and the proxy-init container when injecting the proxy; requires the linkerd-cni plugin to already be installed |
-| global.controlPlaneTracing | bool | `false` | enables control plane tracing |
-| global.controlPlaneTracingNamespace | string | `"linkerd-jaeger"` | namespace to send control plane traces to |
-| global.controllerComponentLabel | string | `"linkerd.io/control-plane-component"` | Control plane label. Do not edit |
-| global.controllerLogFormat | string | `"plain"` | Log format for the control plane components |
-| global.controllerLogLevel | string | `"info"` | Log level for the control plane components |
-| global.controllerNamespaceLabel | string | `"linkerd.io/control-plane-ns"` | Control plane label. Do not edit |
-| global.createdByAnnotation | string | `"linkerd.io/created-by"` | Annotation label for the proxy create. Do not edit. |
-| global.enableEndpointSlices | bool | `false` | enables the use of EndpointSlice informers for the destination service; enableEndpointSlices should be set to true only if EndpointSlice K8s feature gate is on; the feature is still experimental. |
-| global.identityTrustAnchorsPEM | string | `""` | Trust root certificate (ECDSA). It must be provided during install. |
-| global.identityTrustDomain | string | `"cluster.local"` | Trust domain used for identity |
-| global.imagePullPolicy | string | `"IfNotPresent"` | Docker image pull policy |
-| global.imagePullSecrets | list | `[]` | For Private docker registries, authentication is needed.  Registry secrets are applied to the respective service accounts |
-| global.linkerdNamespaceLabel | string | `"linkerd.io/is-control-plane"` | Control plane label. Do not edit |
-| global.linkerdVersion | string | `"linkerdVersionValue"` | control plane version. See Proxy section for proxy version |
-| global.namespace | string | `"linkerd"` | Control plane namespace |
-| global.podAnnotations | object | `{}` | Additional annotations to add to all pods |
-| global.podLabels | object | `{}` | Additional labels to add to all pods |
-| global.proxy.cores | int | `0` | The `cpu.limit` and `cores` should be kept in sync. The value of `cores` must be an integer and should typically be set by rounding up from the limit. E.g. if cpu.limit is '1500m', cores should be 2. |
-| global.proxy.enableExternalProfiles | bool | `false` | Enable service profiles for non-Kubernetes services |
-| global.proxy.image.name | string | `"ghcr.io/linkerd/proxy"` | Docker image for the proxy |
-| global.proxy.image.pullPolicy | string | `"IfNotPresent"` | Pull policy for the proxy container Docker image |
-| global.proxy.image.version | string | `"linkerdVersionValue"` | Tag for the proxy container Docker image |
-| global.proxy.inboundConnectTimeout | string | `"100ms"` | Maximum time allowed for the proxy to establish an inbound TCP connection |
-| global.proxy.logFormat | string | `"plain"` | Log format (`plain` or `json`) for the proxy |
-| global.proxy.logLevel | string | `"warn,linkerd=info"` | Log level for the proxy |
-| global.proxy.outboundConnectTimeout | string | `"1000ms"` | Maximum time allowed for the proxy to establish an outbound TCP connection |
-| global.proxy.ports.admin | int | `4191` | Admin port for the proxy container |
-| global.proxy.ports.control | int | `4190` | Control port for the proxy container |
-| global.proxy.ports.inbound | int | `4143` | Inbound port for the proxy container |
-| global.proxy.ports.outbound | int | `4140` | Outbound port for the proxy container |
-| global.proxy.requireIdentityOnInboundPorts | string | `""` |  |
-| global.proxy.resources.cpu.limit | string | `""` | Maximum amount of CPU units that the proxy can use |
-| global.proxy.resources.cpu.request | string | `""` | Amount of CPU units that the proxy requests |
-| global.proxy.resources.memory.limit | string | `""` | Maximum amount of memory that the proxy can use |
-| global.proxy.resources.memory.request | string | `""` | Maximum amount of memory that the proxy requests |
-| global.proxy.uid | int | `2102` | User id under which the proxy runs |
-| global.proxy.waitBeforeExitSeconds | int | `0` | If set the proxy sidecar will stay alive for at least the given period before receiving SIGTERM signal from Kubernetes but no longer than pod's `terminationGracePeriodSeconds`. See [Lifecycle hooks](https://kubernetes.io/docs/concepts/containers/container-lifecycle-hooks/#container-hooks) for more info on container lifecycle hooks. |
-| global.proxyInit.closeWaitTimeoutSecs | int | `0` |  |
-| global.proxyInit.ignoreInboundPorts | string | `"25,443,587,3306,11211"` | Default set of ports to skip via itpables: - SMTP (25,587) server-first - HTTPS (443) opaque TLS - MYSQL (3306) server-first - Memcached (11211) clients do not issue any preamble, which breaks detection |
-| global.proxyInit.ignoreOutboundPorts | string | `"25,443,587,3306,11211"` | Default set of ports to skip via itpables, same defaults as InboudPorts |
-| global.proxyInit.image.name | string | `"ghcr.io/linkerd/proxy-init"` | Docker image for the proxy-init container |
-| global.proxyInit.image.pullPolicy | string | `"IfNotPresent"` | Pull policy for the proxy-init container Docker image |
-| global.proxyInit.image.version | string | `"v1.3.8"` | Tag for the proxy-init container Docker image |
-| global.proxyInit.resources.cpu.limit | string | `"100m"` | Maximum amount of CPU units that the proxy-init container can use |
-| global.proxyInit.resources.cpu.request | string | `"10m"` | Amount of CPU units that the proxy-init container requests |
-| global.proxyInit.resources.memory.limit | string | `"50Mi"` | Maximum amount of memory that the proxy-init container can use |
-| global.proxyInit.resources.memory.request | string | `"10Mi"` | Amount of memory that the proxy-init container requests |
-| global.proxyInit.xtMountPath.mountPath | string | `"/run"` |  |
-| global.proxyInit.xtMountPath.name | string | `"linkerd-proxy-init-xtables-lock"` |  |
-| global.proxyInjectAnnotation | string | `"linkerd.io/inject"` | Annotation label to signal injection. Do not edit. |
-| global.proxyInjectDisabled | string | `"disabled"` | Annotation value to disable injection. Do not edit. |
-| global.workloadNamespaceLabel | string | `"linkerd.io/workload-ns"` |  |
-=======
-| grafanaUrl | string | `""` | url of external grafana instance with reverse proxy configured. |
->>>>>>> a393c425
 | heartbeatSchedule | string | `"0 0 * * *"` | Config for the heartbeat cronjob |
 | identity.issuer.clockSkewAllowance | string | `"20s"` | Amount of time to allow for clock skew within a Linkerd cluster |
 | identity.issuer.crtExpiry | string | `nil` | Expiration timestamp for the issuer certificate. It must be provided during install. Must match the expiry date in crtPEM |
