--- conflicted
+++ resolved
@@ -124,20 +124,16 @@
 
 | Key | Type | Default | Description |
 |-----|------|---------|-------------|
-<<<<<<< HEAD
 | clusterDomain | string | `"cluster.local"` | Kubernetes DNS Domain name to use |
 | clusterNetworks | string | `"10.0.0.0/8,100.64.0.0/10,172.16.0.0/12,192.168.0.0/16"` | The cluster networks for which service discovery is performed. This should include the pod network but need not include the node network. By default, all private networks are specified so that resolution works in typical Kubernetes environments. |
 | cniEnabled | bool | `false` | enabling this omits the NET_ADMIN capability in the PSP and the proxy-init container when injecting the proxy; requires the linkerd-cni plugin to already be installed |
 | controlPlaneTracing | bool | `false` | enables control plane tracing |
 | controlPlaneTracingNamespace | string | `"linkerd-jaeger"` | namespace to send control plane traces to |
 | controllerComponentLabel | string | `"linkerd.io/control-plane-component"` | Control plane label. Do not edit |
-| controllerImage | string | `"ghcr.io/linkerd/controller"` | Docker image for the controller, tap and identity components |
+| controllerImage | string | `"ghcr.io/linkerd/controller"` | Docker image for the controller and identity components |
 | controllerLogFormat | string | `"plain"` | Log format for the control plane components |
 | controllerLogLevel | string | `"info"` | Log level for the control plane components |
 | controllerNamespaceLabel | string | `"linkerd.io/control-plane-ns"` | Control plane label. Do not edit |
-=======
-| controllerImage | string | `"ghcr.io/linkerd/controller"` | Docker image for the controller and identity components |
->>>>>>> 3534a902
 | controllerReplicas | int | `1` | Number of replicas for each control plane pod |
 | controllerUID | int | `2103` | User ID for the control plane components |
 | createdByAnnotation | string | `"linkerd.io/created-by"` | Annotation label for the proxy create. Do not edit. |
