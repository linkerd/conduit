{{- define "linkerd.proxy.validation" -}}
{{- if .disableIdentity -}}
{{- fail (printf "Can't disable identity mTLS for %s. Set '.Values.proxy.disableIdentity' to 'false'" .component) -}}
{{- end -}}
<<<<<<< HEAD

{{- if .disableTap -}}
{{- fail (printf "Can't disable tap for %s. Set '.Values.proxy.disableTap' to 'false'" .component) -}}
{{- end -}}
=======
>>>>>>> 96e07842
{{- end -}}<|MERGE_RESOLUTION|>--- conflicted
+++ resolved
@@ -2,11 +2,4 @@
 {{- if .disableIdentity -}}
 {{- fail (printf "Can't disable identity mTLS for %s. Set '.Values.proxy.disableIdentity' to 'false'" .component) -}}
 {{- end -}}
-<<<<<<< HEAD
-
-{{- if .disableTap -}}
-{{- fail (printf "Can't disable tap for %s. Set '.Values.proxy.disableTap' to 'false'" .component) -}}
-{{- end -}}
-=======
->>>>>>> 96e07842
 {{- end -}}