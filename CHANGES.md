<<<<<<< HEAD
## stable-2.4.0

This release adds traffic splitting functionality, support for the Kubernetes
Service Mesh Interface (SMI), graduates high-availability support out of
experimental status, and adds a tremendous list of other improvements,
performance enhancements, and bug fixes.

Linkerd's new traffic splitting feature allows users to dynamically control the
percentage of traffic destined for a service. This powerful feature can be used
to implement rollout strategies like canary releases and blue-green deploys.
Support for the [Service Mesh Interface](https://smi-spec.io) (SMI) makes it
easier for ecosystem tools to work across all service mesh implementations.

Along with the introduction of optional install stages via the `linkerd install
config` and `linkerd install control-plane` commands, the default behavior of
the `linkerd inject` command only adds annotations and defers injection to the
always-installed proxy injector component.

Finally, there have been many performance and usability improvements to the
proxy and UI, as well as production-ready features including: 
* A new `linkerd edges` command that provides fine-grained observability into
  the TLS-based identity system
* A `--enable-debug-sidecar` flag for the `linkerd inject` command that improves
  debugging efforts

Linkerd recently passed a CNCF-sponsored security audit! Check out the in-depth
report [here](https://github.com/linkerd/linkerd2/blob/master/SECURITY_AUDIT.pdf).

To install this release, run: `curl https://run.linkerd.io/install | sh`

**Upgrade notes**: Use the `linkerd upgrade` command to upgrade the control
plane. This command ensures that all existing control plane's configuration and
mTLS secrets are retained. For more details, please see the [upgrade
instructions](https://linkerd.io/2/tasks/upgrade/#upgrade-notice-stable-2-4-0) for more details.

**Special thanks to**: @alenkacz, @codeman9, @dwj300, @jackprice, @liquidslr
@matej-g, @Pothulapati, @zaharidichev, 

**Full release notes**:

* CLI
  * **Breaking Change** Removed the `--proxy-auto-inject` flag, as the proxy
    injector is now always installed
  * **Breaking Change** Replaced the `--linkerd-version` flag with the
    `--proxy-version` flag in the `linkerd install` and `linkerd upgrade`
    commands, which allows setting the version for the injected proxy sidecar
    image, without changing the image versions for the control plane
  * Introduced install stages: `linkerd install config` and `linkerd install
    control-plane`
  * Introduced upgrade stages: `linkerd upgrade config` and `linkerd upgrade
    control-plane`
  * Introduced a new `--from-manifests` flag to `linkerd upgrade` allowing
    manually feeding a previously saved output of `linkerd install` into the
    command, instead of requiring a connection to the cluster to fetch the
    config
  * Introduced a new `--manual` flag to `linkerd inject` to output the proxy
    sidecar container spec
  * Introduced a new `--enable-debug-sidecar` flag to `linkerd inject`, that
    injects a debug sidecar to inspect traffic to and from the meshed pod
  * Added a new check for unschedulable pods and PSP issues (thanks,
    @liquidslr!)
  * Disabled the spinner in `linkerd check` when running without a TTY
  * Ensured the ServiceAccount for the proxy injector is created before its
    Deployment to avoid warnings when installing the proxy injector (thanks,
    @dwj300!)
  * Added a `linkerd check config` command for verifying that `linkerd install
    config` was successful
  * Improved the help documentation of `linkerd install` to clarify flag usage
  * Added support for private Kubernetes clusters by changing the CLI to connect
    to the control plane using a port-forward (thanks, @jackprice!)
  * Fixed `linkerd check` and `linkerd dashboard` failing when any control plane
    pod is not ready, even when multiple replicas exist (as in HA mode)
  * **New** Added a `linkerd edges` command that shows the source and
    destination name and identity for proxied connections, to assist in
    debugging
  * Tap can now be disabled for specific pods during injection by using the
    `--disable-tap` flag, or by using the `config.linkerd.io/disable-tap`
    annotation
  * Introduced pre-install healthcheck for clock skew (thanks, @matej-g!)
  * Added a JSON option to the `linkerd edges` command so that output is
    scripting friendly and can be parsed easily (thanks @alenkacz!)
  * Fixed an issue when Linkerd is installed with `--ha`, running `linkerd
    upgrade` without `--ha` will disable the high availability control plane
  * Fixed an issue with `linkerd upgrade` where running without `--ha` would
    unintentionally disable high availability features if they were previously
    enabled
  * Added a `--init-image-version` flag to `linkerd inject` to override the
    injected proxy-init container version
  * Added the `--linkerd-cni-enabled` flag to the `install` subcommands so that
    `NET_ADMIN` capability is omitted from the CNI-enabled control plane's PSP
  * Updated `linkerd check` to validate the caller can create
    `PodSecurityPolicy` resources
  * Added a check to `linkerd install` to prevent installing multiple control
    planes into different namespaces avoid conflicts between global resources
  * Added support for passing a URL directly to `linkerd inject` (thanks
    @Pothulapati!)
  * Added more descriptive output to the `linkerd check` output for control
    plane ReplicaSet readiness
  * Refactored the `linkerd endpoints` to use the same interface as used by the
    proxy for service discovery information
  * Fixed a bug where `linkerd inject` would fail when given a path to a file
    outside the current directory
* Controller
  * Added Go pprof HTTP endpoints to all control plane components' admin servers
    to better assist debugging efforts
  * Fixed bug in the proxy injector, where sporadically the pod workload owner
    wasn't properly determined, which would result in erroneous stats
  * Added support for a new `config.linkerd.io/disable-identity` annotation to
    opt out of identity for a specific pod
  * Fixed pod creation failure when a `ResourceQuota` exists by adding a default
    resource spec for the proxy-init init container
  * Fixed control plane components failing on startup when the Kubernetes API
    returns an `ErrGroupDiscoveryFailed`
  * Added Controller Component Labels to the webhook config resources (thanks,
    @Pothulapati!)
  * Moved the tap service into its own pod
  * **New** Control plane installations now generate a self-signed certificate
    and private key pair for each webhook, to prepare for future work to make
    the proxy injector and service profile validator HA
  * Added the ` config.linkerd.io/enable-debug-sidecar` annotation allowing the
    `--enable-debug-sidecar` flag to work when auto-injecting Linkerd proxies
  * Added multiple replicas for the `proxy-injector` and `sp-validator`
    controllers when run in high availability mode (thanks to @Pothulapati!)
  * Defined least privilege default security context values for the proxy
    container so that auto-injection does not fail (thanks @codeman9!)
  * Default the webhook failure policy to `Fail` in order to account for
    unexpected errors during auto-inject; this ensures uninjected applications
    are not deployed
  * Introduced control plane's PSP and RBAC resources into Helm templates; these
    policies are only in effect if the PSP admission controller is enabled
  * Removed `UPDATE` operation from proxy-injector webhook because pod mutations
    are disallowed during update operations
  * Default the mutating and validating webhook configurations `sideEffects`
    property to `None` to indicate that the webhooks have no side effects on
    other resources (thanks @Pothulapati!)
  * Added support for the SMI TrafficSplit API which allows users to define
    traffic splits in TrafficSplit custom resources
  * Added the `linkerd.io/control-plane-ns` label to all Linkerd resources
    allowing them to be identified using a label selector.
* Proxy
  * Replaced the fixed reconnect backoff with an exponential one (thanks,
    @zaharidichev!)
  * Fixed an issue where load balancers can become stuck
  * Added a dispatch timeout that limits the amount of time a request can be
    buffered in the proxy
  * Removed the limit on the number of concurrently active service discovery
    queries to the destination service
  * Fix an epoll notification issue that could cause excessive CPU usage
  * Added the ability to disable tap by setting an env var (thanks,
    @zaharidichev!)
  * Changed the proxy's routing behavior so that, when the control plane does
    not resolve a destination, the proxy forwards the request with minimal
    additional routing logic
  * Fixed a bug in the proxy's HPACK codec that could cause requests with very
    large header values to hang indefinitely
  * Fixed a memory leak that can occur if an HTTP/2 request with a payload ends
    before the entire payload is sent to the destination
  * The `l5d-override-dst` header is now used for inbound service profile
    discovery
  * Added errors totals to `response_total` metrics
  * Changed the load balancer to require that Kubernetes services are resolved
    via the control plane
  * Added the `NET_RAW` capability to the proxy-init container to be compatible
    with `PodSecurityPolicy`s that use `drop: all`
  * Fixed the proxy rejecting HTTP2 requests that don't have an `:authority`
  * Improved idle service eviction to reduce resource consumption for clients
    that send requests to many services
  * Fixed proxied HTTP/2 connections returning 502 errors when the upstream
    connection is reset, rather than propagating the reset to the client
  * Changed the proxy to treat unexpected HTTP/2 frames as stream errors rather
    than connection errors
  * Fixed a bug where DNS queries could persist longer than necessary
  * Improved router eviction to remove idle services in a more timely manner
  * Fixed a bug where the proxy would fail to process requests with obscure
    characters in the URI
* Web UI
  * Added the Font Awesome stylesheet locally; this allows both Font Awesome and
    Material-UI sidebar icons to display consistently with no/limited internet
    access (thanks again, @liquidslr!)
  * Removed the Authorities table and sidebar link from the dashboard to prepare
    for a new, improved dashboard view communicating authority data
  * Fixed dashboard behavior that caused incorrect table sorting
  * Removed the "Debug" page from the Linkerd dashboard while the functionality
    of that page is being redesigned
  * Added an Edges table to the resource detail view that shows the source,
    destination name, and identity for proxied connections
  * Improved UI for Edges table in dashboard by changing column names, adding a
    "Secured" icon and showing an empty Edges table in the case of no returned
    edges
* Internal
  * Known container errors were hidden in the integration tests; now they are
    reported in the output without having the tests fail
  * Fixed integration tests by adding known proxy-injector log warning to tests
  * Modified the integration test for `linkerd upgrade` in order to test
    upgrading from the latest stable release instead of the latest edge and
    reflect the typical use case
  * Moved the proxy-init container to a separate `linkerd/proxy-init` Git
    repository
=======
## edge-19.7.3

* CLI
  * Graduated high-availability support out of experimental status
  * Modified the error message for `linkerd install` to provide instructions for
    proceeding when an existing installation is found
* Controller
  * Added Prometheus metrics for the Kubernetes watchers in the destination
    service for better visibility
>>>>>>> c5b0659a

## edge-19.7.2

* CLI
  * Refactored the `linkerd endpoints` to use the same interface as used by the
    proxy for service discovery information
  * Fixed a bug where `linkerd inject` would fail when given a path to a file
    outside the current directory
* Proxy
  * Fixed a bug where DNS queries could persist longer than necessary
  * Improved router eviction to remove idle services in a more timely manner
  * Fixed a bug where the proxy would fail to process requests with obscure
    characters in the URI

## edge-19.7.1

* CLI
  * Added more descriptive output to the `linkerd check` output for control
    plane ReplicaSet readiness
  * **Breaking change** Renamed `config.linkerd.io/debug` annotation to
    `config.linkerd.io/enable-debug-sidecar`, to match the
    `--enable-debug-sidecar` CLI flag that sets it
  * Fixed a bug in `linkerd edges` that caused incorrect identities to be
    displayed when requests were sent from two or more namespaces
* Controller
  * Added the `linkerd.io/control-plane-ns` label to the SMI Traffic Split CRD
* Proxy
  * Fixed proxied HTTP/2 connections returning 502 errors when the upstream
    connection is reset, rather than propagating the reset to the client
  * Changed the proxy to treat unexpected HTTP/2 frames as stream errors rather
    than connection errors

## edge-19.6.4

This release adds support for the SMI [Traffic Split](https://github.com/deislabs/smi-spec/blob/master/traffic-split.md)
API. Creating a TrafficSplit resource will cause Linkerd to split traffic
between the specified backend services. Please see [the spec](https://github.com/deislabs/smi-spec/blob/master/traffic-split.md)
for more details.

* CLI
  * Added a check to `install` to prevent installing multiple control planes
    into different namespaces
  * Added support for passing a URL directly to `linkerd inject` (thanks
    @Pothulapati!)
  * Added the `--all-namespaces` flag to `linkerd edges`
* Controller
  * Added support for the SMI TrafficSplit API which allows users to define
    traffic splits in TrafficSplit custom resources
* Web UI
  * Improved UI for Edges table in dashboard by changing column names, adding a
    "Secured" icon and showing an empty Edges table in the case of no returned
    edges

## edge-19.6.3

* CLI
  * Updated `linkerd check` to validate the caller can create
    `PodSecurityPolicy` resources
* Controller
  * Default the mutating and validating webhook configurations `sideEffects`
    property to `None` to indicate that the webhooks have no side effects on
    other resources (thanks @Pothulapati!)
* Proxy
  * Added the `NET_RAW` capability to the proxy-init container to be compatible
    with `PodSecurityPolicy`s that use `drop: all`
  * Fixed the proxy rejecting HTTP2 requests that don't have an `:authority`
  * Improved idle service eviction to reduce resource consumption for clients
    that send requests to many services
* Web UI
  * Removed the "Debug" page from the Linkerd dashboard while the functionality
    of that page is being redesigned
  * Added an Edges table to the resource detail view that shows the source,
    destination name, and identity for proxied connections

## edge-19.6.2

* CLI
  * Added the `--linkerd-cni-enabled` flag to the `install` subcommands so that
    `NET_ADMIN` capability is omitted from the CNI-enabled control plane's PSP
* Controller
  * Default to least-privilege security context values for the proxy container
    so that auto-inject does not fail on restricted PSPs (thanks @codeman9!)
  * Defined least privilege default security context values for the proxy
    container so that auto-injection does not fail on (thanks @codeman9!)
  * Default the webhook failure policy to `Fail` in order to account for
    unexpected errors during auto-inject; this ensures uninjected applications
    are not deployed
  * Introduced control plane's PSP and RBAC resources into Helm templates;
    these policies are only in effect if the PSP admission controller is
    enabled
  * Removed `UPDATE` operation from proxy-injector webhook because pod
    mutations are disallowed during update operations
* Proxy
  * The `l5d-override-dst` header is now used for inbound service profile
    discovery
  * Include errors in `response_total` metrics
  * Changed the load balancer to require that Kubernetes services are resolved
    via the control plane
* Web UI
  * Fixed dashboard behavior that caused incorrect table sorting

## edge-19.5.4

* CLI
  * Fixed an issue where, when Linkerd is installed with `--ha`, running
    `linkerd upgrade` without `--ha` will disable the high availability
    control plane
  * Added a `--init-image-version` flag to `linkerd inject` to override the
    injected proxy-init container version
* Controller
  * Added multiple replicas for the `proxy-injector` and `sp-validator`
    controllers when run in high availability mode (thanks to @Pothulapati!)
* Proxy
  * Fixed a memory leak that can occur if an HTTP/2 request with a payload
    ends before the entire payload is sent to the destination
* Internal
  * Moved the proxy-init container to a separate `linkerd/proxy-init` Git
    repository

## stable-2.3.2

This stable release fixes a memory leak in the proxy.

To install this release, run: `curl https://run.linkerd.io/install | sh`

**Full release notes**:

* Proxy
  * Fixed a memory leak that can occur if an HTTP/2 request with a payload
    ends before the entire payload is sent to the destination

## edge-19.5.4

* CLI
  * Added a JSON option to the `linkerd edges` command so that output is
    scripting friendly and can be parsed easily (thanks @alenkacz!)
* Controller
  * **New** Control plane installations now generate a self-signed certificate
    and private key pair for each webhook, to prepare for future work to make
    the proxy injector and service profile validator HA
  * Added a debug container annotation, allowing the `--enable-debug-sidecar`
    flag to work when auto-injecting Linkerd proxies
* Proxy
  * Changed the proxy's routing behavior so that, when the control plane does
    not resolve a destination, the proxy forwards the request with minimal
    additional routing logic
  * Fixed a bug in the proxy's HPACK codec that could cause requests with very
    large header values to hang indefinitely
* Web UI
  * Removed the Authorities table and sidebar link from the dashboard to prepare
    for a new, improved dashboard view communicating authority data
* Internal
  * Modified the integration test for `linkerd upgrade` to test upgrading from
    the latest stable release instead of the latest edge, to reflect the typical
    use case

## stable-2.3.1

This stable release adds a number of proxy stability improvements.

To install this release, run: `curl https://run.linkerd.io/install | sh`

**Special thanks to**: @zaharidichev and @11Takanori!

**Full release notes**:

* Proxy
  * Changed the proxy's routing behavior so that, when the control plane
    does not resolve a destination, the proxy forwards the request with minimal
    additional routing logic
  * Fixed a bug in the proxy's HPACK codec that could cause requests with
    very large header values to hang indefinitely
  * Replaced the fixed reconnect backoff with an exponential one (thanks,
    @zaharidichev!)
  * Fixed an issue where requests could be held indefinitely by the load balancer
  * Added a dispatch timeout that limits the amount of time a request can be
    buffered in the proxy
  * Removed the limit on the number of concurrently active service discovery
    queries to the destination service
  * Fixed an epoll notification issue that could cause excessive CPU usage
  * Added the ability to disable tap by setting an env var (thanks,
    @zaharidichev!)

## edge-19.5.3

* CLI
  * **New** Added a `linkerd edges` command that shows the source and
    destination name and identity for proxied connections, to assist in
    debugging
  * Tap can now be disabled for specific pods during injection by using the
    `--disable-tap` flag, or by using the `config.linkerd.io/disable-tap`
    annotation
  * Introduced pre-install healthcheck for clock skew (thanks, @matej-g!)
* Controller
  * Added Controller Component Labels to the webhook config resources (thanks,
    @Pothulapati!)
  * Moved the tap service into its own pod
* Proxy
  * Fix an epoll notification issue that could cause excessive CPU usage
  * Added the ability to disable tap by setting an env var (thanks,
    @zaharidichev!)

## edge-19.5.2

* CLI
  * Fixed `linkerd check` and `linkerd dashboard` failing when any control plane
    pod is not ready, even when multiple replicas exist (as in HA mode)
* Controller
  * Fixed control plane components failing on startup when the Kubernetes API
    returns an `ErrGroupDiscoveryFailed`
* Proxy
  * Added a dispatch timeout that limits the amount of time a request can be
    buffered in the proxy
  * Removed the limit on the number of concurrently active service discovery
    queries to the destination service

Special thanks to @zaharidichev for adding end to end tests for proxies with
TLS!

## edge-19.5.1

* CLI
  * Added a `linkerd check config` command for verifying that
    `linkerd install config` was successful
  * Improved the help documentation of `linkerd install` to clarify flag usage
  * Added support for private Kubernetes clusters by changing the CLI to connect
    to the control plane using a port-forward (thanks, @jackprice!)
* Controller
  * Fixed pod creation failure when a `ResourceQuota` exists by adding a default
    resource spec for the proxy-init init container
* Proxy
  * Replaced the fixed reconnect backoff with an exponential one (thanks,
    @zaharidichev!)
  * Fixed an issue where load balancers can become stuck
* Internal
  * Fixed integration tests by adding known proxy-injector log warning to tests

## edge-19.4.5

**Significant Update**

As of this edge release the proxy injector component is always installed.
To have the proxy injector inject a pod you still can manually add the
`linkerd.io/inject: enable` annotation into the pod spec, or at the namespace
level to have all your pods be injected by default.
With this release the behaviour of the `linkerd inject` command changes, where
the proxy sidecar container YAML is no longer included in its output by
default, but instead it will just add the annotations to defer the injection to
the proxy injector.
For use cases that require the full injected YAML to be output, a new
`--manual` flag has been added.

Another important update is the introduction of install stages. You still have
the old `linkerd install` command, but now it can be broken into
`linkerd install config` which installs the resources that require
cluster-level privileges, and `linkerd install control-plane` that continues
with the resources that only require namespace-level privileges.
This also applies to the `linkerd upgrade` command.

* CLI
  * **Breaking Change** Removed the `--proxy-auto-inject` flag, as the
    proxy injector is now always installed
  * **Breaking Change** Replaced the `--linkerd-version` flag with the
    `--proxy-version` flag in the `linkerd install` and `linkerd upgrade`
    commands, which allows setting the version for the injected proxy sidecar
    image, without changing the image versions for the control plane
  * Introduced install stages: `linkerd install config` and
    `linkerd install control-plane`
  * Introduced upgrade stages: `linkerd upgrade config` and
    `linkerd upgrade control-plane`
  * Introduced a new `--from-manifests` flag to `linkerd upgrade` allowing
    manually feeding a previously saved output of `linkerd install` into the
    command, instead of requiring a connection to the cluster to fetch the
    config
  * Introduced a new `--manual` flag to `linkerd inject` to output the proxy
    sidecar container spec
  * Introduced a new `--enable-debug-sidecar` option to `linkerd inject`, that
    injects a debug sidecar to inspect traffic to and from the meshed pod
  * Added a new check for unschedulable pods and PSP issues (thanks, @liquidslr!)
  * Disabled the spinner in `linkerd check` when running without a TTY
  * Ensured the ServiceAccount for the proxy injector is created before its
    Deployment to avoid warnings when installing the proxy injector
    (thanks, @dwj300!)

* Controller
  * Added Go pprof HTTP endpoints to all control plane components' admin
    servers to better assist debugging efforts
  * Fixed bug in the proxy injector, where sporadically the pod workload owner
    wasn't properly determined, which would result in erroneous stats
  * Added support for a new `config.linkerd.io/disable-identity` annotation to
    opt out of identity for a specific pod

* Web UI
  * Added the Font Awesome stylesheet locally; this allows both Font Awesome
    and Material-UI sidebar icons to display consistently with no/limited
    internet access (thanks again, @liquidslr!)

* Internal
  * Known container errors were hidden in the integration tests; now they are
    reported in the output, still without having the tests fail

## stable-2.3.0

This stable release introduces a new TLS-based service identity system into the
default Linkerd installation, replacing `--tls=optional` and the `linkerd-ca`
controller. Now, proxies generate ephemeral private keys into a tmpfs directory
and dynamically refresh certificates, authenticated by Kubernetes ServiceAccount
tokens, and tied to ServiceAccounts as the identity primitive

In this release, all meshed HTTP communication is private and authenticated by
default.

Among the many improvements to the web dashboard, we've added a Community page
to surface news and updates from linkerd.io.

For more details, see the announcement blog post:
https://linkerd.io/2019/04/16/announcing-linkerd-2.3/

To install this release, run: `curl https://run.linkerd.io/install | sh`

**Upgrade notes**: The `linkerd-ca` controller has been removed in favor of the
`linkerd-identity` controller. If you had previously installed Linkerd with
`--tls=optional`, manually delete the `linkerd-ca` deployment after upgrading.
Also, `--single-namespace` mode is no longer supported. For full details on
upgrading to this release, please see the
[upgrade instructions](https://linkerd.io/2/tasks/upgrade/#upgrade-notice-stable-2-3-0).

**Special thanks to**: @codeman9, @harsh-98, @huynq0911, @KatherineMelnyk,
@liquidslr, @paranoidaditya, @Pothulapati, @TwinProduction, and @yb172!

**Full release notes**:

* CLI
  * Introduced an `upgrade` command! This allows an existing Linkerd control
    plane to be reinstalled or reconfigured; it is particularly useful for
    automatically reusing flags set in the previous `install` or `upgrade`
  * Introduced the `linkerd metrics` command for fetching proxy metrics
  * **Breaking Change:** The `--linkerd-cni-enabled` flag has been removed from
    the `inject` command; CNI is configured at the cluster level with the
    `install` command and no longer applies to the `inject` command
  * **Breaking Change** Removed the `--disable-external-profiles` flag from the
    `install` command; external profiles are now disabled by default and can be
    enabled with the new `--enable-external-profiles` flag
  * **Breaking change** Removed the `--api-port` flag from the `inject` and
    `install` commands, since there's no benefit to running the control plane's
    destination API on a non-default port (thanks, @paranoidaditya)
  * **Breaking change** Removed the `--tls=optional` flag from the
    `linkerd install` command, since TLS is now enabled by default
  * Changed `install` to accept or generate an issuer Secret for the Identity
    controller
  * Changed `install` to fail in the case of a conflict with an existing
    installation; this can be disabled with the `--ignore-cluster` flag
  * Added the ability to adjust the Prometheus log level via
    `--controller-log-level`
  * Implemented `--proxy-cpu-limit` and `--proxy-memory-limit` for setting the
    proxy resources limits (`--proxy-cpu` and `--proxy-memory` were deprecated in
    favor of `proxy-cpu-request` and `proxy-memory-request`) (thanks @TwinProduction!)
  * Added a validator for the `--proxy-log-level` flag
  * Updated the `inject` and `uninject` subcommands to issue warnings when
    resources lack a `Kind` property (thanks @Pothulapati!)
  * The `inject` command proxy options are now converted into config
    annotations; the annotations ensure that these configs are persisted in
    subsequent resource updates
  * Changed `inject` to require fetching a configuration from the control plane;
    this can be disabled with the `--ignore-cluster` and `--disable-identity`
    flags, though this will prevent the injected pods from participating in mesh
    identity
  * Included kubectl version check as part of `linkerd check` (thanks @yb172!)
  * Updated `linkerd check` to ensure hint URLs are displayed for RPC checks
  * Fixed sporadic (and harmless) race condition error in `linkerd check`
  * Introduced a check for NET_ADMIN in `linkerd check`
  * Fixed permissions check for CRDs
  * Updated the `linkerd dashboard` command to serve the dashboard on a fixed
    port, allowing it to leverage browser local storage for user settings
  * Updated the `linkerd routes` command to display rows for routes that are not
    receiving any traffic
  * Added TCP stats to the stat command, under the `-o wide` and `-o json` flags
  * The `stat` command now always shows the number of open TCP connections
  * Removed TLS metrics from the `stat` command; this is in preparation for
    surfacing identity metrics in a clearer way
  * Exposed the `install-cni` command and its flags, and tweaked their descriptions
  * Eliminated false-positive vulnerability warnings related to go.uuid
* Controller
  * Added a new public API endpoint for fetching control plane configuration
  * **Breaking change** Removed support for running the control plane in
    single-namespace mode, which was severely limited in the number of features
    it supported due to not having access to cluster-wide resources; the end
    goal being Linkerd degrading gracefully depending on its privileges
  * Updated automatic proxy injection and CLI injection to support overriding
    inject defaults via pod spec annotations
  * Added support for the `config.linkerd.io/proxy-version` annotation on pod
    specs; this will override the injected proxy version
  * The auto-inject admission controller webhook is updated to watch pods
    creation and update events; with this change, proxy auto-injection now works
    for all kinds of workloads, including StatefulSets, DaemonSets, Jobs, etc
  * Service profile validation is now performed via a webhook endpoint; this
    prevents Kubernetes from accepting invalid service profiles
  * Changed the default CPU request from `10m` to `100m` for HA deployments;
    this will help some intermittent liveness/readiness probes from failing due
    to tight resource constraints
  * Updated destination service to return TLS identities only when the
    destination pod is TLS-aware and is in the same controller namespace
  * Lessen klog level to improve security
  * Updated control plane components to query Kubernetes at startup to determine
    authorized namespaces and if ServiceProfile support is available
  * Modified the stats payload to include the following TCP stats:
    `tcp_open_connections`, `tcp_read_bytes_total`, `tcp_write_bytes_total`
  * Instrumented clients in the control plane connecting to Kubernetes, thus
    providing better visibility for diagnosing potential problems with those
    connections
  * Renamed the "linkerd-proxy-api" service to "linkerd-destination"
  * Bumped Prometheus to version 2.7.1 and Grafana to version 5.4.3
* Proxy
  * Introduced per-proxy private key generation and dynamic certificate renewal
  * **Fixed** a connection starvation issue where TLS discovery detection on
    slow or idle connections could block all other connections from being
    accepted on the inbound listener of the proxy
  * **Fixed** a stream leak between the proxy and the control plane that could
    cause the `linkerd-controller` pod to use an excessive amount of memory
  * Added a readiness check endpoint on `:4191/ready` so that Kubernetes doesn't
    consider pods ready until they have acquired a certificate from the Identity
    controller
  * Some `l5d-*` informational headers have been temporarily removed from
    requests and responses because they could leak information to external
    clients
  * The proxy's connect timeouts have been updated, especially to improve
    reconnect behavior between the proxy and the control plane
  * Increased the inbound/router cap on MAX_CONCURRENT_STREAMS
  * The `l5d-remote-ip` header is now set on inbound requests and outbound
    responses
  * Fixed issue with proxy falling back to filesystem polling due to improperly
    sized inotify buffer
* Web UI
  * **New** Added a Community page to surface news and updates from linkerd.io
  * Added a Debug page to the web dashboard, allowing you to introspect service
    discovery state
  * The Overview page in the Linkerd dashboard now renders appropriately when
    viewed on mobile devices
  * Added filter functionality to the metrics tables
  * Added stable sorting for table rows
  * Added TCP stats to the Linkerd Pod Grafana dashboard
  * Added TCP stat tables on the namespace landing page and resource detail page
  * The topology graph now shows TCP stats if no HTTP stats are available
  * Improved table display on the resource detail page for resources with
    TCP-only traffic
  * Updated the resource detail page to start displaying a table with TCP stats
  * Modified the Grafana variable queries to use a TCP-based metric, so that
    if there is only TCP traffic then the dropdowns don't end up empty
  * Fixed sidebar not updating when resources were added/deleted (thanks
    @liquidslr!)
  * Added validation to the "new service profile" form (thanks @liquidslr!)
  * Added a Grafana dashboard and web tables for displaying Job stats
    (thanks, @Pothulapati!)
  * Removed TLS columns from the dashboard tables; this is in preparation for
    surfacing identity metrics in a clearer way
  * Fixed the behavior of the Top query 'Start' button if a user's query returns
    no data
  * Fixed an issue with the order of tables returned from a Top Routes query
  * Added text wrap for paths in the modal for expanded Tap query data
  * Fixed a quoting issue with service profile downloads (thanks, @liquidslr!)
  * Updated sorting of route table to move default routes to the bottom
  * Removed 'Help' hierarchy and surfaced links on navigation sidebar
  * Ensured that all the tooltips in Grafana displaying the series are shared
    across all the graphs
* Internals
  * Improved the `bin/go-run` script for the build process so that on failure,
    all associated background processes are terminated
  * Added more log errors to the integration tests
  * Removed the GOPATH dependence from the CLI dev environment
  * Consolidated injection code from CLI and admission controller code paths
  * Enabled the following linters: `unparam`, `unconvert`, `goimports`,
    `goconst`, `scopelint`, `unused`, `gosimple`
  * Bumped base Docker images
  * Added the flags `-update` and `-pretty-diff` to tests to allow overwriting
    fixtures and to print the full text of the fixtures upon mismatches
  * Introduced golangci-lint tooling, using `.golangci.yml` to centralize
    the config
  * Added a `-cover` parameter to track code coverage in go tests
    (more info in TEST.md)
  * Renamed a function in a test that was shadowing a go built-in function
    (thanks @huynq0911!)

## edge-19.4.4

* Proxy
  * **Fixed** a connection starvation issue where TLS discovery detection on
    slow or idle connections could block all other connections from being
    accepted on the inbound listener of the proxy
* CLI
  * **Fixed** `inject` to allow the `--disable-identity` flag to be used
    without having to specify the `--ignore-cluster` flag
* Web UI
  * The Overview page in the Linkerd dashboard now renders appropriately when
    viewed on mobile devices

## edge-19.4.3

* CLI
  * **Fixed** `linkerd upgrade` command not upgrading proxy containers (thanks
    @jon-walton for the issue report!)
  * **Fixed** `linkerd upgrade` command not installing the identity service when
    it was not already installed
  * Eliminate false-positive vulnerability warnings related to go.uuid

Special thanks to @KatherineMelnyk for updating the web component to read the
UUID from the `linkerd-config` ConfigMap!

## edge-19.4.2

* CLI
  * Removed TLS metrics from the `stat` command; this is in preparation for
    surfacing identity metrics in a clearer way
  * The `upgrade` command now outputs a URL that explains next steps for
    upgrading
  * **Breaking Change:** The `--linkerd-cni-enabled` flag has been removed from
    the `inject` command; CNI is configured at the cluster level with the
    `install` command and no longer applies to the `inject` command
* Controller
  * Service profile validation is now performed via a webhook endpoint; this
    prevents Kubernetes from accepting invalid service profiles
  * Added support for the `config.linkerd.io/proxy-version` annotation on pod
    specs; this will override the injected proxy version
  * Changed the default CPU request from `10m` to `100m` for HA deployments;
    this will help some intermittent liveness/readiness probes from failing due
    to tight resource constraints
* Proxy
  * The `CommonName` field on CSRs is now set to the proxy's identity name
* Web UI
  * Removed TLS columns from the dashboard tables; this is in preparation for
    surfacing identity metrics in a clearer way

## edge-19.4.1

* CLI
  * Introduced an `upgrade` command! This allows an existing Linkerd control
    plane to be reinstalled or reconfigured; it is particularly useful for
    automatically reusing flags set in the previous `install` or `upgrade`
  * The `inject` command proxy options are now converted into config
    annotations; the annotations ensure that these configs are persisted in
    subsequent resource updates
  * The `stat` command now always shows the number of open TCP connections
  * **Breaking Change** Removed the `--disable-external-profiles` flag from the
    `install` command; external profiles are now disabled by default and can be
    enabled with the new `--enable-external-profiles` flag
* Controller
  * The auto-inject admission controller webhook is updated to watch pods
    creation and update events; with this change, proxy auto-injection now works
    for all kinds of workloads, including StatefulSets, DaemonSets, Jobs, etc
* Proxy
  * Some `l5d-*` informational headers have been temporarily removed from
    requests and responses because they could leak information to external
    clients
* Web UI
  * The topology graph now shows TCP stats if no HTTP stats are available
  * Improved table display on the resource detail page for resources with
    TCP-only traffic
  * Added validation to the "new service profile" form (thanks @liquidslr!)

## edge-19.3.3

**Significant Update**

This edge release introduces a new TLS Identity system into the default Linkerd
installation, replacing `--tls=optional` and the `linkerd-ca` controller. Now,
proxies generate ephemeral private keys into a tmpfs directory and dynamically
refresh certificates, authenticated by Kubernetes ServiceAccount tokens, via the
newly-introduced Identity controller.

Now, all meshed HTTP communication is private and authenticated by default.

* CLI
  * Changed `install` to accept or generate an issuer Secret for the Identity
    controller
  * Changed `install` to fail in the case of a conflict with an existing
    installation; this can be disabled with the `--ignore-cluster` flag
  * Changed `inject` to require fetching a configuration from the control plane;
    this can be disabled with the `--ignore-cluster` and `--disable-identity`
    flags, though this will prevent the injected pods from participating in mesh
    identity
  * **Breaking change** Removed the `--tls=optional` flag from the
    `linkerd install` command, since TLS is now enabled by default
  * Added the ability to adjust the Prometheus log level
* Proxy
  * **Fixed** a stream leak between the proxy and the control plane that could
    cause the `linkerd-controller` pod to use an excessive amount of memory
  * Introduced per-proxy private key generation and dynamic certificate renewal
  * Added a readiness check endpoint on `:4191/ready` so that Kubernetes doesn't
    consider pods ready until they have acquired a certificate from the Identity
    controller
  * The proxy's connect timeouts have been updated, especially to improve
    reconnect behavior between the proxy and the control plane
* Web UI
  * Added TCP stats to the Linkerd Pod Grafana dashboard
  * Fixed the behavior of the Top query 'Start' button if a user's query returns
    no data
  * Added stable sorting for table rows
  * Fixed an issue with the order of tables returned from a Top Routes query
  * Added text wrap for paths in the modal for expanded Tap query data
* Internal
  * Improved the `bin/go-run` script for the build process so that on failure,
    all associated background processes are terminated

Special thanks to @liquidslr for many useful UI and log changes, and to @mmalone
and @sourishkrout at @smallstep for collaboration and advice on the Identity
system!

## edge-19.3.2

* Controller
  * **Breaking change** Removed support for running the control plane in
    single-namespace mode, which was severely limited in the number of features
    it supported due to not having access to cluster-wide resources
  * Updated automatic proxy injection and CLI injection to support overriding
    inject defaults via pod spec annotations
  * Added a new public API endpoint for fetching control plane configuration
* CLI
  * **Breaking change** Removed the `--api-port` flag from the `inject` and
    `install` commands, since there's no benefit to running the control plane's
    destination API on a non-default port (thanks, @paranoidaditya)
  * Introduced the `linkerd metrics` command for fetching proxy metrics
  * Updated the `linkerd routes` command to display rows for routes that are not
    receiving any traffic
  * Updated the `linkerd dashboard` command to serve the dashboard on a fixed
    port, allowing it to leverage browser local storage for user settings
* Web UI
  * **New** Added a Community page to surface news and updates from linkerd.io
  * Fixed a quoting issue with service profile downloads (thanks, @liquidslr!)
  * Added a Grafana dashboard and web tables for displaying Job stats
    (thanks, @Pothulapati!)
  * Updated sorting of route table to move default routes to the bottom
  * Added TCP stat tables on the namespace landing page and resource detail page

## edge-19.3.1

* CLI
  * Introduced a check for NET_ADMIN in `linkerd check`
  * Fixed permissions check for CRDs
  * Included kubectl version check as part of `linkerd check` (thanks @yb172!)
  * Added TCP stats to the stat command, under the `-o wide` and `-o json` flags
* Controller
  * Updated the `mutatingwebhookconfiguration` so that it is recreated when the
    proxy injector is restarted, so that the MWC always picks up the latest
    config template during version upgrade
* Proxy
  * Increased the inbound/router cap on MAX_CONCURRENT_STREAMS
  * The `l5d-remote-ip` header is now set on inbound requests and outbound
    responses
* Web UI
  * Fixed sidebar not updating when resources were added/deleted (thanks
    @liquidslr!)
  * Added filter functionality to the metrics tables
* Internal
  * Added more log errors to the integration tests
  * Removed the GOPATH dependence from the CLI dev environment
  * Consolidated injection code from CLI and admission controller code paths

## edge-19.2.5

* CLI
  * Updated `linkerd check` to ensure hint URLs are displayed for RPC checks
* Controller
  * Updated the auto-inject admission controller webhook to respond to UPDATE
    events for deployment workloads
  * Updated destination service to return TLS identities only when the
    destination pod is TLS-aware and is in the same controller namespace
  * Lessen klog level to improve security
  * Updated control plane components to query Kubernetes at startup to determine
    authorized namespaces and if ServiceProfile support is available
  * Modified the stats payload to include the following TCP stats:
    `tcp_open_connections`, `tcp_read_bytes_total`, `tcp_write_bytes_total`
* Proxy
  * Fixed issue with proxy falling back to filesystem polling due to improperly
    sized inotify buffer
* Web UI
  * Removed 'Help' hierarchy and surfaced links on navigation sidebar
  * Added a Debug page to the web dashboard, allowing you to introspect service
    discovery state
  * Updated the resource detail page to start displaying a table with TCP stats
* Internal
  * Enabled the following linters: `unparam`, `unconvert`, `goimports`,
    `goconst`, `scopelint`, `unused`, `gosimple`
  * Bumped base Docker images

## stable-2.2.1

This stable release polishes some of the CLI help text and fixes two issues that
came up since the stable-2.2.0 release.

To install this release, run: `curl https://run.linkerd.io/install | sh`

**Full release notes**:

* CLI
  * Fixed handling of kubeconfig server urls that include paths
  * Updated the description of the `--proxy-auto-inject` flag to indicate that
    it is no longer experimental
  * Updated the `profile` help text to match the other commands
  * Added the "ep" alias for the `endpoints` command
* Controller
  * Stopped logging an error when a route doesn't specify a timeout

## edge-19-2.4

* CLI
  * Implemented `--proxy-cpu-limit` and `--proxy-memory-limit` for setting the
    proxy resources limits (`--proxy-cpu` and `--proxy-memory` were deprecated
    in favor of `proxy-cpu-request` and `proxy-memory-request`) (thanks
    @TwinProduction!)
  * Updated the `inject` and `uninject` subcommands to issue warnings when
    resources lack a `Kind` property (thanks @Pothulapati!)
  * Exposed the `install-cni` command and its flags, and tweaked their
    descriptions
  * Fixed handling of kubeconfig server urls that include paths
  * Updated the description of the `--proxy-auto-inject` flag to indicate that
    it is no longer experimental
  * Updated the `profile` help text to match the other commands
  * Added the "ep" alias for the `endpoints` command (also @Pothulapati!)
  * Added a validator for the `--proxy-log-level` flag
  * Fixed sporadic (and harmless) race condition error in `linkerd check`
* Controller
  * Instrumented clients in the control plane connecting to Kubernetes, thus
    providing better visibility for diagnosing potential problems with those
    connections
  * Stopped logging an error when a route doesn't specify a timeout
  * Renamed the "linkerd-proxy-api" service to "linkerd-destination"
  * Bumped Prometheus to version 2.7.1 and Grafana to version 5.4.3
* Web UI
  * Modified the Grafana variable queries to use a TCP-based metric, so that
    if there is only TCP traffic then the dropdowns don't end up empty
  * Ensured that all the tooltips in Grafana displaying the series are shared
    across all the graphs
* Internals
  * Added the flags `-update` and `-pretty-diff` to tests to allow overwriting
    fixtures and to print the full text of the fixtures upon mismatches
  * Introduced golangci-lint tooling, using `.golangci.yml` to centralize
    the config
  * Added a `-cover` parameter to track code coverage in go tests
    (more info in TEST.md)
  * Added integration tests for `--single-namespace`
  * Renamed a function in a test that was shadowing a go built-in function
    (thanks @huynq0911!)

## stable-2.2.0

This stable release introduces automatic request retries and timeouts, and
graduates auto-inject to be a fully-supported (non-experimental) feature. It
adds several new CLI commands, including `logs` and `endpoints`, that provide
diagnostic visibility into Linkerd's control plane. Finally, it introduces two
exciting experimental features: a cryptographically-secured client identity
header, and a CNI plugin that avoids the need for `NET_ADMIN` kernel
capabilities at deploy time.

For more details, see the announcement blog post:
https://blog.linkerd.io/2019/02/12/announcing-linkerd-2-2/

To install this release, run: `curl https://run.linkerd.io/install | sh`

**Upgrade notes**: The default behavior for proxy auto injection and service
profile ownership has changed as part of this release. Please see the
[upgrade instructions](https://linkerd.io/2/tasks/upgrade/#upgrade-notice-stable-2-2-0)
for more details.

**Special thanks to**: @alenkacz, @codeman9, @jonrichards, @radu-matei, @yeya24,
and @zknill

**Full release notes**:

* CLI
  * Improved service profile validation when running `linkerd check` in order to
    validate service profiles in all namespaces
  * Added the `linkerd endpoints` command to introspect Linkerd's service
    discovery state
  * Added the `--tap` flag to `linkerd profile` to generate service profiles
    using the route results seen during the tap
  * Added support for the `linkerd.io/inject: disabled` annotation on pod specs
    to disable injection for specific pods when running `linkerd inject`
  * Added support for `basePath` in OpenAPI 2.0 files when running `linkerd
    profile --open-api`
  * Increased `linkerd check` client timeout from 5 seconds to 30 seconds to fix
    issues for clusters with slow API servers
  * Updated `linkerd routes` to no longer return rows for `ExternalName`
    services in the namespace
  * Broadened the set of valid URLs when connecting to the Kubernetes API
  * Added the `--proto` flag to `linkerd profile` to output a service profile
    based on a Protobuf spec file
  * Fixed CLI connection failures to clusters that use self-signed certificates
  * Simplified `linkerd install` so that setting up proxy auto-injection
    (flag `--proxy-auto-inject`) no longer requires enabling TLS (flag `--tls`)
  * Added links for each `linkerd check` failure, pointing to a relevant section
    in our new FAQ page with resolution steps for each case
  * Added optional `linkerd install-sp` command to generate service profiles for
    the control plane, providing per-route metrics for control plane components
  * Removed `--proxy-bind-timeout` flag from `linkerd install` and
    `linkerd inject`, as the proxy no longer accepts this environment variable
  * Improved CLI appearance on Windows systems
  * Improved `linkerd check` output, fixed bug with `--single-namespace`
  * Fixed panic when `linkerd routes` is called in single-namespace mode
  * Added `linkerd logs` command to surface logs from any container in the
    Linkerd control plane
  * Added `linkerd uninject` command to remove the Linkerd proxy from a
    Kubernetes config
  * Improved `linkerd inject` to re-inject a resource that already has a Linkerd
    proxy
  * Improved `linkerd routes` to list all routes, including those without
    traffic
  * Improved readability in `linkerd check` and `linkerd inject` outputs
  * Adjusted the set of checks that are run before executing CLI commands, which
    allows the CLI to be invoked even when the control plane is not fully ready
  * Fixed reporting of injected resources when the `linkerd inject` command is
    run on `List` type resources with multiple items
  * Updated the `linkerd dashboard` command to use port-forwarding instead of
    proxying when connecting to the web UI and Grafana
  * Added validation for the `ServiceProfile` CRD
  * Updated the `linkerd check` command to disallow setting both the `--pre` and
    `--proxy` flags simultaneously
  * Added `--routes` flag to the `linkerd top` command, for grouping table rows
    by route instead of by path
  * Updated Prometheus configuration to automatically load `*_rules.yml` files
  * Removed TLS column from the `linkerd routes` command output
  * Updated `linkerd install` output to use non-default service accounts,
    `emptyDir` volume mounts, and non-root users
  * Removed cluster-wide resources from single-namespace installs
  * Fixed resource requests for proxy-injector container in `--ha` installs
* Controller
  * Fixed issue with auto-injector not setting the proxy ID, which is required
    to successfully locate client service profiles
  * Added full stat and tap support for DaemonSets and StatefulSets in the CLI,
    Grafana, and web UI
  * Updated auto-injector to use the proxy log level configured at install time
  * Fixed issue with auto-injector including TLS settings in injected pods even
    when TLS was not enabled
  * Changed automatic proxy injection to be opt-in via the `linkerd.io/inject`
    annotation on the pod or namespace
  * Move service profile definitions to client and server namespaces, rather
    than the control plane namespace
  * Added `linkerd.io/created-by` annotation to the linkerd-cni DaemonSet
  * Added a 10 second keepalive default to resolve dropped connections in Azure
    environments
  * Improved node selection for installing the linkerd-cni DaemonSet
  * Corrected the expected controller identity when configuring pods with TLS
  * Modified klog to be verbose when controller log-level is set to `debug`
  * Added support for retries and timeouts, configured directly in the service
    profile for each route
  * Added an experimental CNI plugin to avoid requiring the NET_ADMIN capability
    when injecting proxies
  * Improved the API for `ListPods`
  * Fixed `GetProfiles` API call not returning immediately when no profile
    exists (resulting in proxies logging warnings)
  * Blocked controller initialization until caches have synced with kube API
  * Fixed proxy-api handling of named target ports in service configs
  * Added parameter to stats API to skip retrieving prometheus stats
* Web UI
  * Updated navigation to link the Linkerd logo back to the Overview page
  * Fixed console warnings on the Top page
  * Grayed-out the tap icon for requests from sources that are not meshed
  * Improved resource detail pages to show all resource types
  * Fixed stats not appearing for routes that have service profiles installed
  * Added "meshed" and "no traffic" badges on the resource detail pages
  * Fixed `linkerd dashboard` to maintain proxy connection when browser open
    fails
  * Fixed JavaScript bundling to avoid serving old versions after upgrade
  * Reduced the size of the webpack JavaScript bundle by nearly 50%
  * Fixed an indexing error on the top results page
  * Restored unmeshed resources in the network graph on the resource detail page
  * Adjusted label for unknown routes in route tables, added tooltip
  * Updated Top Routes page to persist form settings in URL
  * Added button to create new service profiles on Top Routes page
  * Fixed CLI commands displayed when linkerd is running in non-default
    namespace
* Proxy
  * Modified the way in which canonicalization warnings are logged to reduce the
    overall volume of error logs and make it clearer when failures occur
  * Added TCP keepalive configuration to fix environments where peers may
    silently drop connections
  * Updated the `Get` and `GetProfiles` APIs to accept a `proxy_id` parameter in
    order to return more tailored results
  * Removed TLS fallback-to-plaintext if handshake fails
  * Added the ability to override a proxy's normal outbound routing by adding an
   `l5d-override-dst` header
  * Added `LINKERD2_PROXY_DNS_CANONICALIZE_TIMEOUT` environment variable to
    customize the timeout for DNS queries to canonicalize a name
  * Added support for route timeouts in service profiles
  * Improved logging for gRPC errors and for malformed HTTP/2 request headers
  * Improved log readability by moving some noisy log messages to more verbose
    log levels
  * Fixed a deadlock in HTTP/2 stream reference counts
  * Updated the proxy-init container to exit with a non-zero exit code if
    initialization fails, making initialization errors much more visible
  * Fixed a memory leak due to leaked UDP sockets for failed DNS queries
  * Improved configuration of the PeakEwma load balancer
  * Improved handling of ports configured to skip protocol detection when the
    proxy is running with TLS enabled

## edge-19.2.3

* Controller
  * Fixed issue with auto-injector not setting the proxy ID, which is required
    to successfully locate client service profiles
* Web UI
  * Updated navigation to link the Linkerd logo back to the Overview page
  * Fixed console warnings on the Top page

## edge-19.2.2

* CLI
  * Improved service profile validation when running `linkerd check` in order to
    validate service profiles in all namespaces
* Controller
  * Added stat and tap support for StatefulSets in the CLI, Grafana, and web UI
  * Updated auto-injector to use the proxy log level configured at install time
  * Fixed issue with auto-injector including TLS settings in injected pods even
    when TLS was not enabled
* Proxy
  * Modified the way in which canonicalization warnings are logged to reduce the
    overall volume of error logs and make it clearer when failures occur

## edge-19.2.1

* Controller
  * **Breaking change** Changed automatic proxy injection to be opt-in via the
    `linkerd.io/inject` annotation on the pod or namespace. More info:
    https://linkerd.io/2/proxy-injection/
  * **Breaking change** `ServiceProfile`s are now defined in client and server
    namespaces, rather than the control plane namespace. `ServiceProfile`s
    defined in the client namespace take priority over ones defined in the
    server namespace
  * Added `linkerd.io/created-by` annotation to the linkerd-cni DaemonSet
    (thanks @codeman9!)
  * Added a 10 second keepalive default to resolve dropped connections in Azure
    environments
  * Improved node selection for installing the linkerd-cni DaemonSet (thanks
    @codeman9!)
  * Corrected the expected controller identity when configuring pods with TLS
  * Modified klog to be verbose when controller log-level is set to `Debug`
* CLI
  * Added the `linkerd endpoints` command to introspect Linkerd's service
    discovery state
  * Added the `--tap` flag to `linkerd profile` to generate a `ServiceProfile`
    by using the route results seen during the tap
  * Added support for the `linkerd.io/inject: disabled` annotation on pod specs
    to disable injection for specific pods when running `linkerd inject`
  * Added support for `basePath` in OpenAPI 2.0 files when running `linkerd
    profile --open-api`
  * Increased `linkerd check` client timeout from 5 seconds to 30 seconds to fix
    issues for clusters with a slower API server
  * `linkerd routes` will no longer return rows for `ExternalName` services in
    the namespace
  * Broadened set of valid URLs when connecting to the Kubernetes API
  * Improved `ServiceProfile` field validation in `linkerd check`
* Proxy
  * Added TCP keepalive configuration to fix environments where peers may
    silently drop connections
  * The `Get` and `GetProfiles` API now accept a `proxy_id` parameter in order
    to return more tailored results
  * Removed TLS fallback-to-plaintext if handshake fails

## edge-19.1.4

* Controller
  * Added support for timeouts! Configurable in the service profiles for each
    route
  * Added an experimental CNI plugin to avoid requiring the NET_ADMIN capability
    when injecting proxies (more details at https://linkerd.io/2/cni) (thanks
    @codeman9!)
  * Added more improvements to the API for `ListPods` (thanks @alenkacz!)
* Web UI
  * Grayed-out the tap icon for requests from sources that are not meshed
* CLI
  * Added the `--proto` flag to `linkerd profile` to output a service profile
    based on a Protobuf spec file
  * Fixed CLI connection failure to clusters that use self-signed certificates
  * Simplified `linkerd install` so that setting up proxy auto-injection
    (flag `--proxy-auto-inject`) no longer requires enabling TLS (flag `--tls`)
  * Added links for each `linkerd check` failure, pointing to a relevant section
    in our new FAQ page with resolution steps for each case

## edge-19.1.3

* Controller
  * Improved API for `ListPods` (thanks @alenkacz!)
  * Fixed `GetProfiles` API call not returning immediately when no profile
    exists (resulting in proxies logging warnings)
* Web UI
  * Improved resource detail pages now show all resource types
  * Fixed stats not appearing for routes that have service profiles installed
* CLI
  * Added optional `linkerd install-sp` command to generate service profiles for
    the control plane, providing per-route metrics for control plane components
  * Removed `--proxy-bind-timeout` flag from `linkerd install` and
    `linkerd inject` commands, as the proxy no longer accepts this environment
    variable
  * Improved CLI appearance on Windows systems
  * Improved `linkerd check` output, fixed check bug when using
    `--single-namespace` (thanks to @djeeg for the bug report!)
  * Improved `linkerd stat` now supports DaemonSets (thanks @zknill!)
  * Fixed panic when `linkerd routes` is called in single-namespace mode
* Proxy
  * Added the ability to override a proxy's normal outbound routing by adding an
   `l5d-override-dst` header
  * Added `LINKERD2_PROXY_DNS_CANONICALIZE_TIMEOUT` environment variable to
    customize the timeout for DNS queries to canonicalize a name
  * Added support for route timeouts in service profiles
  * Improved logging for gRPC errors and for malformed HTTP/2 request headers
  * Improved log readability by moving some noisy log messages to more verbose
    log levels

## edge-19.1.2

* Controller
  * Retry support! Introduce an `isRetryable` property to service profiles to
    enable configuring retries on a per-route basis
* Web UI
  * Add "meshed" and "no traffic" badges on the resource detail pages
  * Fix `linkerd dashboard` to maintain proxy connection when browser open fails
  * Fix JavaScript bundling to avoid serving old versions after upgrade
* CLI
  * Add `linkerd logs` command to surface logs from any container in the Linkerd
    control plane (shout out to [Stern](https://github.com/wercker/stern)!)
  * Add `linkerd uninject` command to remove the Linkerd proxy from a Kubernetes
    config
  * Improve `linkerd inject` to re-inject a resource that already has a Linkerd
    proxy
  * Improve `linkerd routes` to list all routes, including those without traffic
  * Improve readability in `linkerd check` and `linkerd inject` outputs
* Proxy
  * Fix a deadlock in HTTP/2 stream reference counts

## edge-19.1.1

* CLI
  * Adjust the set of checks that are run before executing CLI commands, which
    allows the CLI to be invoked even when the control plane is not fully ready
  * Fix reporting of injected resources when the `linkerd inject` command is run
    on `List` type resources with multiple items
  * Update the `linkerd dashboard` command to use port-forwarding instead of
    proxying when connecting to the web UI and Grafana
  * Add validation for the `ServiceProfile` CRD (thanks, @alenkacz!)
  * Update the `linkerd check` command to disallow setting both the `--pre` and
    `--proxy` flags simultaneously (thanks again, @alenkacz!)
* Web UI
  * Reduce the size of the webpack JavaScript bundle by nearly 50%!
  * Fix an indexing error on the top results page
* Proxy
  * **Fixed** The proxy-init container now exits with a non-zero exit code if
    initialization fails, making initialization errors much more visible
  * **Fixed** The proxy previously leaked UDP sockets for failed DNS queries,
    causing a memory leak; this has been fixed

## edge-18.12.4

Upgrade notes: The control plane components have been renamed as of the
edge-18.12.1 release to reduce possible naming collisions. To upgrade an
older installation, see the [Upgrade Guide](https://linkerd.io/2/upgrade/).

* CLI
  * Add `--routes` flag to the `linkerd top` command, for grouping table rows
    by route instead of by path
  * Update Prometheus configuration to automatically load `*_rules.yml` files
  * Remove TLS column from the `linkerd routes` command output
* Web UI
  * Restore unmeshed resources in the network graph on the resource detail page
  * Reduce the overall size of the asset bundle for the web frontend
* Proxy
  * Improve configuration of the PeakEwma load balancer

Special thanks to @radu-matei for cleaning up a whole slew of Go lint warnings,
and to @jonrichards for improving the Rust build setup!

## edge-18.12.3

Upgrade notes: The control plane components have been renamed as of the
edge-18.12.1 release to reduce possible naming collisions. To upgrade an
older installation, see the [Upgrade Guide](https://linkerd.io/2/upgrade/).

* CLI
  * Multiple improvements to the `linkerd install` config (thanks @codeman9!)
    * Use non-default service accounts for grafana and web deployments
    * Use `emptyDir` volume mount for prometheus and grafana pods
    * Set security context on control plane components to not run as root
  * Remove cluster-wide resources from single-namespace installs
    * Disable service profiles in single-namespace mode
    * Require that namespace already exist for single-namespace installs
  * Fix resource requests for proxy-injector container in `--ha` installs
* Controller
  * Block controller initialization until caches have synced with kube API
  * Fix proxy-api handling of named target ports in service configs
  * Add parameter to stats API to skip retrieving prometheus stats (thanks,
    @alpeb!)
* Web UI
  * Adjust label for unknown routes in route tables, add tooltip
  * Update Top Routes page to persist form settings in URL
  * Add button to create new service profiles on Top Routes page
  * Fix CLI commands displayed when linkerd is running in non-default namespace
* Proxy
  * Proxies with TLS enabled now honor ports configured to skip protocol
    detection

## stable-2.1.0

This stable release introduces several major improvements, including per-route
metrics, service profiles, and a vastly improved dashboard UI. It also adds
several significant experimental features, including proxy auto-injection,
single namespace installs, and a high-availability mode for the control plane.

For more details, see the announcement blog post:
https://blog.linkerd.io/2018/12/06/announcing-linkerd-2-1/

To install this release, run: `curl https://run.linkerd.io/install | sh`

**Upgrade notes**: The control plane components have been renamed in this
release to reduce possible naming collisions. Please make sure to read the
[upgrade instructions](https://linkerd.io/2/upgrade/#upgrade-notice-stable-2-1-0)
if you are upgrading from the `stable-2.0.0` release.

**Special thanks to**: @alenkacz, @alpeb, @benjdlambert, @fahrradflucht,
@ffd2subroutine, @hypnoglow, @ihcsim, @lucab, and @rochacon

**Full release notes**:
* CLI
  * `linkerd routes` command displays per-route stats for *any resource*
  * Service profiles are now supported for external authorities
  * `linkerd routes --open-api` flag generates a service profile
    based on an OpenAPI specification (swagger) file
  * `linkerd routes` command displays per-route stats for services with
    service profiles
  * Add `--ha` flag to `linkerd install` command, for HA
    deployment of the control plane
  * Update stat command to accept multiple stat targets
  * Fix authority stat filtering when the `--from` flag is present
  * Various improvements to check command, including:
    * Emit warnings instead of errors when not running the latest version
    * Add retries if control plane health check fails initially
    * Run all pre-install RBAC checks, instead of stopping at first failure
  * Fixed an issue with the `--registry` install flag not accepting
    hosts with ports
  * Added an `--output` stat flag, for printing stats as JSON
  * Updated the `top` table to set column widths dynamically
  * Added a `--single-namespace` install flag for installing
    the control plane with Role permissions instead of ClusterRole permissions
  * Added a `--proxy-auto-inject` flag to the `install` command,
    allowing for auto-injection of sidecar containers
  * Added `--proxy-cpu` and `--proxy-memory` flags to the `install`
    and `inject` commands, giving the ability to configure CPU + Memory requests
  * Added a `--context` flag to specify the context to use to talk
    to the Kubernetes apiserver
  * The namespace in which Linkerd is installed is configurable via the
    `LINKERD_NAMESPACE` env var, in addition to the `--linkerd-namespace` flag
  * The wait time for the `check` and `dashboard` commands is
    configurable via the `--wait` flag
  * The `top` command now aggregates by HTTP method as well
* Controller
  * Rename snake case fields to camel case in service profile spec
  * Controller components are now prefixed with `linkerd-` to
    prevent name collisions with existing resources
  * `linkerd install --disable-h2-upgrade` flag has been added to
    control automatic HTTP/2 upgrading
  * Fix auto injection issue on Kubernetes `v1.9.11` that would
    merge, rather than append, the proxy container into the application
  * Fixed a few issues with auto injection via the proxy-injector webhook:
    * Injected pods now execute the linkerd-init container last, to avoid
      rerouting requests during pod init
    * Original pod labels and annotations are preserved when auto-injecting
  * CLI health check now uses unified endpoint for data plane checks
  * Include Licence files in all Docker images
* Proxy
  * The proxy's `tap` subsystem has been reimplemented to be more
    efficient and and reliable
    * The proxy now supports route metadata in tap queries and events
  * A potential HTTP/2 window starvation bug has been fixed
  * Prometheus counters now wrap properly for values greater than 2^53
  * Add controller client metrics, scoped under `control_`
  * Canonicalize outbound names via DNS for inbound profiles
  * Fix routing issue when a pod makes a request to itself
  * Only include `classification` label on `response_total` metric
  * Remove panic when failing to get remote address
  * Better logging in TCP connect error messages
* Web UI
  * Top routes page, served at `/routes`
  * Route metrics are now available in the resource detail pages for
    services with configured profiles
  * Service profiles can be created and downloaded from the Web UI
  * Top Routes page, served at `/routes`
  * Fixed a smattering of small UI issues
  * Added a new Grafana dashboard for authorities
  * Revamped look and feel of the Linkerd dashboard by switching
    component libraries from antd to material-ui
  * Added a Help section in the sidebar containing useful links
  * Tap and Top pages
    * Added clear button to query form
  * Resource Detail pages
    * Limit number of resources shown in the graph
  * Resource Detail page
    * Better rendering of the dependency graph at the top of the page
    * Unmeshed sources are now populated in the Inbound traffic table
    * Sources and destinations are aligned in the popover
  * Tap and Top pages
    * Additional validation and polish for the form controls
    * The top table clears older results when a new top call is started
    * The top table now aggregates by HTTP method as well

## edge-18.12.2

Upgrade notes: The control plane components have been renamed as of the
edge-18.12.1 release to reduce possible naming collisions. To upgrade an
older installation, see the [Upgrade Guide](https://linkerd.io/2/upgrade/).

* Controller
  * Rename snake case fields to camel case in service profile spec

## edge-18.12.1

Upgrade notes: The control plane components have been renamed in this release to
reduce possible naming collisions. To upgrade an existing installation:

* Install new CLI: `curl https://run.linkerd.io/install-edge | sh`
* Install new control plane: `linkerd install | kubectl apply -f -`
* Remove old deploys/cms:
  `kubectl -n linkerd get deploy,cm -oname | grep -v linkerd | xargs kubectl -n linkerd delete`
* Re-inject your applications: `linkerd inject my-app.yml | kubectl apply -f -`
* Remove old services:
  `kubectl -n linkerd get svc -oname | grep -v linkerd | xargs kubectl -n linkerd delete`

For more information, see the [Upgrade Guide](https://linkerd.io/2/upgrade/).

* CLI
  * **Improved** `linkerd routes` command displays per-route stats for
    *any resource*!
  * **New** Service profiles are now supported for external authorities!
  * **New** `linkerd routes --open-api` flag generates a service profile
    based on an OpenAPI specification (swagger) file
* Web UI
  * **New** Top routes page, served at `/routes`
  * **New** Route metrics are now available in the resource detail pages for
    services with configured profiles
  * **New** Service profiles can be created and downloaded from the Web UI
* Controller
  * **Improved** Controller components are now prefixed with `linkerd-` to
    prevent name collisions with existing resources
  * **New** `linkerd install --disable-h2-upgrade` flag has been added to
    control automatic HTTP/2 upgrading
* Proxy
  * **Improved** The proxy's `tap` subsystem has been reimplemented to be more
    efficient and and reliable
    * The proxy now supports route metadata in tap queries and events
  * **Fixed** A potential HTTP/2 window starvation bug has been fixed
  * **Fixed** Prometheus counters now wrap properly for values greater than
    2^53 (thanks, @lucab!)

## edge-18.11.3

* CLI
  * **New** `linkerd routes` command displays per-route stats for services with
    service profiles
  * **Experimental** Add `--ha` flag to `linkerd install` command, for HA
    deployment of the control plane (thanks @benjdlambert!)
* Web UI
  * **Experimental** Top Routes page, served at `/routes`
* Controller
  * **Fixed** Fix auto injection issue on Kubernetes `v1.9.11` that would
    merge, rather than append, the proxy container into the application
* Proxy
  * **Improved** Add controller client metrics, scoped under `control_`
  * **Improved** Canonicalize outbound names via DNS for inbound profiles

## edge-18.11.2

* CLI
  * **Improved** Update stat command to accept multiple stat targets
  * **Fixed** Fix authority stat filtering when the `--from` flag is present
  * Various improvements to check command, including:
    * Emit warnings instead of errors when not running the latest version
    * Add retries if control plane health check fails initially
    * Run all pre-install RBAC checks, instead of stopping at first failure
* Proxy / Proxy-Init
  * **Fixed** Fix routing issue when a pod makes a request to itself (#1585)
  * Only include `classification` label on `response_total` metric

## edge-18.11.1

* Proxy
  * **Fixed** Remove panic when failing to get remote address
  * **Improved** Better logging in TCP connect error messages
* Web UI
  * **Improved** Fixed a smattering of small UI issues

## edge-18.10.4

This release includes a major redesign of the web frontend to make use of the
Material design system. Additional features that leverage the new design are
coming soon! This release also includes the following changes:

* CLI
  * **Fixed** Fixed an issue with the `--registry` install flag not accepting
    hosts with ports (thanks, @alenkacz!)
* Web UI
  * **New** Added a new Grafana dashboard for authorities (thanks, @alpeb!)
  * **New** Revamped look and feel of the Linkerd dashboard by switching
    component libraries from antd to material-ui

## edge-18.10.3

* CLI
  * **New** Added an `--output` stat flag, for printing stats as JSON
  * **Improved** Updated the `top` table to set column widths dynamically
  * **Experimental** Added a `--single-namespace` install flag for installing
    the control plane with Role permissions instead of ClusterRole permissions
* Controller
  * Fixed a few issues with auto injection via the proxy-injector webhook:
    * Injected pods now execute the linkerd-init container last, to avoid
      rerouting requests during pod init
    * Original pod labels and annotations are preserved when auto-injecting
* Web UI
  * **New** Added a Help section in the sidebar containing useful links

## edge-18.10.2

This release brings major improvements to the CLI as described below, including
support for auto-injecting deployments via a Kubernetes Admission Controller.
Proxy auto-injection is **experimental**, and the implementation may change
going forward.

* CLI
  * **New** Added a `--proxy-auto-inject` flag to the `install` command,
    allowing for auto-injection of sidecar containers (Thanks @ihcsim!)
  * **Improved** Added `--proxy-cpu` and `--proxy-memory` flags to the `install`
    and `inject` commands, giving the ability to configure CPU + Memory requests
    (Thanks @benjdlambert!)
  * **Improved** Added a `--context` flag to specify the context to use to talk
    to the Kubernetes apiserver (Thanks @ffd2subroutine!)

## edge-18.10.1

* Web UI
  * **Improved** Tap and Top pages
    * Added clear button to query form
  * **Improved** Resource Detail pages
    * Limit number of resources shown in the graph
* Controller
  * CLI health check now uses unified endpoint for data plane checks
  * Include Licence files in all Docker images

Special thanks to @alenkacz for contributing to this release!

## edge-18.9.3

* Web UI
  * **Improved** Resource Detail page
    * Better rendering of the dependency graph at the top of the page
    * Unmeshed sources are now populated in the Inbound traffic table
    * Sources and destinations are aligned in the popover
  * **Improved** Tap and Top pages
    * Additional validation and polish for the form controls
    * The top table clears older results when a new top call is started
    * The top table now aggregates by HTTP method as well
* CLI
  * **New** The namespace in which Linkerd is installed is configurable via the
    `LINKERD_NAMESPACE` env var, in addition to the `--linkerd-namespace` flag
  * **New** The wait time for the `check` and `dashboard` commands is
    configurable via the `--wait` flag
  * **Improved** The `top` command now aggregates by HTTP method as well

Special thanks to @rochacon, @fahrradflucht and @alenkacz for contributing to
this release!

## stable-2.0.0

## edge-18.9.2

* **New** _edge_ and _stable_ release channels
* Web UI
  * **Improved** Tap & Top UIs with better layout and linking
* CLI
  * **Improved** `check --pre` command verifies the caller has sufficient
    permissions to install Linkerd
  * **Improved** `check` command verifies that Prometheus has data for proxied
    pods
* Proxy
  * **Fix** `hyper` crate dependency corrects HTTP/1.0 Keep-Alive behavior

## v18.9.1

* Web UI
  * **New** Default landing page provides namespace overview with expandable
    sections
  * **New** Breadcrumb navigation at the top of the dashboard
  * **Improved** Tap and Top pages
    * Table rendering performance improvements via throttling
    * Tables now link to resource detail pages
    * Tap an entire namespace when no resource is specified
    * Tap websocket errors provide more descriptive text
    * Consolidated source and destination columns
  * Misc ui updates
    * Metrics tables now include a small success rate chart
    * Improved latency formatting for seconds latencies
    * Renamed upstream/downstream to inbound/outbound
    * Sidebar scrolls independently from main panel, scrollbars hidden when not
      needed
    * Removed social links from sidebar
* CLI
  * **New** `linkerd check` now validates Linkerd proxy versions and readiness
  * **New** `linkerd inject` now provides an injection status report, and warns
    when resources are not injectable
  * **New** `linkerd top` now has a `--hide-sources` flag, to hide the source
    column and collapse top results accordingly
* Control Plane
  * Updated Prometheus to v2.4.0, Grafana to 5.2.4

## v18.8.4

* Web UI
  * **Improved** Tap and Top now have a better sampling rate
  * **Fixed** Missing sidebar headings now appear

## v18.8.3

* Web UI
  * **Improved** Kubernetes resource navigation in the sidebar
  * **Improved** resource detail pages:
    * **New** live request view
    * **New** success rate graphs
* CLI
  * `tap` and `top` have been improved to sample up to 100 RPS
* Control plane
  * Injected proxy containers now have readiness and liveness probes enabled

Special thanks to @sourishkrout for contributing a web readibility fix!

## v18.8.2

* CLI
  * **New** `linkerd top` command has been added, displays live traffic stats
  * `linkerd check` has been updated with additional checks, now supports a
    `--pre` flag for running pre-install checks
  * `linkerd check` and `linkerd dashboard` now support a `--wait` flag that
    tells the CLI to wait for the control plane to become ready
  * `linkerd tap` now supports a `--output` flag to display output in a wide
    format that includes src and dst resources and namespaces
  * `linkerd stat` includes additional validation for command line inputs
  * All commands that talk to the Linkerd API now show better error messages
    when the control plane is unavailable
* Web UI
  * **New** individual resources can now be viewed on a resource detail page,
    which includes stats for the resource itself and its nearest neighbors
  * **Experimental** web-based Top interface accessible at `/top`, aggregates
    tap data in real time to display live traffic stats
  * The `/tap` page has multiple improvements, including displaying additional
    src/dst metadata, improved form controls, and better latency formatting
  * All resource tables have been updated to display meshed pod counts, as well
    as an icon linking to the resource's Grafana dashboard if it is meshed
  * The UI now shows more useful information when server errors are encountered
* Proxy
  * The `h2` crate fixed a HTTP/2 window management bug
  * The `rustls` crate fixed a bug that could improperly fail TLS streams
* Control Plane
  * The tap server now hydrates metadata for both sources and destinations

## v18.8.1

* Web UI
  * **New** Tap UI makes it possible to query & inspect requests from the
    browser!
* Proxy
  * **New** Automatic, transparent HTTP/2 multiplexing of HTTP/1 traffic
    reduces the cost of short-lived HTTP/1 connections
* Control Plane
  * **Improved** `linkerd inject` now supports injecting all resources in a
    folder
  * **Fixed** `linkerd tap` no longer crashes when there are many pods
  * **New** Prometheus now only scrapes proxies belonging to its own linkerd
    install
  * **Fixed** Prometheus metrics collection for clusters with >100 pods

Special thanks to @ihcsim for contributing the `inject` improvement!

## v18.7.3

Linkerd2 v18.7.3 completes the rebranding from Conduit to Linkerd2, and improves
overall performance and stability.

* Proxy
  * **Improved** CPU utilization by ~20%
* Web UI
  * **Experimental** `/tap` page now supports additional filters
* Control Plane
  * Updated all k8s.io dependencies to 1.11.1

## v18.7.2

Linkerd2 v18.7.2 introduces new stability features as we work toward production
readiness.

* Control Plane
  * **Breaking change** Injected pod labels have been renamed to be more
    consistent with Kubernetes; previously injected pods must be re-injected
    with new version of linkerd CLI in order to work with updated control plane
  * The "ca-bundle-distributor" deployment has been renamed to "ca"
* Proxy
  * **Fixed** HTTP/1.1 connections were not properly reused, leading to
    elevated latencies and CPU load
  * **Fixed** The `process_cpu_seconds_total` was calculated incorrectly
* Web UI
  * **New** per-namespace application topology graph
  * **Experimental** web-based Tap interface accessible at  `/tap`
  * Updated favicon to the Linkerd logo

## v18.7.1

Linkerd2 v18.7.1 is the first release of the Linkerd2 project, which was
formerly hosted at github.com/runconduit/conduit.

* Packaging
  * Introduce new date-based versioning scheme, `vYY.M.n`
  * Move all Docker images to `gcr.io/linkerd-io` repo
* User Interface
  * Update branding to reference Linkerd throughout
  * The CLI is now called `linkerd`
* Production Readiness
  * Fix issue with destination service sending back incomplete pod metadata
  * Fix high CPU usage during proxy shutdown
  * ClusterRoles are now unique per Linkerd install, allowing multiple instances
    to be installed in the same Kubernetes cluster

## v0.5.0

Conduit v0.5.0 introduces a new, experimental feature that automatically
enables Transport Layer Security between Conduit proxies to secure
application traffic. It also adds support for HTTP protocol upgrades, so
applications that use WebSockets can now benefit from Conduit.

* Security
  * **New** `conduit install --tls=optional` enables automatic, opportunistic
    TLS. See [the docs][auto-tls] for more info.
* Production Readiness
  * The proxy now transparently supports HTTP protocol upgrades to support, for
    instance, WebSockets.
  * The proxy now seamlessly forwards HTTP `CONNECT` streams.
  * Controller services are now configured with liveness and readiness probes.
* User Interface
  * `conduit stat` now supports a virtual `authority` resource that aggregates
    traffic by the `:authority` (or `Host`) header of an HTTP request.
  * `dashboard`, `stat`, and `tap` have been updated to describe TLS state for
    traffic.
  * `conduit tap` now has more detailed information, including the direction of
    each message (outbound or inbound).
  * `conduit stat` now more-accurately records histograms for low-latency
    services.
  * `conduit dashboard` now includes error messages when a Conduit-enabled pod
    fails.
* Internals
  * Prometheus has been upgraded to v2.3.1.
  * A potential live-lock has been fixed in HTTP/2 servers.
  * `conduit tap` could crash due to a null-pointer access. This has been fixed.

[auto-tls]: docs/automatic-tls.md

## v0.4.4

Conduit v0.4.4 continues to improve production suitability and sets up internals
for the upcoming v0.5.0 release.

* Production Readiness
  * The destination service has been mostly-rewritten to improve safety and
    correctness, especially during controller initialization.
  * Readiness and Liveness checks have been added for some controller
    components.
  * RBAC settings have been expanded so that Prometheus can access node-level
    metrics.
* User Interface
  * Ad blockers like uBlock prevented the Conduit dashboard from fetching API
    data. This has been fixed.
  * The UI now highlights pods that have failed to start a proxy.
* Internals
  * Various dependency upgrades, including Rust 1.26.2.
  * TLS testing continues to bear fruit, precipitating stability improvements to
    dependencies like Rustls.

Special thanks to @alenkacz for improving docker build times!

## v0.4.3

Conduit v0.4.3 continues progress towards production readiness. It features a
new latency-aware load balancer.

* Production Readiness
  * The proxy now uses a latency-aware load balancer for outbound requests. This
    implementation is based on Finagle's Peak-EWMA balancer, which has been
    proven to significantly reduce tail latencies. This is the same load
    balancing strategy used by Linkerd.
* User Interface
  * `conduit stat` is now slightly more predictable in the way it outputs
    things, especially for commands like
    `watch conduit stat all --all-namespaces`.
  * Failed and completed pods are no longer shown in stat summary results.
* Internals
  * The proxy now supports some TLS configuration, though these features remain
    disabled and undocumented pending further testing and instrumentation.

Special thanks to @ihcsim for contributing his first PR to the project and to
@roanta for discussing the Peak-EWMA load balancing algorithm with us.

## v0.4.2

Conduit v0.4.2 is a major step towards production readiness. It features a wide
array of fixes and improvements for long-running proxies, and several new
telemetry features. It also lays the groundwork for upcoming releases that
introduce mutual TLS everywhere.

* Production Readiness
  * The proxy now drops metrics that do not update for 10 minutes, preventing unbounded
    memory growth for long-running processes.
  * The proxy now constrains the number of services that a node can route to
    simultaneously (default: 100). This protects long-running proxies from consuming
    unbounded resources by tearing down the longest-idle clients when the capacity is
    reached.
  * The proxy now properly honors HTTP/2 request cancellation.
  * The proxy could incorrectly handle requests in the face of some connection errors.
    This has been fixed.
  * The proxy now honors DNS TTLs.
  * `conduit inject` now works with `statefulset` resources.
* Telemetry
  * **New** `conduit stat` now supports the `all` Kubernetes resource, which
    shows traffic stats for all Kubernetes resources in a namespace.
  * **New** the Conduit web UI has been reorganized to provide namespace overviews.
  * **Fix** a bug in Tap that prevented the proxy from simultaneously satisfying more than
    one Tap request.
  * **Fix** a bug that could prevent stats from being reported for some TCP streams in
    failure conditions.
  * The proxy now measures response latency as time-to-first-byte.
* Internals
  * The proxy now supports user-friendly time values (e.g. `10s`) from environment
    configuration.
  * The control plane now uses client for Kubernetes 1.10.2.
  * Much richer proxy debug logging, including socket and stream metadata.
  * The proxy internals have been changed substantially in preparation for TLS support.

Special thanks to @carllhw, @kichristensen, & @sfroment for contributing to this release!

### Upgrading from v0.4.1

When upgrading from v0.4.1, we suggest that the control plane be upgraded to v0.4.2 before
injecting application pods to use v0.4.2 proxies.

## v0.4.1

Conduit 0.4.1 builds on the telemetry work from 0.4.0, providing rich,
Kubernetes-aware observability and debugging.

* Web UI
  * **New** Automatically-configured Grafana dashboards for Services, Pods,
    ReplicationControllers, and Conduit mesh health.
  * **New** `conduit dashboard` Pod and ReplicationController views.
* Command-line interface
  * **Breaking change** `conduit tap` now operates on most Kubernetes resources.
  * `conduit stat` and `conduit tap` now both support kubectl-style resource
    strings (`deploy`, `deploy/web`, and `deploy web`), specifically:
    * `namespaces`
    * `deployments`
    * `replicationcontrollers`
    * `services`
    * `pods`
* Telemetry
  * **New** Tap support for filtering by and exporting destination metadata. Now
    you can sample requests from A to B, where A and B are any resource or group
    of resources.
  * **New** TCP-level stats, including connection counts and durations, and
    throughput, wired through to Grafana dashboards.
* Service Discovery
  * The proxy now uses the [trust-dns] DNS resolver. This fixes a number of DNS
    correctness issues.
  * The destination service could sometimes return incorrect, stale, labels for an
    endpoint. This has been fixed!

[trust-dns]: https://github.com/bluejekyll/trust-dns

## v0.4.0

Conduit 0.4.0 overhauls Conduit's telemetry system and improves service discovery
reliability.

* Web UI
  * **New** automatically-configured Grafana dashboards for all Deployments.
* Command-line interface
  * `conduit stat` has been completely rewritten to accept arguments like `kubectl get`.
    The `--to` and `--from` filters can be used to filter traffic by destination and
    source, respectively.  `conduit stat` currently can operate on `Namespace` and
    `Deployment` Kubernetes resources. More resource types will be added in the next
    release!
* Proxy (data plane)
  * **New** Prometheus-formatted metrics are now exposed on `:4191/metrics`, including
    rich destination labeling for outbound HTTP requests. The proxy no longer pushes
    metrics to the control plane.
  * The proxy now handles `SIGINT` or `SIGTERM`, gracefully draining requests until all
    are complete or `SIGQUIT` is received.
  * SMTP and MySQL (ports 25 and 3306) are now treated as opaque TCP by default. You
    should no longer have to specify `--skip-outbound-ports` to communicate with such
    services.
  * When the proxy reconnected to the controller, it could continue to send requests to
    old endpoints. Now, when the proxy reconnects to the controller, it properly removes
    invalid endpoints.
  * A bug impacting some HTTP/2 reset scenarios has been fixed.
* Service Discovery
  * Previously, the proxy failed to resolve some domain names that could be misinterpreted
    as a Kubernetes Service name. This has been fixed by extending the _Destination_ API
    with a negative acknowledgement response.
* Control Plane
  * The _Telemetry_ service and associated APIs have been removed.
* Documentation
  * Updated [Roadmap](doc/roadmap.md)

Special thanks to @ahume, @alenkacz, & @xiaods for contributing to this release!

### Upgrading from v0.3.1

When upgrading from v0.3.1, it's important to upgrade proxies before upgrading the
controller. As you upgrade proxies, the controller will lose visibility into some data
plane stats. Once all proxies are updated, `conduit install |kubectl apply -f -` can be
run to upgrade the controller without causing any data plane disruptions. Once the
controller has been restarted, traffic stats should become available.

## v0.3.1

Conduit 0.3.1 improves Conduit's resilience and transparency.

* Proxy (data plane)
  * The proxy now makes fewer changes to requests and responses being proxied. In particular,
    requests and responses without bodies or with empty bodies are better supported.
  * HTTP/1 requests with different `Host` header fields are no longer sent on the same HTTP/1
    connection even when those hostnames resolve to the same IP address.
  * A connection leak during proxying of non-HTTP TCP connections was fixed.
  * The proxy now handles unavailable services more gracefully by timing out while waiting for an
    endpoint to become available for the service.
* Command-line interface
  * `$KUBECONFIG` with multiple paths is now supported. (PR #482 by @hypnoglow).
  * `conduit check` now checks for the availability of a Conduit update. (PR #460 by @ahume).
* Service Discovery
  * Kubernetes services with type `ExternalName` are now supported.
* Control Plane
  * The proxy is injected into the control plane during installation to improve the control plane's
    resilience and to "dogfood" the proxy.
  * The control plane is now more resilient regarding networking failures.
* Documentation
  * The markdown source for the documentation published at https://conduit.io/docs/ is now open
    source at https://github.com/runconduit/conduit/tree/master/doc.

## v0.3.0

Conduit 0.3 focused heavily on production hardening of Conduit's telemetry system. Conduit 0.3
should "just work" for most apps on Kubernetes 1.8 or 1.9 without configuration, and should support
Kubernetes clusters with hundreds of services, thousands of instances, and hundreds of RPS per
instance.

With this release, Conduit also moves from _experimental_ to _alpha_---meaning that we're ready
for some serious testing and vetting from you. As part of this, we've published the
[Conduit roadmap](https://conduit.io/roadmap/), and we've also launched some new mailing lists:
[conduit-users](https://groups.google.com/forum/#!forum/conduit-users),
[conduit-dev](https://groups.google.com/forum/#!forum/conduit-dev), and
[conduit-announce](https://groups.google.com/forum/#!forum/conduit-announce).

* CLI
  * CLI commands no longer depend on `kubectl`
  * `conduit dashboard` now runs on an ephemeral port, removing port 8001 conflicts
  * `conduit inject` now skips pods with `hostNetwork=true`
  * CLI commands now have friendlier error messages, and support a `--verbose` flag for debugging
* Web UI
  * All displayed metrics are now instantaneous snapshots rather than aggregated over 10 minutes
  * The sidebar can now be collapsed
  * UX refinements and bug fixes
* Conduit proxy (data plane)
  * Proxy does load-aware (P2C + least-loaded) L7 balancing for HTTP
  * Proxy can now route to external DNS names
  * Proxy now properly sheds load in some pathological cases when it cannot route
* Telemetry system
  * Many optimizations and refinements to support scale goals
  * Per-path and per-pod metrics have been removed temporarily to improve scalability and stability;
    they will be reintroduced in Conduit 0.4 (#405)
* Build improvements
  * The Conduit docker images are now much smaller.
  * Dockerfiles have been changed to leverage caching, improving build times substantially

Known Issues:
* Some DNS lookups to external domains fail (#62, #155, #392)
* Applications that use WebSockets, HTTP tunneling/proxying, or protocols such as MySQL and SMTP,
  require additional configuration (#339)

## v0.2.0

This is a big milestone! With this release, Conduit adds support for HTTP/1.x and raw TCP traffic,
meaning it should "just work" for most applications that are running on Kubernetes without
additional configuration.

* Data plane
  * Conduit now transparently proxies all TCP traffic, including HTTP/1.x and HTTP/2.
    (See caveats below.)
* Command-line interface
  * Improved error handling for the `tap` command
  * `tap` also now works with HTTP/1.x traffic
* Dashboard
  * Minor UI appearance tweaks
  * Deployments now searchable from the dashboard sidebar

Caveats:
* Conduit will automatically work for most protocols. However, applications that use WebSockets,
  HTTP tunneling/proxying, or protocols such as MySQL and SMTP, will require some additional
  configuration. See the [documentation](https://conduit.io/adding-your-service/#protocol-support)
  for details.
* Conduit doesn't yet support external DNS lookups. These will be addressed in an upcoming release.
* There are known issues with Conduit's telemetry pipeline that prevent it from scaling beyond a
  few nodes. These will be addressed in an upcoming release.
* Conduit is still in alpha! Please help us by
  [filing issues and contributing pull requests](https://github.com/runconduit/conduit/issues/new).

## v0.1.3

* This is a minor bugfix for some web dashboard UI elements that were not rendering correctly.

## v0.1.2

Conduit 0.1.2 continues down the path of increasing usability and improving debugging and
introspection of the service mesh itself.

* Conduit CLI
  * New `conduit check` command reports on the health of your Conduit installation.
  * New `conduit completion` command provides shell completion.
* Dashboard
  * Added per-path metrics to the deployment detail pages.
  * Added animations to line graphs indicating server activity.
  * More descriptive CSS variable names. (Thanks @natemurthy!)
  * A variety of other minor UI bugfixes and improvements
* Fixes
  * Fixed Prometheus config when using RBAC. (Thanks @FaKod!)
  * Fixed `tap` failure when pods do not belong to a deployment. (Thanks @FaKod!)

## v0.1.1

Conduit 0.1.1 is focused on making it easier to get started with Conduit.

* Conduit can now be installed on Kubernetes clusters that use RBAC.
* The `conduit inject` command now supports a `--skip-outbound-ports` flag that directs Conduit to
  bypass proxying for specific outbound ports, making Conduit easier to use with non-gRPC or HTTP/2
  protocols.
* The `conduit tap` command output has been reformatted to be line-oriented, making it easier to
  parse with common UNIX command line utilities.
* Conduit now supports routing of non-fully qualified domain names.
* The web UI has improved support for large deployments and deployments that don't have any
  inbound/outbound traffic.

## v0.1.0

Conduit 0.1.0 is the first public release of Conduit.

* This release supports services that communicate via gRPC only. non-gRPC HTTP/2 services should
  work. More complete HTTP support, including HTTP/1.0 and HTTP/1.1 and non-gRPC HTTP/2, will be
  added in an upcoming release.
* Kubernetes 1.8.0 or later is required.
* kubectl 1.8.0 or later is required. `conduit dashboard` will not work with earlier versions of
  kubectl.
* When deploying to Minikube, Minikube 0.23 or 0.24.1 or later are required. Earlier versions will
  not work.
* This release has been tested using Google Kubernetes Engine and Minikube. Upcoming releases will
  be tested on additional providers too.
* Configuration settings and protocols are not stable yet.
* Services written in Go must use grpc-go 1.3 or later to avoid
  [grpc-go bug #1120](https://github.com/grpc/grpc-go/issues/1120).<|MERGE_RESOLUTION|>--- conflicted
+++ resolved
@@ -1,4 +1,3 @@
-<<<<<<< HEAD
 ## stable-2.4.0
 
 This release adds traffic splitting functionality, support for the Kubernetes
@@ -101,6 +100,9 @@
     proxy for service discovery information
   * Fixed a bug where `linkerd inject` would fail when given a path to a file
     outside the current directory
+  * Graduated high-availability support out of experimental status
+  * Modified the error message for `linkerd install` to provide instructions for
+    proceeding when an existing installation is found
 * Controller
   * Added Go pprof HTTP endpoints to all control plane components' admin servers
     to better assist debugging efforts
@@ -137,7 +139,9 @@
   * Added support for the SMI TrafficSplit API which allows users to define
     traffic splits in TrafficSplit custom resources
   * Added the `linkerd.io/control-plane-ns` label to all Linkerd resources
-    allowing them to be identified using a label selector.
+    allowing them to be identified using a label selector
+  * Added Prometheus metrics for the Kubernetes watchers in the destination
+    service for better visibility
 * Proxy
   * Replaced the fixed reconnect backoff with an exponential one (thanks,
     @zaharidichev!)
@@ -197,7 +201,7 @@
     reflect the typical use case
   * Moved the proxy-init container to a separate `linkerd/proxy-init` Git
     repository
-=======
+
 ## edge-19.7.3
 
 * CLI
@@ -207,7 +211,6 @@
 * Controller
   * Added Prometheus metrics for the Kubernetes watchers in the destination
     service for better visibility
->>>>>>> c5b0659a
 
 ## edge-19.7.2
 
