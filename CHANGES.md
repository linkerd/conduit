--- conflicted
+++ resolved
@@ -1,6 +1,5 @@
 # Changes
 
-<<<<<<< HEAD
 ## stable-2.10.0
 
 This release introduces Linkerd extensions. The default control plane no longer
@@ -115,7 +114,6 @@
 [Takumi Sue](https://github.com/tkms0106)
 [Raphael Taylor-Davies](https://github.com/tustvold)
 [Yashvardhan Kukreja](https://github.com/yashvardhan-kukreja)
-=======
 ## edge-21.3.1
 
 This edge release is another release candidate, bringing us closer to
@@ -139,7 +137,6 @@
   set during install so that it's properly reflected during discovery
 * Moved the level of the proxy server's I/O-related "Connection closed" messages
   from info to debug, which were not providing actionable information
->>>>>>> 96df2514
 
 ## edge-21.2.4
 
