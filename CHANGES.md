--- conflicted
+++ resolved
@@ -1,29 +1,20 @@
-<<<<<<< HEAD
 ## stable-2.7.0
 
-This release ...
+This massive release adds support for integrating Linkerd's PKI with an external
+certificate issuer such as [`cert-manager`] as well as streamlining the
+certificate rotation process in general. For more details about cert-manager
+and certificate rotation, see the [docs](). This release also includes
+performance improvements to the dashboard, reduced memory usage of the proxy,
+various improvements to the Helm chart, and much much more.
 
 To install this release, run: `curl https://run.linkerd.io/install | sh`
 
-**Upgrade notes**: Please see the [upgrade
-instructions](https://linkerd.io/2/tasks/upgrade/#upgrade-notice-stable-2-7-0).
-
-**Special thanks to**: @alenkacz, @arminbuerkle, @bmcstdio, @bourquep,
-@brianstorti, @kevtaylor, @KIVagant, @pierDipi, and @Pothulapati!
-
-@alenkacz
-@bmcstdio
-@daxmc99
-@droidnoob
-@ereslibre
-@javaducky
-@joakimr-axis
-@JohannesEH
-@KIVagant
-@mayankshah1607
-@Pothulapati
-@StupidScience
-
+**Upgrade notes**: This release includes breaking changes to our Helm charts.
+Please see the [upgrade instructions](https://linkerd.io/2/tasks/upgrade/#upgrade-notice-stable-2-7-0).
+
+**Special thanks to**: @alenkacz, @bmcstdio, @daxmc99, @droidnoob, @ereslibre,
+@javaducky, @joakimr-axis, @JohannesEH, @KIVagant, @mayankshah1607,
+@Pothulapati, and @StupidScience!
 
 **Full release notes**:
 
@@ -129,6 +120,13 @@
   * Fixed a bug where the proxy could stop receiving service discovery updates,
     resulting in 503 errors
   * Improved debug/error logging to include detailed contextual information
+  * Fixed a bug in the proxy's logging subsystem that could cause the proxy to
+    consume memory until the process is OOM killed, especially when the proxy was
+    configured to log diagnostic information
+  * Fixed properly emitting `grpc-status` headers when signaling proxy errors to
+    gRPC clients
+  * Updated certain proxy dependencies to address RUSTSEC-2019-0033,
+    RUSTSEC-2019-0034, and RUSTSEC-2020-02
 * Web UI
   * Fixed an error when refreshing an already open dashboard when the Linkerd
     version has changed
@@ -175,11 +173,7 @@
     distributed tracing in the control plane (thanks @Pothulapati!)
   * Added distributed tracing support to the control plane (thanks
     @Pothulapati!)
-    
-
-
-
-=======
+
 ## edge-20.2.1
 
 This edge release is a release candidate for `stable-2.7` and fixes an issue
@@ -193,7 +187,6 @@
     gRPC clients
   * Updated certain proxy dependencies to address RUSTSEC-2019-0033,
     RUSTSEC-2019-0034, and RUSTSEC-2020-02
->>>>>>> 770da05b
 
 ## edge-20.1.4
 
