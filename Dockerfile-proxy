ARG RUNTIME_IMAGE=debian:stretch-20190812-slim

FROM debian:stretch-20190812-slim as fetch
RUN apt-get update && apt-get install -y ca-certificates curl
WORKDIR /build
COPY bin/fetch-proxy bin/fetch-proxy
COPY .proxy-version proxy-version
RUN (proxy=$(bin/fetch-proxy $(cat proxy-version)) && \
    mv "$proxy" linkerd2-proxy)

## compile proxy-identity agent
<<<<<<< HEAD
FROM gcr.io/linkerd-io/go-deps:4a14064f as golang
=======
FROM gcr.io/linkerd-io/go-deps:8d2ce4bf as golang
>>>>>>> a9d38189
WORKDIR /linkerd-build
COPY pkg/flags pkg/flags
COPY pkg/tls pkg/tls
COPY pkg/version pkg/version
RUN CGO_ENABLED=0 GOOS=linux go build -mod=readonly ./pkg/...
COPY proxy-identity proxy-identity
RUN CGO_ENABLED=0 GOOS=linux go build -o /out/proxy-identity -mod=readonly -ldflags "-s -w" ./proxy-identity

FROM $RUNTIME_IMAGE as runtime
COPY --from=fetch /build/target/proxy/LICENSE /usr/lib/linkerd/LICENSE
COPY --from=fetch /build/proxy-version /usr/lib/linkerd/linkerd2-proxy-version.txt
COPY --from=fetch /build/linkerd2-proxy /usr/lib/linkerd/linkerd2-proxy
COPY --from=golang /out/proxy-identity /usr/lib/linkerd/linkerd2-proxy-identity
COPY proxy-identity/run-proxy.sh /usr/bin/linkerd2-proxy-run
ARG LINKERD_VERSION
ENV LINKERD_CONTAINER_VERSION_OVERRIDE=${LINKERD_VERSION}
ENV LINKERD2_PROXY_LOG=warn,linkerd=info
ENTRYPOINT ["/usr/bin/linkerd2-proxy-run"]<|MERGE_RESOLUTION|>--- conflicted
+++ resolved
@@ -9,11 +9,7 @@
     mv "$proxy" linkerd2-proxy)
 
 ## compile proxy-identity agent
-<<<<<<< HEAD
-FROM gcr.io/linkerd-io/go-deps:4a14064f as golang
-=======
-FROM gcr.io/linkerd-io/go-deps:8d2ce4bf as golang
->>>>>>> a9d38189
+FROM gcr.io/linkerd-io/go-deps:57ec36a4 as golang
 WORKDIR /linkerd-build
 COPY pkg/flags pkg/flags
 COPY pkg/tls pkg/tls
