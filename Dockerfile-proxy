--- conflicted
+++ resolved
@@ -11,11 +11,7 @@
     echo "$version" >version.txt)
 
 ## compile proxy-identity agent
-<<<<<<< HEAD
-FROM gcr.io/linkerd-io/go-deps:f7ac42a2 as golang
-=======
-FROM gcr.io/linkerd-io/go-deps:b3c7654e as golang
->>>>>>> c698d6bc
+FROM gcr.io/linkerd-io/go-deps:42397b41 as golang
 WORKDIR /go/src/github.com/linkerd/linkerd2
 ENV CGO_ENABLED=0 GOOS=linux
 COPY pkg/flags pkg/flags
