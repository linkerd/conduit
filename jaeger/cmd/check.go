package cmd

import (
	"context"
	"fmt"
	"io"
	"os"
	"strings"
	"time"

	"github.com/linkerd/linkerd2/jaeger/pkg/labels"
	"github.com/linkerd/linkerd2/pkg/healthcheck"
	"github.com/spf13/cobra"
	corev1 "k8s.io/api/core/v1"
	metav1 "k8s.io/apimachinery/pkg/apis/meta/v1"
)

const (

	// JaegerExtensionName is the name of jaeger extension
	JaegerExtensionName = "linkerd-jaeger"

	// linkerdJaegerExtensionCheck adds checks related to the jaeger extension
<<<<<<< HEAD
	linkerdJaegerExtensionCheck healthcheck.CategoryID = jaegerExtensionName

	// linkerdJaegerExtensionDataPlaneCheck adds checks related to the jaeger extension
	linkerdJaegerExtensionDataPlaneCheck healthcheck.CategoryID = jaegerExtensionName + "-data-plane"
=======
	linkerdJaegerExtensionCheck healthcheck.CategoryID = JaegerExtensionName
>>>>>>> 74650ec2
)

var (
	jaegerNamespace string
)

type checkOptions struct {
	wait      time.Duration
	output    string
	proxy     bool
	namespace string
}

func jaegerCategory(hc *healthcheck.HealthChecker) *healthcheck.Category {

	checkers := []healthcheck.Checker{}

	checkers = append(checkers,
		*healthcheck.NewChecker("linkerd-jaeger extension Namespace exists").
			WithHintAnchor("l5d-jaeger-ns-exists").
			Fatal().
			WithCheck(func(ctx context.Context) error {
				// Get  jaeger Extension Namespace
				ns, err := hc.KubeAPIClient().GetNamespaceWithExtensionLabel(ctx, JaegerExtensionName)
				if err != nil {
					return err
				}
				jaegerNamespace = ns.Name
				return nil
			}))

	checkers = append(checkers,
		*healthcheck.NewChecker("collector and jaeger service account exists").
			WithHintAnchor("l5d-jaeger-sc-exists").
			Fatal().
			Warning().
			WithCheck(func(ctx context.Context) error {
				// Check for Collector Service Account
				return healthcheck.CheckServiceAccounts(ctx, hc.KubeAPIClient(), []string{"collector", "jaeger"}, jaegerNamespace, "")
			}))

	checkers = append(checkers,
		*healthcheck.NewChecker("collector config map exists").
			WithHintAnchor("l5d-jaeger-oc-cm-exists").
			Warning().
			WithCheck(func(ctx context.Context) error {
				// Check for Jaeger Service Account
				_, err := hc.KubeAPIClient().CoreV1().ConfigMaps(jaegerNamespace).Get(ctx, "collector-config", metav1.GetOptions{})
				if err != nil {
					return err
				}
				return nil
			}))

	checkers = append(checkers,
		*healthcheck.NewChecker("jaeger extension pods are injected").
			WithHintAnchor("l5d-jaeger-pods-injection").
			Warning().
			WithCheck(func(ctx context.Context) error {
				// Check if Jaeger Extension pods have been injected
				pods, err := hc.KubeAPIClient().GetPodsByNamespace(ctx, jaegerNamespace)
				if err != nil {
					return err
				}
				return healthcheck.CheckIfDataPlanePodsExist(pods)
			}))

	checkers = append(checkers,
		*healthcheck.NewChecker("collector pod is running").
			WithHintAnchor("l5d-jaeger-collector-running").
			Fatal().
			WithRetryDeadline(hc.RetryDeadline).
			SurfaceErrorOnRetry().
			WithCheck(func(ctx context.Context) error {
				// Check for Collector pod
				podList, err := hc.KubeAPIClient().CoreV1().Pods(jaegerNamespace).List(ctx, metav1.ListOptions{LabelSelector: "component=collector"})
				if err != nil {
					return err
				}
				return healthcheck.CheckPodsRunning(podList.Items, fmt.Sprintf("No collector pods found in the %s namespace", jaegerNamespace))
			}))

	checkers = append(checkers,
		*healthcheck.NewChecker("jaeger pod is running").
			WithHintAnchor("l5d-jaeger-jaeger-running").
			Fatal().
			WithRetryDeadline(hc.RetryDeadline).
			SurfaceErrorOnRetry().
			WithCheck(func(ctx context.Context) error {
				// Check for Jaeger pod
				podList, err := hc.KubeAPIClient().CoreV1().Pods(jaegerNamespace).List(ctx, metav1.ListOptions{LabelSelector: "component=jaeger"})
				if err != nil {
					return err
				}
				return healthcheck.CheckPodsRunning(podList.Items, fmt.Sprintf("No jaeger pods found in the %s namespace", jaegerNamespace))
			}))

	checkers = append(checkers,
		*healthcheck.NewChecker("jaeger injector pod is running").
			WithHintAnchor("l5d-jaeger-jaeger-running").
			Fatal().
			WithRetryDeadline(hc.RetryDeadline).
			SurfaceErrorOnRetry().
			WithCheck(func(ctx context.Context) error {
				// Check for Jaeger Injector pod
				podList, err := hc.KubeAPIClient().CoreV1().Pods(jaegerNamespace).List(ctx, metav1.ListOptions{LabelSelector: "component=jaeger-injector"})
				if err != nil {
					return err
				}
				return healthcheck.CheckPodsRunning(podList.Items, fmt.Sprintf("No jaeger injector pods found in the %s namespace", jaegerNamespace))
			}))

	return healthcheck.NewCategory(linkerdJaegerExtensionCheck, checkers, true)
}

// JaegerDataPlaneCategory returns a healthcheck.Category containing checkers
// to verify the jaeger injection
func JaegerDataPlaneCategory(hc *healthcheck.HealthChecker) *healthcheck.Category {
	return healthcheck.NewCategory(linkerdJaegerExtensionDataPlaneCheck, []healthcheck.Checker{
		*healthcheck.NewChecker("data plane namespace exists").
			WithHintAnchor("l5d-data-plane-exists").
			Fatal().
			WithCheck(func(ctx context.Context) error {
				if hc.DataPlaneNamespace == "" {
					// when checking proxies in all namespaces, this check is a no-op
					return nil
				}
				return hc.CheckNamespace(ctx, hc.DataPlaneNamespace, true)
			}),
		*healthcheck.NewChecker("data-plane pods have tap enabled").
			WithHintAnchor("l5d-jaeger-data-plane-trace").
			Warning().
			WithCheck(func(ctx context.Context) error {
				pods, err := hc.KubeAPIClient().GetPodsByNamespace(ctx, hc.DataPlaneNamespace)
				if err != nil {
					return err
				}

				return checkForTraceConfiguration(pods)
			}),
	}, true)
}

// checkForTraceConfiguration checks if the trace annotation is present
// only for the pods with tracing enabled
func checkForTraceConfiguration(pods []corev1.Pod) error {
	var podsWithoutTraceConfig []string
	for i := range pods {
		pod := pods[i]
		// Check for jaeger-injector annotation
		if !labels.IsTracingEnabled(&pod) {
			podsWithoutTraceConfig = append(podsWithoutTraceConfig, fmt.Sprintf("* %s", pod.Name))
		}

	}

	if len(podsWithoutTraceConfig) > 0 {
		return fmt.Errorf("Some data plane pods do not have tap configured and cannot be tapped:\n\t%s", strings.Join(podsWithoutTraceConfig, "\n\t"))
	}
	return nil
}

func newCheckOptions() *checkOptions {
	return &checkOptions{
		wait:   300 * time.Second,
		output: healthcheck.TableOutput,
	}
}

func (options *checkOptions) validate() error {
	if options.output != healthcheck.TableOutput && options.output != healthcheck.JSONOutput {
		return fmt.Errorf("Invalid output type '%s'. Supported output types are: %s, %s", options.output, healthcheck.JSONOutput, healthcheck.TableOutput)
	}
	return nil
}

// NewCmdCheck generates a new cobra command for the jaeger extension.
func NewCmdCheck() *cobra.Command {
	options := newCheckOptions()
	cmd := &cobra.Command{
		Use:   "check [flags]",
		Args:  cobra.NoArgs,
		Short: "Check the Jaeger extension for potential problems",
		Long: `Check the Jaeger extension for potential problems.

The check command will perform a series of checks to validate that the Jaeger
extension is configured correctly. If the command encounters a failure it will
print additional information about the failure and exit with a non-zero exit
code.`,
		Example: `  # Check that the Jaeger extension is up and running
  linkerd jaeger check`,
		RunE: func(cmd *cobra.Command, args []string) error {
			return configureAndRunChecks(stdout, stderr, options)
		},
	}

<<<<<<< HEAD
	cmd.PersistentFlags().StringVarP(&options.output, "output", "o", options.output, "Output format. One of: basic, json")
	cmd.PersistentFlags().DurationVar(&options.wait, "wait", options.wait, "Maximum allowed time for all tests to pass")
	cmd.PersistentFlags().BoolVar(&options.proxy, "proxy", options.proxy, "Also run data-plane checks, to determine if the data plane is healthy")
	cmd.PersistentFlags().StringVarP(&options.namespace, "namespace", "n", options.namespace, "Namespace to use for --proxy checks (default: all namespaces)")
=======
	cmd.Flags().StringVarP(&options.output, "output", "o", options.output, "Output format. One of: basic, json")
	cmd.Flags().DurationVar(&options.wait, "wait", options.wait, "Maximum allowed time for all tests to pass")
>>>>>>> 74650ec2

	return cmd
}

func configureAndRunChecks(wout io.Writer, werr io.Writer, options *checkOptions) error {
	err := options.validate()
	if err != nil {
		return fmt.Errorf("Validation error when executing check command: %v", err)
	}

	checks := []healthcheck.CategoryID{
<<<<<<< HEAD
		healthcheck.KubernetesAPIChecks,
		healthcheck.LinkerdControlPlaneExistenceChecks,
=======
		linkerdJaegerExtensionCheck,
>>>>>>> 74650ec2
	}

	hc := healthcheck.NewHealthChecker(checks, &healthcheck.Options{
		ControlPlaneNamespace: controlPlaneNamespace,
		KubeConfig:            kubeconfigPath,
		KubeContext:           kubeContext,
		Impersonate:           impersonate,
		ImpersonateGroup:      impersonateGroup,
		APIAddr:               apiAddr,
		RetryDeadline:         time.Now().Add(options.wait),
		DataPlaneNamespace:    options.namespace,
	})

	err = hc.InitializeKubeAPIClient()
	if err != nil {
		err = fmt.Errorf("Error initializing k8s API client: %s", err)
		fmt.Fprintln(werr, err)
		os.Exit(1)
	}

	hc.AppendCategories(*jaegerCategory(hc))
	if options.proxy {
		hc.AppendCategories(*JaegerDataPlaneCategory(hc))
	}

	success := healthcheck.RunChecks(wout, werr, hc, options.output)

	if !success {
		os.Exit(1)
	}

	return nil
}<|MERGE_RESOLUTION|>--- conflicted
+++ resolved
@@ -21,14 +21,10 @@
 	JaegerExtensionName = "linkerd-jaeger"
 
 	// linkerdJaegerExtensionCheck adds checks related to the jaeger extension
-<<<<<<< HEAD
-	linkerdJaegerExtensionCheck healthcheck.CategoryID = jaegerExtensionName
+	linkerdJaegerExtensionCheck healthcheck.CategoryID = JaegerExtensionName
 
 	// linkerdJaegerExtensionDataPlaneCheck adds checks related to the jaeger extension
-	linkerdJaegerExtensionDataPlaneCheck healthcheck.CategoryID = jaegerExtensionName + "-data-plane"
-=======
-	linkerdJaegerExtensionCheck healthcheck.CategoryID = JaegerExtensionName
->>>>>>> 74650ec2
+	linkerdJaegerExtensionDataPlaneCheck healthcheck.CategoryID = JaegerExtensionName + "-data-plane"
 )
 
 var (
@@ -225,15 +221,10 @@
 		},
 	}
 
-<<<<<<< HEAD
-	cmd.PersistentFlags().StringVarP(&options.output, "output", "o", options.output, "Output format. One of: basic, json")
-	cmd.PersistentFlags().DurationVar(&options.wait, "wait", options.wait, "Maximum allowed time for all tests to pass")
-	cmd.PersistentFlags().BoolVar(&options.proxy, "proxy", options.proxy, "Also run data-plane checks, to determine if the data plane is healthy")
-	cmd.PersistentFlags().StringVarP(&options.namespace, "namespace", "n", options.namespace, "Namespace to use for --proxy checks (default: all namespaces)")
-=======
 	cmd.Flags().StringVarP(&options.output, "output", "o", options.output, "Output format. One of: basic, json")
 	cmd.Flags().DurationVar(&options.wait, "wait", options.wait, "Maximum allowed time for all tests to pass")
->>>>>>> 74650ec2
+	cmd.Flags().BoolVar(&options.proxy, "proxy", options.proxy, "Also run data-plane checks, to determine if the data plane is healthy")
+	cmd.Flags().StringVarP(&options.namespace, "namespace", "n", options.namespace, "Namespace to use for --proxy checks (default: all namespaces)")
 
 	return cmd
 }
@@ -244,16 +235,7 @@
 		return fmt.Errorf("Validation error when executing check command: %v", err)
 	}
 
-	checks := []healthcheck.CategoryID{
-<<<<<<< HEAD
-		healthcheck.KubernetesAPIChecks,
-		healthcheck.LinkerdControlPlaneExistenceChecks,
-=======
-		linkerdJaegerExtensionCheck,
->>>>>>> 74650ec2
-	}
-
-	hc := healthcheck.NewHealthChecker(checks, &healthcheck.Options{
+	hc := healthcheck.NewHealthChecker([]healthcheck.CategoryID{}, &healthcheck.Options{
 		ControlPlaneNamespace: controlPlaneNamespace,
 		KubeConfig:            kubeconfigPath,
 		KubeContext:           kubeContext,
