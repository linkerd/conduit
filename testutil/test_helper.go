package testutil

import (
	"bytes"
	"context"
	"encoding/base64"
	"encoding/json"
	"errors"
	"flag"
	"fmt"
	"io/ioutil"
	"net/http"
	"os"
	"os/exec"
	"path/filepath"
	"strings"
	"testing"
	"time"

	log "github.com/sirupsen/logrus"
	corev1 "k8s.io/api/core/v1"
)

// TestHelper provides helpers for running the linkerd integration tests.
type TestHelper struct {
	linkerd            string
	version            string
	namespace          string
	vizNamespace       string
	upgradeFromVersion string
	clusterDomain      string
	externalIssuer     bool
	externalPrometheus bool
	multicluster       bool
	uninstall          bool
	cni                bool
	calico             bool
	certsPath          string
	httpClient         http.Client
	KubernetesHelper
	helm
	installedExtensions []string
}

type helm struct {
	path                    string
	chart                   string
	multiclusterChart       string
	vizChart                string
	stableChart             string
	releaseName             string
	multiclusterReleaseName string
	upgradeFromVersion      string
}

// DeploySpec is used to hold information about what deploys we should verify during testing
type DeploySpec struct {
	Namespace string
	Replicas  int
}

// Service is used to hold information about a Service we should verify during testing
type Service struct {
	Namespace string
	Name      string
}

// LinkerdDeployReplicasEdge is a map containing the number of replicas for each Deployment and the main
// container name, in the current code-base
var LinkerdDeployReplicasEdge = map[string]DeploySpec{
<<<<<<< HEAD
	"linkerd-controller":     {"linkerd", 1, []string{"public-api"}},
	"linkerd-destination":    {"linkerd", 1, []string{"destination"}},
	"tap":                    {"linkerd-viz", 1, []string{"tap"}},
	"grafana":                {"linkerd-viz", 1, []string{}},
	"linkerd-identity":       {"linkerd", 1, []string{"identity"}},
	"web":                    {"linkerd-viz", 1, []string{"web"}},
	"linkerd-proxy-injector": {"linkerd", 1, []string{"proxy-injector"}},
=======
	"linkerd-controller":     {"linkerd", 1},
	"linkerd-destination":    {"linkerd", 1},
	"tap":                    {"linkerd-viz", 1},
	"grafana":                {"linkerd-viz", 1},
	"linkerd-identity":       {"linkerd", 1},
	"linkerd-sp-validator":   {"linkerd", 1},
	"web":                    {"linkerd-viz", 1},
	"linkerd-proxy-injector": {"linkerd", 1},
>>>>>>> 073212ac
}

// LinkerdDeployReplicasStable is a map containing the number of replicas for each Deployment and the main
// container name. Override whenever edge deviates from stable.
var LinkerdDeployReplicasStable = LinkerdDeployReplicasEdge

// NewGenericTestHelper returns a new *TestHelper from the options provided as function parameters.
// This helper was created to be able to reuse this package without hard restrictions
// as seen in `NewTestHelper()` which is primarily used with integration tests
// See - https://github.com/linkerd/linkerd2/issues/4530
func NewGenericTestHelper(
	linkerd,
	version,
	namespace,
	vizNamespace,
	upgradeFromVersion,
	clusterDomain,
	helmPath,
	helmChart,
	helmStableChart,
	helmReleaseName,
	helmMulticlusterReleaseName,
	helmMulticlusterChart string,
	externalIssuer,
	externalPrometheus,
	multicluster,
	cni,
	calico,
	uninstall bool,
	httpClient http.Client,
	kubernetesHelper KubernetesHelper,
) *TestHelper {
	return &TestHelper{
		linkerd:            linkerd,
		version:            version,
		namespace:          namespace,
		vizNamespace:       vizNamespace,
		upgradeFromVersion: upgradeFromVersion,
		helm: helm{
			path:                    helmPath,
			chart:                   helmChart,
			multiclusterChart:       helmMulticlusterChart,
			multiclusterReleaseName: helmMulticlusterReleaseName,
			stableChart:             helmStableChart,
			releaseName:             helmReleaseName,
			upgradeFromVersion:      upgradeFromVersion,
		},
		clusterDomain:      clusterDomain,
		externalIssuer:     externalIssuer,
		externalPrometheus: externalPrometheus,
		uninstall:          uninstall,
		cni:                cni,
		calico:             calico,
		httpClient:         httpClient,
		multicluster:       multicluster,
		KubernetesHelper:   kubernetesHelper,
	}
}

// MulticlusterDeployReplicas is a map containing the number of replicas for each Deployment and the main
// container name for multicluster components
var MulticlusterDeployReplicas = map[string]DeploySpec{
	"linkerd-gateway": {"linkerd-multicluster", 1},
}

// NewTestHelper creates a new instance of TestHelper for the current test run.
// The new TestHelper can be configured via command line flags.
func NewTestHelper() *TestHelper {
	exit := func(code int, msg string) {
		fmt.Fprintln(os.Stderr, msg)
		os.Exit(code)
	}

	k8sContext := flag.String("k8s-context", "", "kubernetes context associated with the test cluster")
	linkerd := flag.String("linkerd", "", "path to the linkerd binary to test")
	namespace := flag.String("linkerd-namespace", "linkerd", "the namespace where linkerd is installed")
	vizNamespace := flag.String("viz-namespace", "linkerd-viz", "the namespace where linkerd viz extension is installed")
	multicluster := flag.Bool("multicluster", false, "when specified the multicluster install functionality is tested")
	helmPath := flag.String("helm-path", "target/helm", "path of the Helm binary")
	helmChart := flag.String("helm-chart", "charts/linkerd2", "path to linkerd2's Helm chart")
	multiclusterHelmChart := flag.String("multicluster-helm-chart", "charts/linkerd-multicluster", "path to linkerd2's multicluster Helm chart")
	vizHelmChart := flag.String("viz-helm-chart", "charts/linkerd-viz", "path to linkerd2's viz extension Helm chart")
	helmStableChart := flag.String("helm-stable-chart", "linkerd/linkerd2", "path to linkerd2's stable Helm chart")
	helmReleaseName := flag.String("helm-release", "", "install linkerd via Helm using this release name")
	multiclusterHelmReleaseName := flag.String("multicluster-helm-release", "", "install linkerd multicluster via Helm using this release name")
	upgradeFromVersion := flag.String("upgrade-from-version", "", "when specified, the upgrade test uses it as the base version of the upgrade")
	clusterDomain := flag.String("cluster-domain", "cluster.local", "when specified, the install test uses a custom cluster domain")
	externalIssuer := flag.Bool("external-issuer", false, "when specified, the install test uses it to install linkerd with --identity-external-issuer=true")
	externalPrometheus := flag.Bool("external-prometheus", false, "when specified, the install test uses an external prometheus")
	runTests := flag.Bool("integration-tests", false, "must be provided to run the integration tests")
	verbose := flag.Bool("verbose", false, "turn on debug logging")
	upgradeHelmFromVersion := flag.String("upgrade-helm-from-version", "", "Indicate a version of the Linkerd helm chart from which the helm installation is being upgraded")
	uninstall := flag.Bool("uninstall", false, "whether to run the 'linkerd uninstall' integration test")
	cni := flag.Bool("cni", false, "whether to install linkerd with CNI enabled")
	calico := flag.Bool("calico", false, "whether to install calico CNI plugin")
	certsPath := flag.String("certs-path", "", "if non-empty, 'linkerd install' will use the files ca.crt, issuer.crt and issuer.key under this path in its --identity-* flags")
	flag.Parse()

	if !*runTests {
		exit(0, "integration tests not enabled: enable with -integration-tests")
	}

	if *linkerd == "" {
		exit(1, "-linkerd flag is required")
	}

	if !filepath.IsAbs(*linkerd) {
		exit(1, "-linkerd path must be absolute")
	}

	_, err := os.Stat(*linkerd)
	if err != nil {
		exit(1, "-linkerd binary does not exist")
	}

	if *verbose {
		log.SetLevel(log.DebugLevel)
	} else {
		log.SetLevel(log.PanicLevel)
	}

	testHelper := &TestHelper{
		linkerd:            *linkerd,
		namespace:          *namespace,
		vizNamespace:       *vizNamespace,
		upgradeFromVersion: *upgradeFromVersion,
		multicluster:       *multicluster,
		helm: helm{
			path:                    *helmPath,
			chart:                   *helmChart,
			multiclusterChart:       *multiclusterHelmChart,
			vizChart:                *vizHelmChart,
			stableChart:             *helmStableChart,
			releaseName:             *helmReleaseName,
			multiclusterReleaseName: *multiclusterHelmReleaseName,
			upgradeFromVersion:      *upgradeHelmFromVersion,
		},
		clusterDomain:      *clusterDomain,
		externalIssuer:     *externalIssuer,
		externalPrometheus: *externalPrometheus,
		cni:                *cni,
		calico:             *calico,
		uninstall:          *uninstall,
		certsPath:          *certsPath,
	}

	version, err := testHelper.LinkerdRun("version", "--client", "--short")
	if err != nil {
		exit(1, fmt.Sprintf("error getting linkerd version: %s", err.Error()))
	}
	testHelper.version = strings.TrimSpace(version)

	kubernetesHelper, err := NewKubernetesHelper(*k8sContext, testHelper.RetryFor)
	if err != nil {
		exit(1, fmt.Sprintf("error creating kubernetes helper: %s", err.Error()))
	}
	testHelper.KubernetesHelper = *kubernetesHelper

	testHelper.httpClient = http.Client{
		Timeout: 10 * time.Second,
	}

	return testHelper
}

// GetVersion returns the version of linkerd to test. This version corresponds
// to the client version of the linkerd binary provided via the -linkerd command
// line flag.
func (h *TestHelper) GetVersion() string {
	return h.version
}

// GetLinkerdNamespace returns the namespace where linkerd is installed. Set the
// namespace using the -linkerd-namespace command line flag.
func (h *TestHelper) GetLinkerdNamespace() string {
	return h.namespace
}

// GetVizNamespace returns the namespace where linkerd Viz Extension is installed. Set the
// namespace using the -linkerd-namespace command line flag.
func (h *TestHelper) GetVizNamespace() string {
	return h.vizNamespace
}

// GetMulticlusterNamespace returns the namespace where multicluster
// components are installed.
func (h *TestHelper) GetMulticlusterNamespace() string {
	return fmt.Sprintf("%s-multicluster", h.GetLinkerdNamespace())
}

// GetTestNamespace returns the namespace for the given test. The test namespace
// is prefixed with the linkerd namespace.
func (h *TestHelper) GetTestNamespace(testName string) string {
	return h.namespace + "-" + testName
}

// GetHelmReleaseName returns the name of the Linkerd installation Helm release
func (h *TestHelper) GetHelmReleaseName() string {
	return h.helm.releaseName
}

// GetMulticlusterHelmReleaseName returns the name of the Linkerd multicluster installation Helm release
func (h *TestHelper) GetMulticlusterHelmReleaseName() string {
	return h.helm.multiclusterReleaseName
}

// GetHelmChart returns the path to the Linkerd Helm chart
func (h *TestHelper) GetHelmChart() string {
	return h.helm.chart
}

// GetMulticlusterHelmChart returns the path to the Linkerd multicluster Helm chart
func (h *TestHelper) GetMulticlusterHelmChart() string {
	return h.helm.multiclusterChart
}

// GetLinkerdVizHelmChart returns the path to the Linkerd viz Helm chart
func (h *TestHelper) GetLinkerdVizHelmChart() string {
	return h.helm.vizChart
}

// GetHelmStableChart returns the path to the Linkerd Helm stable chart
func (h *TestHelper) GetHelmStableChart() string {
	return h.helm.stableChart
}

// UpgradeHelmFromVersion returns the version from which Linkerd should be upgraded with Helm
func (h *TestHelper) UpgradeHelmFromVersion() string {
	return h.helm.upgradeFromVersion
}

// ExternalIssuer determines whether linkerd should be installed with --identity-external-issuer
func (h *TestHelper) ExternalIssuer() bool {
	return h.externalIssuer
}

// ExternalPrometheus determines whether linkerd should be installed with --set prometheusUrl
func (h *TestHelper) ExternalPrometheus() bool {
	return h.externalPrometheus
}

// Multicluster determines whether multicluster components should be installed
func (h *TestHelper) Multicluster() bool {
	return h.multicluster
}

// Uninstall determines whether the "linkerd uninstall" integration test should be run
func (h *TestHelper) Uninstall() bool {
	return h.uninstall
}

// CertsPath returns the path for the ca.cert, issuer.crt and issuer.key files that `linkerd install`
// will use in its --identity-* flags
func (h *TestHelper) CertsPath() string {
	return h.certsPath
}

// UpgradeFromVersion returns the base version of the upgrade test.
func (h *TestHelper) UpgradeFromVersion() string {
	return h.upgradeFromVersion
}

// GetClusterDomain returns the custom cluster domain that needs to be used during linkerd installation
func (h *TestHelper) GetClusterDomain() string {
	return h.clusterDomain
}

// CNI determines whether CNI should be enabled
func (h *TestHelper) CNI() bool {
	return h.cni
}

// Calico determines whether Calico CNI plug-in is enabled
func (h *TestHelper) Calico() bool {
	return h.calico
}

// AddInstalledExtension adds an extension name to installedExtensions to
// track the currently installed linkerd extensions.
func (h *TestHelper) AddInstalledExtension(extensionName string) {
	h.installedExtensions = append(h.installedExtensions, extensionName)
}

// GetInstalledExtensions gets a list currently installed extensions
// in a test run.
func (h *TestHelper) GetInstalledExtensions() []string {
	return h.installedExtensions
}

// CreateTLSSecret creates a TLS Kubernetes secret
func (h *TestHelper) CreateTLSSecret(name, root, cert, key string) error {
	secret := fmt.Sprintf(`
apiVersion: v1
data:
    ca.crt: %s
    tls.crt: %s
    tls.key: %s
kind: Secret
metadata:
    name: %s
type: kubernetes.io/tls`, base64.StdEncoding.EncodeToString([]byte(root)), base64.StdEncoding.EncodeToString([]byte(cert)), base64.StdEncoding.EncodeToString([]byte(key)), name)

	_, err := h.KubectlApply(secret, h.GetLinkerdNamespace())
	return err
}

// LinkerdRun executes a linkerd command returning its stdout.
func (h *TestHelper) LinkerdRun(arg ...string) (string, error) {
	out, stderr, err := h.PipeToLinkerdRun("", arg...)
	if err != nil {
		return out, fmt.Errorf("command failed: linkerd %s\n%s\n%s", strings.Join(arg, " "), err, stderr)
	}
	return out, nil
}

// PipeToLinkerdRun executes a linkerd command appended with the
// --linkerd-namespace flag, and provides a string at Stdin.
func (h *TestHelper) PipeToLinkerdRun(stdin string, arg ...string) (string, string, error) {
	withParams := append([]string{"--linkerd-namespace", h.namespace, "--context=" + h.k8sContext}, arg...)
	return combinedOutput(stdin, h.linkerd, withParams...)
}

// HelmRun executes a helm command appended with the --context
func (h *TestHelper) HelmRun(arg ...string) (string, string, error) {
	return h.PipeToHelmRun("", arg...)
}

// PipeToHelmRun executes a Helm command appended with the
// --context flag, and provides a string at Stdin.
func (h *TestHelper) PipeToHelmRun(stdin string, arg ...string) (string, string, error) {
	withParams := append([]string{"--kube-context=" + h.k8sContext}, arg...)
	return combinedOutput(stdin, h.helm.path, withParams...)
}

// LinkerdRunStream initiates a linkerd command appended with the
// --linkerd-namespace flag, and returns a Stream that can be used to read the
// command's output while it is still executing.
func (h *TestHelper) LinkerdRunStream(arg ...string) (*Stream, error) {
	withParams := append([]string{"--linkerd-namespace", h.namespace, "--context=" + h.k8sContext}, arg...)
	cmd := exec.Command(h.linkerd, withParams...)

	cmdReader, err := cmd.StdoutPipe()
	if err != nil {
		return nil, err
	}

	err = cmd.Start()
	if err != nil {
		return nil, err
	}

	time.Sleep(500 * time.Millisecond)

	if cmd.ProcessState != nil && cmd.ProcessState.Exited() {
		return nil, fmt.Errorf("Process exited: %s", cmd.ProcessState)
	}

	return &Stream{cmd: cmd, out: cmdReader}, nil
}

// KubectlStream initiates a kubectl command appended with the
// --namespace flag, and returns a Stream that can be used to read the
// command's output while it is still executing.
func (h *TestHelper) KubectlStream(arg ...string) (*Stream, error) {

	withContext := append([]string{"--namespace", h.namespace, "--context=" + h.k8sContext}, arg...)
	cmd := exec.Command("kubectl", withContext...)

	cmdReader, err := cmd.StdoutPipe()
	if err != nil {
		return nil, err
	}

	err = cmd.Start()
	if err != nil {
		return nil, err
	}

	time.Sleep(500 * time.Millisecond)

	if cmd.ProcessState != nil && cmd.ProcessState.Exited() {
		return nil, fmt.Errorf("Process exited: %s", cmd.ProcessState)
	}

	return &Stream{cmd: cmd, out: cmdReader}, nil
}

// HelmUpgrade runs the helm upgrade subcommand, with the provided arguments
func (h *TestHelper) HelmUpgrade(chart string, arg ...string) (string, string, error) {
	withParams := append([]string{
		"upgrade",
		h.helm.releaseName,
		"--kube-context", h.k8sContext,
		"--set", "namespace=" + h.namespace,
		chart,
	}, arg...)
	return combinedOutput("", h.helm.path, withParams...)
}

// HelmInstall runs the helm install subcommand, with the provided arguments
func (h *TestHelper) HelmInstall(chart string, arg ...string) (string, string, error) {
	withParams := append([]string{
		"install",
		h.helm.releaseName,
		chart,
		"--kube-context", h.k8sContext,
		"--set", "namespace=" + h.namespace,
	}, arg...)
	return combinedOutput("", h.helm.path, withParams...)
}

// HelmCmdPlain runs a helm subcommand, with the provided arguments and no defaults
func (h *TestHelper) HelmCmdPlain(cmd, chart, releaseName string, arg ...string) (string, string, error) {
	withParams := append([]string{
		cmd,
		releaseName,
		chart,
		"--kube-context", h.k8sContext,
	}, arg...)

	return combinedOutput("", h.helm.path, withParams...)
}

// HelmInstallMulticluster runs the helm install subcommand for multicluster, with the provided arguments
func (h *TestHelper) HelmInstallMulticluster(chart string, arg ...string) (string, string, error) {
	withParams := append([]string{
		"install",
		h.helm.multiclusterReleaseName,
		chart,
		"--kube-context", h.k8sContext,
		"--set", "namespace=" + h.GetMulticlusterNamespace(),
		"--set", "linkerdNamespace=" + h.GetLinkerdNamespace(),
	}, arg...)
	return combinedOutput("", h.helm.path, withParams...)
}

// HelmUninstallMulticluster runs the helm delete subcommand for multicluster
func (h *TestHelper) HelmUninstallMulticluster(chart string) (string, string, error) {
	withParams := []string{
		"delete",
		h.helm.multiclusterReleaseName,
		"--kube-context", h.k8sContext,
	}
	return combinedOutput("", h.helm.path, withParams...)
}

// ValidateOutput validates a string against the contents of a file in the
// test's testdata directory.
func (h *TestHelper) ValidateOutput(out, fixtureFile string) error {
	expected, err := ReadFile("testdata/" + fixtureFile)
	if err != nil {
		return err
	}

	if out != expected {
		return fmt.Errorf(
			"Expected:\n%s\nActual:\n%s", expected, out)
	}

	return nil
}

// ContainsOutput validates that a string is a substring in the contents
// of a file in the test's testdata directory.
func (h *TestHelper) ContainsOutput(out, fixtureFile string) error {
	expected, err := ReadFile("testdata/" + fixtureFile)
	if err != nil {
		return err
	}

	if !strings.Contains(out, expected) {
		return fmt.Errorf(
			"Expected:\n%s\nActual:\n%s", expected, out)
	}

	return nil
}

// CheckVersion validates the output of the "linkerd version" command.
func (h *TestHelper) CheckVersion(serverVersion string) error {
	out, err := h.LinkerdRun("version")
	if err != nil {
		return err
	}
	if !strings.Contains(out, fmt.Sprintf("Client version: %s", h.version)) {
		return fmt.Errorf("Expected client version [%s], got:\n%s", h.version, out)
	}
	if !strings.Contains(out, fmt.Sprintf("Server version: %s", serverVersion)) {
		return fmt.Errorf("Expected server version [%s], got:\n%s", serverVersion, out)
	}
	return nil
}

// RetryFor retries a given function every second until the function returns
// without an error, or a timeout is reached. If the timeout is reached, it
// returns the last error received from the function.
func (h *TestHelper) RetryFor(timeout time.Duration, fn func() error) error {
	err := fn()
	if err == nil {
		return nil
	}

	timeoutAfter := time.After(timeout)
	retryAfter := time.Tick(time.Second)

	for {
		select {
		case <-timeoutAfter:
			return err
		case <-retryAfter:
			err = fn()
			if err == nil {
				return nil
			}
		}
	}
}

// HTTPGetURL sends a GET request to the given URL. It returns the response body
// in the event of a successful 200 response. In the event of a non-200
// response, it returns an error. It retries requests for up to 30 seconds,
// giving pods time to start.
func (h *TestHelper) HTTPGetURL(url string) (string, error) {
	var body string
	err := h.RetryFor(time.Minute, func() error {
		resp, err := h.httpClient.Get(url)
		if err != nil {
			return err
		}

		defer resp.Body.Close()
		bytes, err := ioutil.ReadAll(resp.Body)
		if err != nil {
			return fmt.Errorf("Error reading response body: %v", err)
		}
		body = string(bytes)

		if resp.StatusCode != http.StatusOK {
			return fmt.Errorf("GET request to [%s] returned status [%d]\n%s", url, resp.StatusCode, body)
		}

		return nil
	})

	return body, err
}

// WithDataPlaneNamespace is used to create a test namespace that is deleted before the function returns
func (h *TestHelper) WithDataPlaneNamespace(ctx context.Context, testName string, annotations map[string]string, t *testing.T, test func(t *testing.T, ns string)) {
	prefixedNs := h.GetTestNamespace(testName)
	if err := h.CreateDataPlaneNamespaceIfNotExists(ctx, prefixedNs, annotations); err != nil {
		AnnotatedFatalf(t, fmt.Sprintf("failed to create %s namespace", prefixedNs),
			"failed to create %s namespace: %s", prefixedNs, err)
	}
	test(t, prefixedNs)
	if err := h.DeleteNamespaceIfExists(ctx, prefixedNs); err != nil {
		AnnotatedFatalf(t, fmt.Sprintf("failed to delete %s namespace", prefixedNs),
			"failed to delete %s namespace: %s", prefixedNs, err)
	}
}

// ReadFile reads a file from disk and returns the contents as a string.
func ReadFile(file string) (string, error) {
	b, err := ioutil.ReadFile(file)
	if err != nil {
		return "", err
	}
	return string(b), nil
}

// combinedOutput executes a shell command and returns the output.
func combinedOutput(stdin string, name string, arg ...string) (string, string, error) {
	command := exec.Command(name, arg...)
	command.Stdin = strings.NewReader(stdin)
	var stderr bytes.Buffer
	command.Stderr = &stderr

	stdout, err := command.Output()
	return string(stdout), stderr.String(), err
}

// RowStat is used to store the contents for a single row from the stat command
type RowStat struct {
	Name               string
	Status             string
	Meshed             string
	Success            string
	Rps                string
	P50Latency         string
	P95Latency         string
	P99Latency         string
	TCPOpenConnections string
}

// CheckRowCount checks that expectedRowCount rows have been returned
func CheckRowCount(out string, expectedRowCount int) ([]string, error) {
	out = strings.TrimSuffix(out, "\n")
	rows := strings.Split(out, "\n")
	if len(rows) < 2 {
		return nil, fmt.Errorf(
			"Error stripping header and trailing newline; full output:\n%s",
			strings.Join(rows, "\n"),
		)
	}
	rows = rows[1:] // strip header
	if len(rows) != expectedRowCount {
		return nil, fmt.Errorf(
			"Expected [%d] rows in stat output, got [%d]; full output:\n%s",
			expectedRowCount, len(rows), strings.Join(rows, "\n"))
	}

	return rows, nil
}

// ParseRows parses the output of linkerd stat into a map of resource names to RowStat objects
func ParseRows(out string, expectedRowCount, expectedColumnCount int) (map[string]*RowStat, error) {
	rows, err := CheckRowCount(out, expectedRowCount)
	if err != nil {
		return nil, err
	}

	rowStats := make(map[string]*RowStat)
	for _, row := range rows {
		fields := strings.Fields(row)

		if expectedColumnCount == 0 {
			expectedColumnCount = 8
		}
		if len(fields) != expectedColumnCount {
			return nil, fmt.Errorf(
				"Expected [%d] columns in stat output, got [%d]; full output:\n%s",
				expectedColumnCount, len(fields), row)
		}

		rowStats[fields[0]] = &RowStat{
			Name: fields[0],
		}

		i := 0
		if expectedColumnCount == 9 {
			rowStats[fields[0]].Status = fields[1]
			i = 1
		}
		rowStats[fields[0]].Meshed = fields[1+i]
		rowStats[fields[0]].Success = fields[2+i]
		rowStats[fields[0]].Rps = fields[3+i]
		rowStats[fields[0]].P50Latency = fields[4+i]
		rowStats[fields[0]].P95Latency = fields[5+i]
		rowStats[fields[0]].P99Latency = fields[6+i]
		rowStats[fields[0]].TCPOpenConnections = fields[7+i]
	}

	return rowStats, nil
}

// ParseEvents parses the output of kubectl events
func ParseEvents(out string) ([]*corev1.Event, error) {
	var list corev1.List
	if err := json.Unmarshal([]byte(out), &list); err != nil {
		return nil, fmt.Errorf("error unmarshaling list from `kubectl get events`: %s", err)
	}

	if len(list.Items) == 0 {
		return nil, errors.New("no events found")
	}

	var events []*corev1.Event
	for _, i := range list.Items {
		var e corev1.Event
		if err := json.Unmarshal(i.Raw, &e); err != nil {
			return nil, fmt.Errorf("error unmarshaling list event from `kubectl get events`: %s", err)
		}
		events = append(events, &e)
	}

	return events, nil
}<|MERGE_RESOLUTION|>--- conflicted
+++ resolved
@@ -68,24 +68,13 @@
 // LinkerdDeployReplicasEdge is a map containing the number of replicas for each Deployment and the main
 // container name, in the current code-base
 var LinkerdDeployReplicasEdge = map[string]DeploySpec{
-<<<<<<< HEAD
-	"linkerd-controller":     {"linkerd", 1, []string{"public-api"}},
-	"linkerd-destination":    {"linkerd", 1, []string{"destination"}},
-	"tap":                    {"linkerd-viz", 1, []string{"tap"}},
-	"grafana":                {"linkerd-viz", 1, []string{}},
-	"linkerd-identity":       {"linkerd", 1, []string{"identity"}},
-	"web":                    {"linkerd-viz", 1, []string{"web"}},
-	"linkerd-proxy-injector": {"linkerd", 1, []string{"proxy-injector"}},
-=======
 	"linkerd-controller":     {"linkerd", 1},
 	"linkerd-destination":    {"linkerd", 1},
 	"tap":                    {"linkerd-viz", 1},
 	"grafana":                {"linkerd-viz", 1},
 	"linkerd-identity":       {"linkerd", 1},
-	"linkerd-sp-validator":   {"linkerd", 1},
 	"web":                    {"linkerd-viz", 1},
 	"linkerd-proxy-injector": {"linkerd", 1},
->>>>>>> 073212ac
 }
 
 // LinkerdDeployReplicasStable is a map containing the number of replicas for each Deployment and the main
