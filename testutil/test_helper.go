package testutil

import (
	"bytes"
	"context"
	"encoding/base64"
	"encoding/json"
	"errors"
	"flag"
	"fmt"
	"io/ioutil"
	"net/http"
	"os"
	"os/exec"
	"path/filepath"
	"strings"
	"testing"
	"time"

	log "github.com/sirupsen/logrus"
	corev1 "k8s.io/api/core/v1"
)

// TestHelper provides helpers for running the linkerd integration tests.
type TestHelper struct {
	linkerd            string
	version            string
	namespace          string
	vizNamespace       string
	upgradeFromVersion string
	clusterDomain      string
	externalIssuer     bool
	externalPrometheus bool
	multicluster       bool
	uninstall          bool
	cni                bool
	calico             bool
	certsPath          string
	httpClient         http.Client
	KubernetesHelper
	helm
	installedExtensions []string
}

type helm struct {
	path                    string
	chart                   string
	multiclusterChart       string
	vizChart                string
	stableChart             string
	releaseName             string
	multiclusterReleaseName string
	upgradeFromVersion      string
}

// DeploySpec is used to hold information about what deploys we should verify during testing
type DeploySpec struct {
	Namespace string
	Replicas  int
}

// Service is used to hold information about a Service we should verify during testing
type Service struct {
	Namespace string
	Name      string
}

// LinkerdDeployReplicasEdge is a map containing the number of replicas for each Deployment and the main
// container name, in the current code-base
var LinkerdDeployReplicasEdge = map[string]DeploySpec{
	"linkerd-controller":     {"linkerd", 1},
	"linkerd-destination":    {"linkerd", 1},
	"tap":                    {"linkerd-viz", 1},
	"grafana":                {"linkerd-viz", 1},
	"linkerd-identity":       {"linkerd", 1},
	"linkerd-sp-validator":   {"linkerd", 1},
	"web":                    {"linkerd-viz", 1},
	"linkerd-proxy-injector": {"linkerd", 1},
}

// LinkerdDeployReplicasStable is a map containing the number of replicas for each Deployment and the main
// container name. Override whenever edge deviates from stable.
var LinkerdDeployReplicasStable = LinkerdDeployReplicasEdge

// NewGenericTestHelper returns a new *TestHelper from the options provided as function parameters.
// This helper was created to be able to reuse this package without hard restrictions
// as seen in `NewTestHelper()` which is primarily used with integration tests
// See - https://github.com/linkerd/linkerd2/issues/4530
func NewGenericTestHelper(
	linkerd,
	version,
	namespace,
	vizNamespace,
	upgradeFromVersion,
	clusterDomain,
	helmPath,
	helmChart,
	helmStableChart,
	helmReleaseName,
	helmMulticlusterReleaseName,
	helmMulticlusterChart string,
	externalIssuer,
	externalPrometheus,
	multicluster,
	cni,
	calico,
	uninstall bool,
	httpClient http.Client,
	kubernetesHelper KubernetesHelper,
) *TestHelper {
	return &TestHelper{
		linkerd:            linkerd,
		version:            version,
		namespace:          namespace,
		vizNamespace:       vizNamespace,
		upgradeFromVersion: upgradeFromVersion,
		helm: helm{
			path:                    helmPath,
			chart:                   helmChart,
			multiclusterChart:       helmMulticlusterChart,
			multiclusterReleaseName: helmMulticlusterReleaseName,
			stableChart:             helmStableChart,
			releaseName:             helmReleaseName,
			upgradeFromVersion:      upgradeFromVersion,
		},
		clusterDomain:      clusterDomain,
		externalIssuer:     externalIssuer,
		externalPrometheus: externalPrometheus,
		uninstall:          uninstall,
		cni:                cni,
		calico:             calico,
		httpClient:         httpClient,
		multicluster:       multicluster,
		KubernetesHelper:   kubernetesHelper,
	}
}

// MulticlusterDeployReplicas is a map containing the number of replicas for each Deployment and the main
// container name for multicluster components
var MulticlusterDeployReplicas = map[string]DeploySpec{
<<<<<<< HEAD
	"linkerd-gateway": {"linkerd-multicluster", 1, []string{"pause"}},
=======
	"linkerd-gateway": {"linkerd-multicluster", 1},
>>>>>>> 073212ac
}

// NewTestHelper creates a new instance of TestHelper for the current test run.
// The new TestHelper can be configured via command line flags.
func NewTestHelper() *TestHelper {
	exit := func(code int, msg string) {
		fmt.Fprintln(os.Stderr, msg)
		os.Exit(code)
	}

	k8sContext := flag.String("k8s-context", "", "kubernetes context associated with the test cluster")
	linkerd := flag.String("linkerd", "", "path to the linkerd binary to test")
	namespace := flag.String("linkerd-namespace", "linkerd", "the namespace where linkerd is installed")
	vizNamespace := flag.String("viz-namespace", "linkerd-viz", "the namespace where linkerd viz extension is installed")
	multicluster := flag.Bool("multicluster", false, "when specified the multicluster install functionality is tested")
	helmPath := flag.String("helm-path", "target/helm", "path of the Helm binary")
	helmChart := flag.String("helm-chart", "charts/linkerd2", "path to linkerd2's Helm chart")
	multiclusterHelmChart := flag.String("multicluster-helm-chart", "charts/linkerd-multicluster", "path to linkerd2's multicluster Helm chart")
	vizHelmChart := flag.String("viz-helm-chart", "charts/linkerd-viz", "path to linkerd2's viz extension Helm chart")
	helmStableChart := flag.String("helm-stable-chart", "linkerd/linkerd2", "path to linkerd2's stable Helm chart")
	helmReleaseName := flag.String("helm-release", "", "install linkerd via Helm using this release name")
	multiclusterHelmReleaseName := flag.String("multicluster-helm-release", "", "install linkerd multicluster via Helm using this release name")
	upgradeFromVersion := flag.String("upgrade-from-version", "", "when specified, the upgrade test uses it as the base version of the upgrade")
	clusterDomain := flag.String("cluster-domain", "cluster.local", "when specified, the install test uses a custom cluster domain")
	externalIssuer := flag.Bool("external-issuer", false, "when specified, the install test uses it to install linkerd with --identity-external-issuer=true")
	externalPrometheus := flag.Bool("external-prometheus", false, "when specified, the install test uses an external prometheus")
	runTests := flag.Bool("integration-tests", false, "must be provided to run the integration tests")
	verbose := flag.Bool("verbose", false, "turn on debug logging")
	upgradeHelmFromVersion := flag.String("upgrade-helm-from-version", "", "Indicate a version of the Linkerd helm chart from which the helm installation is being upgraded")
	uninstall := flag.Bool("uninstall", false, "whether to run the 'linkerd uninstall' integration test")
	cni := flag.Bool("cni", false, "whether to install linkerd with CNI enabled")
	calico := flag.Bool("calico", false, "whether to install calico CNI plugin")
	certsPath := flag.String("certs-path", "", "if non-empty, 'linkerd install' will use the files ca.crt, issuer.crt and issuer.key under this path in its --identity-* flags")
	flag.Parse()

	if !*runTests {
		exit(0, "integration tests not enabled: enable with -integration-tests")
	}

	if *linkerd == "" {
		exit(1, "-linkerd flag is required")
	}

	if !filepath.IsAbs(*linkerd) {
		exit(1, "-linkerd path must be absolute")
	}

	_, err := os.Stat(*linkerd)
	if err != nil {
		exit(1, "-linkerd binary does not exist")
	}

	if *verbose {
		log.SetLevel(log.DebugLevel)
	} else {
		log.SetLevel(log.PanicLevel)
	}

	testHelper := &TestHelper{
		linkerd:            *linkerd,
		namespace:          *namespace,
		vizNamespace:       *vizNamespace,
		upgradeFromVersion: *upgradeFromVersion,
		multicluster:       *multicluster,
		helm: helm{
			path:                    *helmPath,
			chart:                   *helmChart,
			multiclusterChart:       *multiclusterHelmChart,
			vizChart:                *vizHelmChart,
			stableChart:             *helmStableChart,
			releaseName:             *helmReleaseName,
			multiclusterReleaseName: *multiclusterHelmReleaseName,
			upgradeFromVersion:      *upgradeHelmFromVersion,
		},
		clusterDomain:      *clusterDomain,
		externalIssuer:     *externalIssuer,
		externalPrometheus: *externalPrometheus,
		cni:                *cni,
		calico:             *calico,
		uninstall:          *uninstall,
		certsPath:          *certsPath,
	}

	version, err := testHelper.LinkerdRun("version", "--client", "--short")
	if err != nil {
		exit(1, fmt.Sprintf("error getting linkerd version: %s", err.Error()))
	}
	testHelper.version = strings.TrimSpace(version)

	kubernetesHelper, err := NewKubernetesHelper(*k8sContext, testHelper.RetryFor)
	if err != nil {
		exit(1, fmt.Sprintf("error creating kubernetes helper: %s", err.Error()))
	}
	testHelper.KubernetesHelper = *kubernetesHelper

	testHelper.httpClient = http.Client{
		Timeout: 10 * time.Second,
	}

	return testHelper
}

// GetVersion returns the version of linkerd to test. This version corresponds
// to the client version of the linkerd binary provided via the -linkerd command
// line flag.
func (h *TestHelper) GetVersion() string {
	return h.version
}

// GetLinkerdNamespace returns the namespace where linkerd is installed. Set the
// namespace using the -linkerd-namespace command line flag.
func (h *TestHelper) GetLinkerdNamespace() string {
	return h.namespace
}

// GetVizNamespace returns the namespace where linkerd Viz Extension is installed. Set the
// namespace using the -linkerd-namespace command line flag.
func (h *TestHelper) GetVizNamespace() string {
	return h.vizNamespace
}

// GetMulticlusterNamespace returns the namespace where multicluster
// components are installed.
func (h *TestHelper) GetMulticlusterNamespace() string {
	return fmt.Sprintf("%s-multicluster", h.GetLinkerdNamespace())
}

// GetTestNamespace returns the namespace for the given test. The test namespace
// is prefixed with the linkerd namespace.
func (h *TestHelper) GetTestNamespace(testName string) string {
	return h.namespace + "-" + testName
}

// GetHelmReleaseName returns the name of the Linkerd installation Helm release
func (h *TestHelper) GetHelmReleaseName() string {
	return h.helm.releaseName
}

// GetMulticlusterHelmReleaseName returns the name of the Linkerd multicluster installation Helm release
func (h *TestHelper) GetMulticlusterHelmReleaseName() string {
	return h.helm.multiclusterReleaseName
}

// GetHelmChart returns the path to the Linkerd Helm chart
func (h *TestHelper) GetHelmChart() string {
	return h.helm.chart
}

// GetMulticlusterHelmChart returns the path to the Linkerd multicluster Helm chart
func (h *TestHelper) GetMulticlusterHelmChart() string {
	return h.helm.multiclusterChart
}

// GetLinkerdVizHelmChart returns the path to the Linkerd viz Helm chart
func (h *TestHelper) GetLinkerdVizHelmChart() string {
	return h.helm.vizChart
}

// GetHelmStableChart returns the path to the Linkerd Helm stable chart
func (h *TestHelper) GetHelmStableChart() string {
	return h.helm.stableChart
}

// UpgradeHelmFromVersion returns the version from which Linkerd should be upgraded with Helm
func (h *TestHelper) UpgradeHelmFromVersion() string {
	return h.helm.upgradeFromVersion
}

// ExternalIssuer determines whether linkerd should be installed with --identity-external-issuer
func (h *TestHelper) ExternalIssuer() bool {
	return h.externalIssuer
}

// ExternalPrometheus determines whether linkerd should be installed with --set prometheusUrl
func (h *TestHelper) ExternalPrometheus() bool {
	return h.externalPrometheus
}

// Multicluster determines whether multicluster components should be installed
func (h *TestHelper) Multicluster() bool {
	return h.multicluster
}

// Uninstall determines whether the "linkerd uninstall" integration test should be run
func (h *TestHelper) Uninstall() bool {
	return h.uninstall
}

// CertsPath returns the path for the ca.cert, issuer.crt and issuer.key files that `linkerd install`
// will use in its --identity-* flags
func (h *TestHelper) CertsPath() string {
	return h.certsPath
}

// UpgradeFromVersion returns the base version of the upgrade test.
func (h *TestHelper) UpgradeFromVersion() string {
	return h.upgradeFromVersion
}

// GetClusterDomain returns the custom cluster domain that needs to be used during linkerd installation
func (h *TestHelper) GetClusterDomain() string {
	return h.clusterDomain
}

// CNI determines whether CNI should be enabled
func (h *TestHelper) CNI() bool {
	return h.cni
}

// Calico determines whether Calico CNI plug-in is enabled
func (h *TestHelper) Calico() bool {
	return h.calico
}

// AddInstalledExtension adds an extension name to installedExtensions to
// track the currently installed linkerd extensions.
func (h *TestHelper) AddInstalledExtension(extensionName string) {
	h.installedExtensions = append(h.installedExtensions, extensionName)
}

// GetInstalledExtensions gets a list currently installed extensions
// in a test run.
func (h *TestHelper) GetInstalledExtensions() []string {
	return h.installedExtensions
}

// CreateTLSSecret creates a TLS Kubernetes secret
func (h *TestHelper) CreateTLSSecret(name, root, cert, key string) error {
	secret := fmt.Sprintf(`
apiVersion: v1
data:
    ca.crt: %s
    tls.crt: %s
    tls.key: %s
kind: Secret
metadata:
    name: %s
type: kubernetes.io/tls`, base64.StdEncoding.EncodeToString([]byte(root)), base64.StdEncoding.EncodeToString([]byte(cert)), base64.StdEncoding.EncodeToString([]byte(key)), name)

	_, err := h.KubectlApply(secret, h.GetLinkerdNamespace())
	return err
}

// LinkerdRun executes a linkerd command returning its stdout.
func (h *TestHelper) LinkerdRun(arg ...string) (string, error) {
	out, stderr, err := h.PipeToLinkerdRun("", arg...)
	if err != nil {
		return out, fmt.Errorf("command failed: linkerd %s\n%s\n%s", strings.Join(arg, " "), err, stderr)
	}
	return out, nil
}

// PipeToLinkerdRun executes a linkerd command appended with the
// --linkerd-namespace flag, and provides a string at Stdin.
func (h *TestHelper) PipeToLinkerdRun(stdin string, arg ...string) (string, string, error) {
	withParams := append([]string{"--linkerd-namespace", h.namespace, "--context=" + h.k8sContext}, arg...)
	return combinedOutput(stdin, h.linkerd, withParams...)
}

// HelmRun executes a helm command appended with the --context
func (h *TestHelper) HelmRun(arg ...string) (string, string, error) {
	return h.PipeToHelmRun("", arg...)
}

// PipeToHelmRun executes a Helm command appended with the
// --context flag, and provides a string at Stdin.
func (h *TestHelper) PipeToHelmRun(stdin string, arg ...string) (string, string, error) {
	withParams := append([]string{"--kube-context=" + h.k8sContext}, arg...)
	return combinedOutput(stdin, h.helm.path, withParams...)
}

// LinkerdRunStream initiates a linkerd command appended with the
// --linkerd-namespace flag, and returns a Stream that can be used to read the
// command's output while it is still executing.
func (h *TestHelper) LinkerdRunStream(arg ...string) (*Stream, error) {
	withParams := append([]string{"--linkerd-namespace", h.namespace, "--context=" + h.k8sContext}, arg...)
	cmd := exec.Command(h.linkerd, withParams...)

	cmdReader, err := cmd.StdoutPipe()
	if err != nil {
		return nil, err
	}

	err = cmd.Start()
	if err != nil {
		return nil, err
	}

	time.Sleep(500 * time.Millisecond)

	if cmd.ProcessState != nil && cmd.ProcessState.Exited() {
		return nil, fmt.Errorf("Process exited: %s", cmd.ProcessState)
	}

	return &Stream{cmd: cmd, out: cmdReader}, nil
}

// KubectlStream initiates a kubectl command appended with the
// --namespace flag, and returns a Stream that can be used to read the
// command's output while it is still executing.
func (h *TestHelper) KubectlStream(arg ...string) (*Stream, error) {

	withContext := append([]string{"--namespace", h.namespace, "--context=" + h.k8sContext}, arg...)
	cmd := exec.Command("kubectl", withContext...)

	cmdReader, err := cmd.StdoutPipe()
	if err != nil {
		return nil, err
	}

	err = cmd.Start()
	if err != nil {
		return nil, err
	}

	time.Sleep(500 * time.Millisecond)

	if cmd.ProcessState != nil && cmd.ProcessState.Exited() {
		return nil, fmt.Errorf("Process exited: %s", cmd.ProcessState)
	}

	return &Stream{cmd: cmd, out: cmdReader}, nil
}

// HelmUpgrade runs the helm upgrade subcommand, with the provided arguments
func (h *TestHelper) HelmUpgrade(chart string, arg ...string) (string, string, error) {
	withParams := append([]string{
		"upgrade",
		h.helm.releaseName,
		"--kube-context", h.k8sContext,
		"--set", "namespace=" + h.namespace,
		chart,
	}, arg...)
	return combinedOutput("", h.helm.path, withParams...)
}

// HelmInstall runs the helm install subcommand, with the provided arguments
func (h *TestHelper) HelmInstall(chart string, arg ...string) (string, string, error) {
	withParams := append([]string{
		"install",
		h.helm.releaseName,
		chart,
		"--kube-context", h.k8sContext,
		"--set", "namespace=" + h.namespace,
	}, arg...)
	return combinedOutput("", h.helm.path, withParams...)
}

// HelmCmdPlain runs a helm subcommand, with the provided arguments and no defaults
func (h *TestHelper) HelmCmdPlain(cmd, chart, releaseName string, arg ...string) (string, string, error) {
	withParams := append([]string{
		cmd,
		releaseName,
		chart,
		"--kube-context", h.k8sContext,
	}, arg...)

	return combinedOutput("", h.helm.path, withParams...)
}

// HelmInstallMulticluster runs the helm install subcommand for multicluster, with the provided arguments
func (h *TestHelper) HelmInstallMulticluster(chart string, arg ...string) (string, string, error) {
	withParams := append([]string{
		"install",
		h.helm.multiclusterReleaseName,
		chart,
		"--kube-context", h.k8sContext,
		"--set", "namespace=" + h.GetMulticlusterNamespace(),
		"--set", "linkerdNamespace=" + h.GetLinkerdNamespace(),
	}, arg...)
	return combinedOutput("", h.helm.path, withParams...)
}

// HelmUninstallMulticluster runs the helm delete subcommand for multicluster
func (h *TestHelper) HelmUninstallMulticluster(chart string) (string, string, error) {
	withParams := []string{
		"delete",
		h.helm.multiclusterReleaseName,
		"--kube-context", h.k8sContext,
	}
	return combinedOutput("", h.helm.path, withParams...)
}

// ValidateOutput validates a string against the contents of a file in the
// test's testdata directory.
func (h *TestHelper) ValidateOutput(out, fixtureFile string) error {
	expected, err := ReadFile("testdata/" + fixtureFile)
	if err != nil {
		return err
	}

	if out != expected {
		return fmt.Errorf(
			"Expected:\n%s\nActual:\n%s", expected, out)
	}

	return nil
}

// ContainsOutput validates that a string is a substring in the contents
// of a file in the test's testdata directory.
func (h *TestHelper) ContainsOutput(out, fixtureFile string) error {
	expected, err := ReadFile("testdata/" + fixtureFile)
	if err != nil {
		return err
	}

	if !strings.Contains(out, expected) {
		return fmt.Errorf(
			"Expected:\n%s\nActual:\n%s", expected, out)
	}

	return nil
}

// CheckVersion validates the output of the "linkerd version" command.
func (h *TestHelper) CheckVersion(serverVersion string) error {
	out, err := h.LinkerdRun("version")
	if err != nil {
		return err
	}
	if !strings.Contains(out, fmt.Sprintf("Client version: %s", h.version)) {
		return fmt.Errorf("Expected client version [%s], got:\n%s", h.version, out)
	}
	if !strings.Contains(out, fmt.Sprintf("Server version: %s", serverVersion)) {
		return fmt.Errorf("Expected server version [%s], got:\n%s", serverVersion, out)
	}
	return nil
}

// RetryFor retries a given function every second until the function returns
// without an error, or a timeout is reached. If the timeout is reached, it
// returns the last error received from the function.
func (h *TestHelper) RetryFor(timeout time.Duration, fn func() error) error {
	err := fn()
	if err == nil {
		return nil
	}

	timeoutAfter := time.After(timeout)
	retryAfter := time.Tick(time.Second)

	for {
		select {
		case <-timeoutAfter:
			return err
		case <-retryAfter:
			err = fn()
			if err == nil {
				return nil
			}
		}
	}
}

// HTTPGetURL sends a GET request to the given URL. It returns the response body
// in the event of a successful 200 response. In the event of a non-200
// response, it returns an error. It retries requests for up to 30 seconds,
// giving pods time to start.
func (h *TestHelper) HTTPGetURL(url string) (string, error) {
	var body string
	err := h.RetryFor(time.Minute, func() error {
		resp, err := h.httpClient.Get(url)
		if err != nil {
			return err
		}

		defer resp.Body.Close()
		bytes, err := ioutil.ReadAll(resp.Body)
		if err != nil {
			return fmt.Errorf("Error reading response body: %v", err)
		}
		body = string(bytes)

		if resp.StatusCode != http.StatusOK {
			return fmt.Errorf("GET request to [%s] returned status [%d]\n%s", url, resp.StatusCode, body)
		}

		return nil
	})

	return body, err
}

// WithDataPlaneNamespace is used to create a test namespace that is deleted before the function returns
func (h *TestHelper) WithDataPlaneNamespace(ctx context.Context, testName string, annotations map[string]string, t *testing.T, test func(t *testing.T, ns string)) {
	prefixedNs := h.GetTestNamespace(testName)
	if err := h.CreateDataPlaneNamespaceIfNotExists(ctx, prefixedNs, annotations); err != nil {
		AnnotatedFatalf(t, fmt.Sprintf("failed to create %s namespace", prefixedNs),
			"failed to create %s namespace: %s", prefixedNs, err)
	}
	test(t, prefixedNs)
	if err := h.DeleteNamespaceIfExists(ctx, prefixedNs); err != nil {
		AnnotatedFatalf(t, fmt.Sprintf("failed to delete %s namespace", prefixedNs),
			"failed to delete %s namespace: %s", prefixedNs, err)
	}
}

// ReadFile reads a file from disk and returns the contents as a string.
func ReadFile(file string) (string, error) {
	b, err := ioutil.ReadFile(file)
	if err != nil {
		return "", err
	}
	return string(b), nil
}

// combinedOutput executes a shell command and returns the output.
func combinedOutput(stdin string, name string, arg ...string) (string, string, error) {
	command := exec.Command(name, arg...)
	command.Stdin = strings.NewReader(stdin)
	var stderr bytes.Buffer
	command.Stderr = &stderr

	stdout, err := command.Output()
	return string(stdout), stderr.String(), err
}

// RowStat is used to store the contents for a single row from the stat command
type RowStat struct {
	Name               string
	Status             string
	Meshed             string
	Success            string
	Rps                string
	P50Latency         string
	P95Latency         string
	P99Latency         string
	TCPOpenConnections string
}

// CheckRowCount checks that expectedRowCount rows have been returned
func CheckRowCount(out string, expectedRowCount int) ([]string, error) {
	out = strings.TrimSuffix(out, "\n")
	rows := strings.Split(out, "\n")
	if len(rows) < 2 {
		return nil, fmt.Errorf(
			"Error stripping header and trailing newline; full output:\n%s",
			strings.Join(rows, "\n"),
		)
	}
	rows = rows[1:] // strip header
	if len(rows) != expectedRowCount {
		return nil, fmt.Errorf(
			"Expected [%d] rows in stat output, got [%d]; full output:\n%s",
			expectedRowCount, len(rows), strings.Join(rows, "\n"))
	}

	return rows, nil
}

// ParseRows parses the output of linkerd stat into a map of resource names to RowStat objects
func ParseRows(out string, expectedRowCount, expectedColumnCount int) (map[string]*RowStat, error) {
	rows, err := CheckRowCount(out, expectedRowCount)
	if err != nil {
		return nil, err
	}

	rowStats := make(map[string]*RowStat)
	for _, row := range rows {
		fields := strings.Fields(row)

		if expectedColumnCount == 0 {
			expectedColumnCount = 8
		}
		if len(fields) != expectedColumnCount {
			return nil, fmt.Errorf(
				"Expected [%d] columns in stat output, got [%d]; full output:\n%s",
				expectedColumnCount, len(fields), row)
		}

		rowStats[fields[0]] = &RowStat{
			Name: fields[0],
		}

		i := 0
		if expectedColumnCount == 9 {
			rowStats[fields[0]].Status = fields[1]
			i = 1
		}
		rowStats[fields[0]].Meshed = fields[1+i]
		rowStats[fields[0]].Success = fields[2+i]
		rowStats[fields[0]].Rps = fields[3+i]
		rowStats[fields[0]].P50Latency = fields[4+i]
		rowStats[fields[0]].P95Latency = fields[5+i]
		rowStats[fields[0]].P99Latency = fields[6+i]
		rowStats[fields[0]].TCPOpenConnections = fields[7+i]
	}

	return rowStats, nil
}

// ParseEvents parses the output of kubectl events
func ParseEvents(out string) ([]*corev1.Event, error) {
	var list corev1.List
	if err := json.Unmarshal([]byte(out), &list); err != nil {
		return nil, fmt.Errorf("error unmarshaling list from `kubectl get events`: %s", err)
	}

	if len(list.Items) == 0 {
		return nil, errors.New("no events found")
	}

	var events []*corev1.Event
	for _, i := range list.Items {
		var e corev1.Event
		if err := json.Unmarshal(i.Raw, &e); err != nil {
			return nil, fmt.Errorf("error unmarshaling list event from `kubectl get events`: %s", err)
		}
		events = append(events, &e)
	}

	return events, nil
}<|MERGE_RESOLUTION|>--- conflicted
+++ resolved
@@ -138,11 +138,7 @@
 // MulticlusterDeployReplicas is a map containing the number of replicas for each Deployment and the main
 // container name for multicluster components
 var MulticlusterDeployReplicas = map[string]DeploySpec{
-<<<<<<< HEAD
-	"linkerd-gateway": {"linkerd-multicluster", 1, []string{"pause"}},
-=======
 	"linkerd-gateway": {"linkerd-multicluster", 1},
->>>>>>> 073212ac
 }
 
 // NewTestHelper creates a new instance of TestHelper for the current test run.
