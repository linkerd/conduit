--- conflicted
+++ resolved
@@ -82,27 +82,14 @@
 			Fatal().
 			Warning().
 			WithCheck(func(ctx context.Context) error {
-<<<<<<< HEAD
 				return healthcheck.CheckClusterRoles(ctx, hc.KubeAPIClient(), true, []string{fmt.Sprintf("linkerd-%s-tap", hc.vizNamespace), fmt.Sprintf("linkerd-%s-metrics-api", hc.vizNamespace), fmt.Sprintf("linkerd-%s-tap-admin", hc.vizNamespace), "linkerd-tap-injector"}, "")
-			}))
-
-	checkers = append(checkers,
-=======
-				return healthcheck.CheckClusterRoles(ctx, hc.KubeAPIClient(), true, []string{fmt.Sprintf("linkerd-%s-prometheus", hc.vizNamespace), fmt.Sprintf("linkerd-%s-tap", hc.vizNamespace)}, "")
-			}),
->>>>>>> cd2e911b
+			}),
 		*healthcheck.NewChecker("linkerd-viz ClusterRoleBindings exist").
 			WithHintAnchor("l5d-viz-crb-exists").
 			Fatal().
 			Warning().
 			WithCheck(func(ctx context.Context) error {
-<<<<<<< HEAD
 				return healthcheck.CheckClusterRoleBindings(ctx, hc.KubeAPIClient(), true, []string{fmt.Sprintf("linkerd-%s-tap", hc.vizNamespace), fmt.Sprintf("linkerd-%s-metrics-api", hc.vizNamespace), fmt.Sprintf("linkerd-%s-tap-auth-delegator", hc.vizNamespace), "linkerd-tap-injector"}, "")
-			}))
-
-	checkers = append(checkers,
-=======
-				return healthcheck.CheckClusterRoleBindings(ctx, hc.KubeAPIClient(), true, []string{fmt.Sprintf("linkerd-%s-prometheus", hc.vizNamespace), fmt.Sprintf("linkerd-%s-tap", hc.vizNamespace)}, "")
 			}),
 		*healthcheck.NewChecker("linkerd-viz ConfigMaps exist").
 			WithHintAnchor("l5d-viz-cm-exists").
@@ -111,7 +98,6 @@
 			WithCheck(func(ctx context.Context) error {
 				return healthcheck.CheckConfigMaps(ctx, hc.KubeAPIClient(), hc.vizNamespace, true, []string{"linkerd-prometheus-config", "linkerd-grafana-config"}, "")
 			}),
->>>>>>> cd2e911b
 		*healthcheck.NewChecker("tap API server has valid cert").
 			WithHintAnchor("l5d-tap-cert-valid").
 			Fatal().
@@ -179,10 +165,7 @@
 				}
 
 				return healthcheck.CheckPodsRunning(pods, "")
-<<<<<<< HEAD
-			}))
-
-	checkers = append(checkers,
+			}),
 		*healthcheck.NewChecker("prometheus is installed and configured correctly").
 			WithHintAnchor("l5d-viz-prometheus").
 			Warning().
@@ -218,9 +201,7 @@
 				}
 
 				return nil
-			}))
-
-	checkers = append(checkers,
+			}),
 		*healthcheck.NewChecker("grafana is installed and configured correctly").
 			WithHintAnchor("l5d-viz-grafana").
 			Warning().
@@ -244,12 +225,7 @@
 				}
 
 				return nil
-			}))
-
-	checkers = append(checkers,
-=======
-			}),
->>>>>>> cd2e911b
+			}),
 		*healthcheck.NewChecker("can initialize the client").
 			WithHintAnchor("l5d-viz-existence-client").
 			Fatal().
