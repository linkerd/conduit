--- conflicted
+++ resolved
@@ -6,11 +6,8 @@
 	"regexp"
 
 	"github.com/fatih/color"
-<<<<<<< HEAD
 	"github.com/linkerd/linkerd2/pkg/healthcheck"
-	"github.com/linkerd/linkerd2/pkg/k8s"
-=======
->>>>>>> fcb71de4
+	vizHealthCheck "github.com/linkerd/linkerd2/viz/pkg/healthcheck"
 	log "github.com/sirupsen/logrus"
 	"github.com/spf13/cobra"
 )
@@ -87,18 +84,6 @@
 	vizCmd.AddCommand(newCmdCheck())
 
 	return vizCmd
-<<<<<<< HEAD
-}
-
-func getVizNamespace(ctx context.Context, k8sAPI *k8s.KubernetesAPI) (string, error) {
-	ns, err := k8sAPI.CoreV1().Namespaces().List(ctx, metav1.ListOptions{LabelSelector: "linkerd.io/extension=linkerd-viz"})
-	if err != nil {
-		return "", err
-	}
-	if len(ns.Items) == 0 {
-		return "", errors.New("linkerd-viz extension not found")
-	}
-	return ns.Items[0].Name, nil
 }
 
 // checkForViz runs the kubernetesAPI, LinkerdControlPlaneExistence and the VizExtension category checks
@@ -108,11 +93,10 @@
 	checks := []healthcheck.CategoryID{
 		healthcheck.KubernetesAPIChecks,
 		healthcheck.LinkerdControlPlaneExistenceChecks,
-		linkerdVizExtensionCheck,
+		vizHealthCheck.LinkerdVizExtensionCheck,
 	}
 
 	hc := healthcheck.NewHealthChecker(checks, &hcOptions)
-	hc.AppendCategories(*vizCategory(hc))
 
 	hc.RunChecks(exitOnError)
 }
@@ -130,7 +114,7 @@
 			msg = "Cannot connect to Kubernetes"
 		case healthcheck.LinkerdControlPlaneExistenceChecks:
 			msg = "Cannot find Linkerd"
-		case linkerdVizExtensionCheck:
+		case vizHealthCheck.LinkerdVizExtensionCheck:
 			msg = "Cannot find viz extension"
 		}
 		fmt.Fprintf(os.Stderr, "%s: %s\n", msg, result.Err)
@@ -140,6 +124,4 @@
 
 		os.Exit(1)
 	}
-=======
->>>>>>> fcb71de4
 }