package cmd

import (
	"context"
	"fmt"
	"os"
	"os/signal"
	"time"

	"github.com/linkerd/linkerd2/pkg/healthcheck"
	"github.com/linkerd/linkerd2/pkg/k8s"
	api "github.com/linkerd/linkerd2/pkg/public"
	"github.com/pkg/browser"
	"github.com/spf13/cobra"
)

// These constants are used by the `show` flag.
const (
	// showLinkerd opens the Linkerd dashboard in a web browser (default).
	showLinkerd = "linkerd"

	// showGrafana opens the Grafana dashboard in a web browser.
	showGrafana = "grafana"

	// showURL displays dashboard URLs without opening a browser.
	showURL = "url"

	// webDeployment is the name of the web deployment in cli/install/template.go
	webDeployment = "linkerd-web"

	// webPort is the http port from the web pod spec in cli/install/template.go
	webPort = 8084

	// defaultHost is the default host used for port-forwarding via `linkerd dashboard`
	defaultHost = "localhost"

	// defaultPort is for port-forwarding via `linkerd dashboard`
	defaultPort = 50750
)

// dashboardOptions holds values for command line flags that apply to the dashboard
// command.
type dashboardOptions struct {
	host string
	port int
	show string
	wait time.Duration
}

// newDashboardOptions initializes dashboard options with default
// values for host, port, and which dashboard to show. Also, set
// max wait time duration for 300 seconds for the dashboard to
// become available
//
// These options may be overridden on the CLI at run-time
func newDashboardOptions() *dashboardOptions {
	return &dashboardOptions{
		host: defaultHost,
		port: defaultPort,
		show: showLinkerd,
		wait: 300 * time.Second,
	}
}

// NewCmdDashboard creates a new cobra command `dashboard` which contains commands for visualizing linkerd's dashboards.
// After validating flag values, it will use the Kubernetes API to portforward requests to the Grafana and Web Deployments
// until the process gets killed/canceled
func NewCmdDashboard() *cobra.Command {
	options := newDashboardOptions()

	cmd := &cobra.Command{
		Use:   "dashboard [flags]",
		Short: "Open the Linkerd dashboard in a web browser",
		Args:  cobra.NoArgs,
		RunE: func(cmd *cobra.Command, args []string) error {
			if options.port < 0 {
				return fmt.Errorf("port must be greater than or equal to zero, was %d", options.port)
			}

			if options.show != showLinkerd && options.show != showGrafana && options.show != showURL {
				return fmt.Errorf("unknown value for 'show' param, was: %s, must be one of: %s, %s, %s",
					options.show, showLinkerd, showGrafana, showURL)
			}

			// ensure we can connect to the public API before starting the proxy
			api.CheckPublicAPIClientOrRetryOrExit(healthcheck.Options{
				ControlPlaneNamespace: controlPlaneNamespace,
				KubeConfig:            kubeconfigPath,
				Impersonate:           impersonate,
				ImpersonateGroup:      impersonateGroup,
				KubeContext:           kubeContext,
				APIAddr:               apiAddr,
				RetryDeadline:         time.Now().Add(options.wait),
			}, true)

			k8sAPI, err := k8s.NewAPI(kubeconfigPath, kubeContext, impersonate, impersonateGroup, 0)
			if err != nil {
				return err
			}

<<<<<<< HEAD
			vizNamespace, err := k8sAPI.GetNamespaceWithExtensionLabel(cmd.Context(), vizExtensionName)
=======
			vizNs, err := k8sAPI.GetNamespaceWithExtensionLabel(context.Background(), ExtensionName)
>>>>>>> fcb71de4
			if err != nil {
				return err
			}

			signals := make(chan os.Signal, 1)
			signal.Notify(signals, os.Interrupt)
			defer signal.Stop(signals)

			portforward, err := k8s.NewPortForward(
				cmd.Context(),
				k8sAPI,
<<<<<<< HEAD
				vizNamespace.Name,
=======
				vizNs.Name,
>>>>>>> fcb71de4
				webDeployment,
				options.host,
				options.port,
				webPort,
				verbose,
			)
			if err != nil {
				fmt.Fprintf(os.Stderr, "Failed to initialize port-forward: %s\n", err)
				os.Exit(1)
			}

			if err = portforward.Init(); err != nil {
				// TODO: consider falling back to an ephemeral port if defaultPort is taken
				fmt.Fprintf(os.Stderr, "Error running port-forward: %s\nCheck for `linkerd dashboard` running in other terminal sessions, or use the `--port` flag.\n", err)
				os.Exit(1)
			}

			go func() {
				<-signals
				portforward.Stop()
			}()

			webURL := portforward.URLFor("")
			grafanaURL := portforward.URLFor("/grafana")

			fmt.Printf("Linkerd dashboard available at:\n%s\n", webURL)
			fmt.Printf("Grafana dashboard available at:\n%s\n", grafanaURL)

			switch options.show {
			case showLinkerd:
				fmt.Println("Opening Linkerd dashboard in the default browser")

				err = browser.OpenURL(webURL)
				if err != nil {
					fmt.Fprintln(os.Stderr, "Failed to open Linkerd dashboard automatically")
					fmt.Fprintf(os.Stderr, "Visit %s in your browser to view the dashboard\n", webURL)
				}
			case showGrafana:
				fmt.Println("Opening Grafana dashboard in the default browser")

				err = browser.OpenURL(grafanaURL)
				if err != nil {
					fmt.Fprintln(os.Stderr, "Failed to open Grafana dashboard automatically")
					fmt.Fprintf(os.Stderr, "Visit %s in your browser to view the dashboard\n", grafanaURL)
				}
			case showURL:
				// no-op, we already printed the URLs
			}

			<-portforward.GetStop()
			return nil
		},
	}

	// This is identical to what `kubectl proxy --help` reports, `--port 0` indicates a random port.
	cmd.PersistentFlags().StringVar(&options.host, "address", options.host, "The address at which to serve requests")
	cmd.PersistentFlags().IntVarP(&options.port, "port", "p", options.port, "The local port on which to serve requests (when set to 0, a random port will be used)")
	cmd.PersistentFlags().StringVar(&options.show, "show", options.show, "Open a dashboard in a browser or show URLs in the CLI (one of: linkerd, grafana, url)")
	cmd.PersistentFlags().DurationVar(&options.wait, "wait", options.wait, "Wait for dashboard to become available if it's not available when the command is run")

	return cmd
}<|MERGE_RESOLUTION|>--- conflicted
+++ resolved
@@ -98,11 +98,7 @@
 				return err
 			}
 
-<<<<<<< HEAD
-			vizNamespace, err := k8sAPI.GetNamespaceWithExtensionLabel(cmd.Context(), vizExtensionName)
-=======
 			vizNs, err := k8sAPI.GetNamespaceWithExtensionLabel(context.Background(), ExtensionName)
->>>>>>> fcb71de4
 			if err != nil {
 				return err
 			}
@@ -114,11 +110,7 @@
 			portforward, err := k8s.NewPortForward(
 				cmd.Context(),
 				k8sAPI,
-<<<<<<< HEAD
-				vizNamespace.Name,
-=======
 				vizNs.Name,
->>>>>>> fcb71de4
 				webDeployment,
 				options.host,
 				options.port,
