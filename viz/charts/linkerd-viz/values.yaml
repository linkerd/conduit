--- conflicted
+++ resolved
@@ -6,20 +6,9 @@
 
 # -- control plane version. See Proxy section for proxy version
 linkerdVersion: &linkerd_version linkerdVersionValue
-<<<<<<< HEAD
 # -- Kubernetes DNS Domain name to use  
 clusterDomain: &cluster_domain cluster.local
 # -- Trust domain used for identity 
-=======
-
-# -- Default Docker Registry
-defaultRegistry: &default_registry ghcr.io/linkerd
-
-# -- Kubernetes DNS Domain name to use
-clusterDomain: &cluster_domain cluster.local
-
-# -- Trust domain used for identity
->>>>>>> d0d2e0ea
 identityTrustDomain: *cluster_domain
 #  Annotation labels. Do not edit.
 createdByAnnotation: linkerd.io/created-by
@@ -50,11 +39,7 @@
 imagePullSecrets: []
 # - name: my-private-docker-registry-login-secret
 
-<<<<<<< HEAD
 # -- Tolerations section, See the 
-=======
-# -|- Tolerations section, See the
->>>>>>> d0d2e0ea
 # [K8S documentation](https://kubernetes.io/docs/concepts/scheduling-eviction/taint-and-toleration/)
 # for more information
 tolerations:
