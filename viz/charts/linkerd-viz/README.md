--- conflicted
+++ resolved
@@ -76,16 +76,10 @@
 | dashboard.UID | string | `nil` | UID for the dashboard resource |
 | dashboard.enforcedHostRegexp | string | `""` | Host header validation regex for the dashboard. See the [Linkerd documentation](https://linkerd.io/2/tasks/exposing-dashboard) for more information |
 | dashboard.image.name | string | `"web"` | Docker image name for the web instance |
-<<<<<<< HEAD
-| dashboard.image.registry | string | `"cr.l5d.io/linkerd"` | Docker registry for the web instance |
-| dashboard.image.tag | string | `"linkerdVersionValue"` | Docker image tag for the web instance |
-| dashboard.logLevel | string | `"info"` | log level of the dashboard component |
-=======
 | dashboard.image.pullPolicy | string | defaultImagePullPolicy | Pull policy for the  web component |
 | dashboard.image.registry | string | defaultRegistry | Docker registry for the web instance |
 | dashboard.image.tag | string | linkerdVersion | Docker image tag for the web instance |
 | dashboard.logLevel | string | defaultLogLevel | log level of the dashboard component |
->>>>>>> bfe4f747
 | dashboard.proxy | string | `nil` |  |
 | dashboard.replicas | int | `1` | Number of replicas of dashboard |
 | dashboard.resources.cpu.limit | string | `nil` | Maximum amount of CPU units that the web container can use |
@@ -101,14 +95,9 @@
 | extensionAnnotation | string | `"linkerd.io/extension"` |  |
 | grafana.enabled | bool | `true` | toggle field to enable or disable grafana |
 | grafana.image.name | string | `"grafana"` | Docker image name for the grafana instance |
-<<<<<<< HEAD
-| grafana.image.registry | string | `"cr.l5d.io/linkerd"` | Docker registry for the grafana instance |
-| grafana.image.tag | string | `"linkerdVersionValue"` | Docker image tag for the grafana instance |
-=======
 | grafana.image.pullPolicy | string | defaultImagePullPolicy | Pull policy for the grafana instance |
 | grafana.image.registry | string | defaultRegistry | Docker registry for the grafana instance |
 | grafana.image.tag | string | linkerdVersion | Docker image tag for the grafana instance |
->>>>>>> bfe4f747
 | grafana.proxy | string | `nil` |  |
 | grafana.resources.cpu.limit | string | `nil` | Maximum amount of CPU units that the grafana container can use |
 | grafana.resources.cpu.request | string | `nil` | Amount of CPU units that the grafana container requests |
@@ -123,17 +112,10 @@
 | linkerdVersion | string | `"linkerdVersionValue"` | control plane version. See Proxy section for proxy version |
 | metricsAPI.UID | string | `nil` | UID for the metrics-api resource |
 | metricsAPI.image.name | string | `"metrics-api"` | Docker image name for the metrics-api component |
-<<<<<<< HEAD
-| metricsAPI.image.pullPolicy | string | `"Always"` | Pull policy for the metrics-api component |
-| metricsAPI.image.registry | string | `"cr.l5d.io/linkerd"` | Docker registry for the metrics-api component |
-| metricsAPI.image.tag | string | `"linkerdVersionValue"` | Docker image tag for the metrics-api component |
-| metricsAPI.logLevel | string | `"info"` | log level of the metrics-api component |
-=======
 | metricsAPI.image.pullPolicy | string | defaultImagePullPolicy | Pull policy for the metrics-api component |
 | metricsAPI.image.registry | string | defaultRegistry | Docker registry for the metrics-api component |
 | metricsAPI.image.tag | string | linkerdVersion | Docker image tag for the metrics-api component |
 | metricsAPI.logLevel | string | defaultLogLevel | log level of the metrics-api component |
->>>>>>> bfe4f747
 | metricsAPI.proxy | string | `nil` |  |
 | metricsAPI.replicas | int | `1` | number of replicas of the metrics-api component |
 | metricsAPI.resources.cpu.limit | string | `nil` | Maximum amount of CPU units that the metrics-api container can use |
@@ -168,14 +150,9 @@
 | tap.crtPEM | string | `""` | Certificate for the Tap component. If not provided then Helm will generate one. |
 | tap.externalSecret | bool | `false` | Do not create a secret resource for the Tap component. If this is set to `true`, the value `tap.caBundle` must be set (see below). |
 | tap.image.name | string | `"tap"` | Docker image name for the tap instance |
-<<<<<<< HEAD
-| tap.image.registry | string | `"cr.l5d.io/linkerd"` | Docker registry for the tap instance |
-| tap.image.tag | string | `"linkerdVersionValue"` | Docker image tag for the tap instance |
-=======
 | tap.image.pullPolicy | string | defaultImagePullPolicy | Pull policy for the tap component |
 | tap.image.registry | string | defaultRegistry | Docker registry for the tap instance |
 | tap.image.tag | string | linkerdVersion | Docker image tag for the tap instance |
->>>>>>> bfe4f747
 | tap.keyPEM | string | `""` | Certificate key for Tap component. If not provided then Helm will generate one. |
 | tap.logLevel | string | defaultLogLevel | log level of the tap component |
 | tap.proxy | string | `nil` |  |
@@ -190,14 +167,9 @@
 | tapInjector.externalSecret | bool | `false` | Do not create a secret resource for the tapInjector webhook. If this is set to `true`, the value `tapInjector.caBundle` must be set (see below) |
 | tapInjector.failurePolicy | string | `"Ignore"` |  |
 | tapInjector.image.name | string | `"tap"` | Docker image name for the tapInjector instance |
-<<<<<<< HEAD
-| tapInjector.image.registry | string | `"cr.l5d.io/linkerd"` | Docker registry for the tapInjector instance |
-| tapInjector.image.tag | string | `"linkerdVersionValue"` | Docker image tag for the tapInjector instance |
-=======
 | tapInjector.image.pullPolicy | string | defaultImagePullPolicy | Pull policy for the tapInjector component |
 | tapInjector.image.registry | string | defaultRegistry | Docker registry for the tapInjector instance |
 | tapInjector.image.tag | string | linkerdVersion | Docker image tag for the tapInjector instance |
->>>>>>> bfe4f747
 | tapInjector.keyPEM | string | `""` | Certificate key for the tapInjector. If not provided then Helm will generate one. |
 | tapInjector.logLevel | string | defaultLogLevel | log level of the tapInjector |
 | tapInjector.namespaceSelector | string | `nil` |  |
