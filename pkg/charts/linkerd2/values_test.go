--- conflicted
+++ resolved
@@ -64,14 +64,8 @@
 		Proxy: &Proxy{
 			EnableExternalProfiles: false,
 			Image: &Image{
-<<<<<<< HEAD
-				Name:       "cr.l5d.io/linkerd/proxy",
-				PullPolicy: "IfNotPresent",
-				Version:    testVersion,
-=======
-				Name:    "ghcr.io/linkerd/proxy",
+				Name:    "cr.l5d.io/linkerd/proxy",
 				Version: "dev-undefined",
->>>>>>> bfe4f747
 			},
 			LogLevel:  "warn,linkerd=info",
 			LogFormat: "plain",
@@ -100,14 +94,8 @@
 			IgnoreInboundPorts:  "25,443,587,3306,11211",
 			IgnoreOutboundPorts: "25,443,587,3306,11211",
 			Image: &Image{
-<<<<<<< HEAD
-				Name:       "cr.l5d.io/linkerd/proxy-init",
-				PullPolicy: "IfNotPresent",
-				Version:    testVersion,
-=======
-				Name:    "ghcr.io/linkerd/proxy-init",
+				Name:    "cr.l5d.io/linkerd/proxy-init",
 				Version: testVersion,
->>>>>>> bfe4f747
 			},
 			Resources: &Resources{
 				CPU: Constraints{
@@ -138,14 +126,8 @@
 		},
 		DebugContainer: &DebugContainer{
 			Image: &Image{
-<<<<<<< HEAD
-				Name:       "cr.l5d.io/linkerd/debug",
-				PullPolicy: "IfNotPresent",
-				Version:    testVersion,
-=======
-				Name:    "ghcr.io/linkerd/debug",
+				Name:    "cr.l5d.io/linkerd/debug",
 				Version: "dev-undefined",
->>>>>>> bfe4f747
 			},
 		},
 
