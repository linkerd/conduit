--- conflicted
+++ resolved
@@ -33,17 +33,15 @@
 			Seconds: 10,
 		},
 	}
-<<<<<<< HEAD
 	// ServiceProfileMeta is the TypeMeta for the ServiceProfile custom resource.
 	ServiceProfileMeta = meta_v1.TypeMeta{
 		APIVersion: "linkerd.io/v1alpha1",
 		Kind:       "ServiceProfile",
-=======
+	}
 	// DefaultServiceProfile is used for services with no service profile.
 	DefaultServiceProfile = pb.DestinationProfile{
 		Routes:      []*pb.Route{},
 		RetryBudget: &DefaultRetryBudget,
->>>>>>> c5ac7401
 	}
 )
 
