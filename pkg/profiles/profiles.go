package profiles

import (
	"bytes"
	"errors"
	"fmt"
	"io"
	"os"
	"strings"
	"text/template"
	"time"

	"github.com/golang/protobuf/ptypes/duration"
	pb "github.com/linkerd/linkerd2-proxy-api/go/destination"
	sp "github.com/linkerd/linkerd2/controller/gen/apis/serviceprofile/v1alpha1"
	"github.com/linkerd/linkerd2/pkg/util"
	log "github.com/sirupsen/logrus"
	meta_v1 "k8s.io/apimachinery/pkg/apis/meta/v1"
	"sigs.k8s.io/yaml"
)

type profileTemplateConfig struct {
	ServiceNamespace string
	ServiceName      string
	ClusterZone      string
}

var (
	// DefaultRetryBudget is used for routes which do not specify one.
	DefaultRetryBudget = pb.RetryBudget{
		MinRetriesPerSecond: 10,
		RetryRatio:          0.2,
		Ttl: &duration.Duration{
			Seconds: 10,
		},
	}
	// ServiceProfileMeta is the TypeMeta for the ServiceProfile custom resource.
	ServiceProfileMeta = meta_v1.TypeMeta{
		APIVersion: "linkerd.io/v1alpha1",
		Kind:       "ServiceProfile",
	}
	// DefaultServiceProfile is used for services with no service profile.
	DefaultServiceProfile = pb.DestinationProfile{
		Routes:      []*pb.Route{},
		RetryBudget: &DefaultRetryBudget,
	}
	// DefaultRouteTimeout is the default timeout for routes that do not specify
	// one.
	DefaultRouteTimeout = 10 * time.Second

	minStatus uint32 = 100
	maxStatus uint32 = 599

	clusterZoneSuffix = []string{"svc", "cluster", "local"}

	errRequestMatchField  = errors.New("A request match must have a field set")
	errResponseMatchField = errors.New("A response match must have a field set")
)

func toDuration(d time.Duration) *duration.Duration {
	return &duration.Duration{
		Seconds: int64(d / time.Second),
		Nanos:   int32(d % time.Second),
	}
}

// ToServiceProfile returns a Proxy API DestinationProfile, given a
// ServiceProfile.
func ToServiceProfile(profile *sp.ServiceProfileSpec) (*pb.DestinationProfile, error) {
	routes := make([]*pb.Route, 0)
	for _, route := range profile.Routes {
		pbRoute, err := ToRoute(route)
		if err != nil {
			return nil, err
		}
		routes = append(routes, pbRoute)
	}
	budget := DefaultRetryBudget
	if profile.RetryBudget != nil {
		budget.MinRetriesPerSecond = profile.RetryBudget.MinRetriesPerSecond
		budget.RetryRatio = profile.RetryBudget.RetryRatio
		ttl, err := time.ParseDuration(profile.RetryBudget.TTL)
		if err != nil {
			return nil, err
		}
		budget.Ttl = toDuration(ttl)
	}
	return &pb.DestinationProfile{
		Routes:      routes,
		RetryBudget: &budget,
	}, nil
}

// ToRoute returns a Proxy API Route, given a ServiceProfile Route.
func ToRoute(route *sp.RouteSpec) (*pb.Route, error) {
	cond, err := ToRequestMatch(route.Condition)
	if err != nil {
		return nil, err
	}
	rcs := make([]*pb.ResponseClass, 0)
	for _, rc := range route.ResponseClasses {
		pbRc, err := ToResponseClass(rc)
		if err != nil {
			return nil, err
		}
		rcs = append(rcs, pbRc)
	}
	timeout, err := time.ParseDuration(route.Timeout)
	if err != nil {
		log.Errorf("failed to parse duration for route %s: %s", route.Name, err)
		timeout = DefaultRouteTimeout
	}
	ret := pb.Route{
		Condition:       cond,
		ResponseClasses: rcs,
		MetricsLabels:   map[string]string{"route": route.Name},
		IsRetryable:     route.IsRetryable,
		Timeout:         toDuration(timeout),
	}
	return &ret, nil
}

// ToResponseClass returns a Proxy API ResponseClass, given a ServiceProfile
// ResponseClass.
func ToResponseClass(rc *sp.ResponseClass) (*pb.ResponseClass, error) {
	cond, err := ToResponseMatch(rc.Condition)
	if err != nil {
		return nil, err
	}
	return &pb.ResponseClass{
		Condition: cond,
		IsFailure: rc.IsFailure,
	}, nil
}

// ToResponseMatch returns a Proxy API ResponseMatch, given a ServiceProfile
// ResponseMatch.
func ToResponseMatch(rspMatch *sp.ResponseMatch) (*pb.ResponseMatch, error) {
	if rspMatch == nil {
		return nil, errors.New("missing response match")
	}
	err := ValidateResponseMatch(rspMatch)
	if err != nil {
		return nil, err
	}

	matches := make([]*pb.ResponseMatch, 0)

	if rspMatch.All != nil {
		all := make([]*pb.ResponseMatch, 0)
		for _, m := range rspMatch.All {
			pbM, err := ToResponseMatch(m)
			if err != nil {
				return nil, err
			}
			all = append(all, pbM)
		}
		matches = append(matches, &pb.ResponseMatch{
			Match: &pb.ResponseMatch_All{
				All: &pb.ResponseMatch_Seq{
					Matches: all,
				},
			},
		})
	}

	if rspMatch.Any != nil {
		any := make([]*pb.ResponseMatch, 0)
		for _, m := range rspMatch.Any {
			pbM, err := ToResponseMatch(m)
			if err != nil {
				return nil, err
			}
			any = append(any, pbM)
		}
		matches = append(matches, &pb.ResponseMatch{
			Match: &pb.ResponseMatch_Any{
				Any: &pb.ResponseMatch_Seq{
					Matches: any,
				},
			},
		})
	}

	if rspMatch.Status != nil {
		matches = append(matches, &pb.ResponseMatch{
			Match: &pb.ResponseMatch_Status{
				Status: &pb.HttpStatusRange{
					Max: rspMatch.Status.Max,
					Min: rspMatch.Status.Min,
				},
			},
		})
	}

	if rspMatch.Not != nil {
		not, err := ToResponseMatch(rspMatch.Not)
		if err != nil {
			return nil, err
		}
		matches = append(matches, &pb.ResponseMatch{
			Match: &pb.ResponseMatch_Not{
				Not: not,
			},
		})
	}

	if len(matches) == 0 {
		return nil, errResponseMatchField
	}
	if len(matches) == 1 {
		return matches[0], nil
	}
	return &pb.ResponseMatch{
		Match: &pb.ResponseMatch_All{
			All: &pb.ResponseMatch_Seq{
				Matches: matches,
			},
		},
	}, nil
}

// ToRequestMatch returns a Proxy API RequestMatch, given a ServiceProfile
// RequestMatch.
func ToRequestMatch(reqMatch *sp.RequestMatch) (*pb.RequestMatch, error) {
	if reqMatch == nil {
		return nil, errors.New("missing request match")
	}
	err := ValidateRequestMatch(reqMatch)
	if err != nil {
		return nil, err
	}

	matches := make([]*pb.RequestMatch, 0)

	if reqMatch.All != nil {
		all := make([]*pb.RequestMatch, 0)
		for _, m := range reqMatch.All {
			pbM, err := ToRequestMatch(m)
			if err != nil {
				return nil, err
			}
			all = append(all, pbM)
		}
		matches = append(matches, &pb.RequestMatch{
			Match: &pb.RequestMatch_All{
				All: &pb.RequestMatch_Seq{
					Matches: all,
				},
			},
		})
	}

	if reqMatch.Any != nil {
		any := make([]*pb.RequestMatch, 0)
		for _, m := range reqMatch.Any {
			pbM, err := ToRequestMatch(m)
			if err != nil {
				return nil, err
			}
			any = append(any, pbM)
		}
		matches = append(matches, &pb.RequestMatch{
			Match: &pb.RequestMatch_Any{
				Any: &pb.RequestMatch_Seq{
					Matches: any,
				},
			},
		})
	}

	if reqMatch.Method != "" {
		matches = append(matches, &pb.RequestMatch{
			Match: &pb.RequestMatch_Method{
				Method: util.ParseMethod(reqMatch.Method),
			},
		})
	}

	if reqMatch.Not != nil {
		not, err := ToRequestMatch(reqMatch.Not)
		if err != nil {
			return nil, err
		}
		matches = append(matches, &pb.RequestMatch{
			Match: &pb.RequestMatch_Not{
				Not: not,
			},
		})
	}

	if reqMatch.PathRegex != "" {
		matches = append(matches, &pb.RequestMatch{
			Match: &pb.RequestMatch_Path{
				Path: &pb.PathMatch{
					Regex: reqMatch.PathRegex,
				},
			},
		})
	}

	if len(matches) == 0 {
		return nil, errRequestMatchField
	}
	if len(matches) == 1 {
		return matches[0], nil
	}
	return &pb.RequestMatch{
		Match: &pb.RequestMatch_All{
			All: &pb.RequestMatch_Seq{
				Matches: matches,
			},
		},
	}, nil
}

// Validate validates the structure of a ServiceProfile. This code is a superset
// of the validation provided by the `openAPIV3Schema`, defined in the
// ServiceProfile CRD.
// openAPIV3Schema validates:
// - types of non-recursive fields
// - presence of required fields
// This function validates:
// - types of all fields
// - presence of required fields
// - presence of unknown fields
// - recursive fields
func Validate(data []byte) error {
	var serviceProfile sp.ServiceProfile
	err := yaml.UnmarshalStrict([]byte(data), &serviceProfile)
	if err != nil {
		return fmt.Errorf("failed to validate ServiceProfile: %s", err)
	}

	_, _, err = ValidateName(serviceProfile.Name)
	if err != nil {
		return err
	}

	if len(serviceProfile.Spec.Routes) == 0 {
		return fmt.Errorf("ServiceProfile \"%s\" has no routes", serviceProfile.Name)
	}

	for _, route := range serviceProfile.Spec.Routes {
		if route.Name == "" {
			return fmt.Errorf("ServiceProfile \"%s\" has a route with no name", serviceProfile.Name)
		}
		if route.Timeout != "" {
			_, err := time.ParseDuration(route.Timeout)
			if err != nil {
				return fmt.Errorf("ServiceProfile \"%s\" has a route with an invalid timeout: %s", serviceProfile.Name, err)
			}
		}
		if route.Condition == nil {
			return fmt.Errorf("ServiceProfile \"%s\" has a route with no condition", serviceProfile.Name)
		}
		err := ValidateRequestMatch(route.Condition)
		if err != nil {
			return fmt.Errorf("ServiceProfile \"%s\" has a route with an invalid condition: %s", serviceProfile.Name, err)
		}
		for _, rc := range route.ResponseClasses {
			if rc.Condition == nil {
				return fmt.Errorf("ServiceProfile \"%s\" has a response class with no condition", serviceProfile.Name)
			}
			err = ValidateResponseMatch(rc.Condition)
			if err != nil {
				return fmt.Errorf("ServiceProfile \"%s\" has a response class with an invalid condition: %s", serviceProfile.Name, err)
			}
		}
	}

	rb := serviceProfile.Spec.RetryBudget
	if rb != nil {
		if rb.RetryRatio < 0 {
			return fmt.Errorf("ServiceProfile \"%s\" RetryBudget RetryRatio must be non-negative: %f", serviceProfile.Name, rb.RetryRatio)
		}

		if rb.TTL == "" {
			return fmt.Errorf("ServiceProfile \"%s\" RetryBudget missing TTL field", serviceProfile.Name)
		}

		_, err := time.ParseDuration(rb.TTL)
		if err != nil {
			return fmt.Errorf("ServiceProfile \"%s\" RetryBudget: %s", serviceProfile.Name, err)
		}
	}

	return nil
}

// ValidateName validates that a ServiceProfile's name is of the form:
// <service>.<namespace>.svc.cluster.local
func ValidateName(name string) (string, string, error) {
	nameParts := strings.Split(name, ".")
	if len(nameParts) != 2+len(clusterZoneSuffix) {
		return "", "", fmt.Errorf("ServiceProfile \"%s\" has invalid name (must be \"<service>.<namespace>.svc.cluster.local\")", name)
	}
	for i, part := range nameParts[2:] {
		if part != clusterZoneSuffix[i] {
			return "", "", fmt.Errorf("ServiceProfile \"%s\" has invalid name (must be \"<service>.<namespace>.svc.cluster.local\")", name)
		}
	}

	return nameParts[0], nameParts[1], nil
}

// ValidateRequestMatch validates whether a ServiceProfile RequestMatch has at
// least one field set.
func ValidateRequestMatch(reqMatch *sp.RequestMatch) error {
	matchKindSet := false
	if reqMatch.All != nil {
		matchKindSet = true
		for _, child := range reqMatch.All {
			err := ValidateRequestMatch(child)
			if err != nil {
				return err
			}
		}
	}
	if reqMatch.Any != nil {
		matchKindSet = true
		for _, child := range reqMatch.Any {
			err := ValidateRequestMatch(child)
			if err != nil {
				return err
			}
		}
	}
	if reqMatch.Method != "" {
		matchKindSet = true
	}
	if reqMatch.Not != nil {
		matchKindSet = true
		err := ValidateRequestMatch(reqMatch.Not)
		if err != nil {
			return err
		}
	}
	if reqMatch.PathRegex != "" {
		matchKindSet = true
	}

	if !matchKindSet {
		return errRequestMatchField
	}

	return nil
}

// ValidateResponseMatch validates whether a ServiceProfile ResponseMatch has at
// least one field set, and sanity checks the Status Range.
func ValidateResponseMatch(rspMatch *sp.ResponseMatch) error {
	matchKindSet := false
	if rspMatch.All != nil {
		matchKindSet = true
		for _, child := range rspMatch.All {
			err := ValidateResponseMatch(child)
			if err != nil {
				return err
			}
		}
	}
	if rspMatch.Any != nil {
		matchKindSet = true
		for _, child := range rspMatch.Any {
			err := ValidateResponseMatch(child)
			if err != nil {
				return err
			}
		}
	}
	if rspMatch.Status != nil {
		if rspMatch.Status.Min != 0 && (rspMatch.Status.Min < minStatus || rspMatch.Status.Min > maxStatus) {
			return fmt.Errorf("Range minimum must be between %d and %d, inclusive", minStatus, maxStatus)
		} else if rspMatch.Status.Max != 0 && (rspMatch.Status.Max < minStatus || rspMatch.Status.Max > maxStatus) {
			return fmt.Errorf("Range maximum must be between %d and %d, inclusive", minStatus, maxStatus)
		} else if rspMatch.Status.Max != 0 && rspMatch.Status.Min != 0 && rspMatch.Status.Max < rspMatch.Status.Min {
			return errors.New("Range maximum cannot be smaller than minimum")
		}
		matchKindSet = true
	}
	if rspMatch.Not != nil {
		matchKindSet = true
		err := ValidateResponseMatch(rspMatch.Not)
		if err != nil {
			return err
		}
	}

	if !matchKindSet {
		return errResponseMatchField
	}

	return nil
}

func buildConfig(namespace, service string) *profileTemplateConfig {
	return &profileTemplateConfig{
<<<<<<< HEAD
		ServiceNamespace: namespace,
		ServiceName:      service,
		ClusterZone:      "svc.cluster.local",
=======
		ControlPlaneNamespace: controlPlaneNamespace,
		ServiceNamespace:      namespace,
		ServiceName:           service,
		ClusterZone:           strings.Join(clusterZoneSuffix, "."),
>>>>>>> 907f01fb
	}
}

// RenderProfileTemplate renders a ServiceProfile template to a buffer, given a
// namespace, service, and control plane namespace.
func RenderProfileTemplate(namespace, service string, w io.Writer) error {
	config := buildConfig(namespace, service)
	template, err := template.New("profile").Parse(Template)
	if err != nil {
		return err
	}
	buf := &bytes.Buffer{}
	err = template.Execute(buf, config)
	if err != nil {
		return err
	}

	_, err = w.Write(buf.Bytes())
	return err
}

func readFile(fileName string) (io.Reader, error) {
	if fileName == "-" {
		return os.Stdin, nil
	}
	return os.Open(fileName)
}

func writeProfile(profile sp.ServiceProfile, w io.Writer) error {
	output, err := yaml.Marshal(profile)
	if err != nil {
		return fmt.Errorf("Error writing Service Profile: %s", err)
	}
	_, err = w.Write(output)
	return err
}<|MERGE_RESOLUTION|>--- conflicted
+++ resolved
@@ -496,16 +496,9 @@
 
 func buildConfig(namespace, service string) *profileTemplateConfig {
 	return &profileTemplateConfig{
-<<<<<<< HEAD
 		ServiceNamespace: namespace,
 		ServiceName:      service,
-		ClusterZone:      "svc.cluster.local",
-=======
-		ControlPlaneNamespace: controlPlaneNamespace,
-		ServiceNamespace:      namespace,
-		ServiceName:           service,
-		ClusterZone:           strings.Join(clusterZoneSuffix, "."),
->>>>>>> 907f01fb
+		ClusterZone:      strings.Join(clusterZoneSuffix, "."),
 	}
 }
 
