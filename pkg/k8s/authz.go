--- conflicted
+++ resolved
@@ -109,27 +109,6 @@
 
 // EndpointSliceAccess verifies whether the K8s cluster has
 // access to EndpointSlice resources.
-<<<<<<< HEAD
-//TODO: Uncomment function and change return type once EndpointSlices
-// are supported and made opt-in through install flag
-func EndpointSliceAccess(k8sClient kubernetes.Interface) error {
-	// gv := discovery.SchemeGroupVersion.String()
-	// res, err := k8sClient.Discovery().ServerResourcesForGroupVersion(gv)
-	// if err != nil {
-	// 	return err
-	// }
-
-	// if res.GroupVersion == gv {
-	// 	for _, apiRes := range res.APIResources {
-	// 		if apiRes.Kind == "EndpointSlice" {
-	// 			return checkEndpointSlicesExist(k8sClient)
-	// 		}
-	// 	}
-	// }
-
-	// return errors.New("EndpointSlice resource not found")
-	return errors.New("EndpointSlice not supported")
-=======
 func EndpointSliceAccess(k8sClient kubernetes.Interface) error {
 	gv := discovery.SchemeGroupVersion.String()
 	res, err := k8sClient.Discovery().ServerResourcesForGroupVersion(gv)
@@ -146,7 +125,6 @@
 	}
 
 	return errors.New("EndpointSlice resource not found")
->>>>>>> 85a042c1
 }
 
 func checkEndpointSlicesExist(k8sClient kubernetes.Interface) error {
