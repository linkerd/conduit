--- conflicted
+++ resolved
@@ -496,11 +496,8 @@
 			"--set", "dashboard.image.tag=" + TestHelper.GetVersion(),
 			"--set", "grafana.image.tag=" + TestHelper.GetVersion(),
 			"--set", "tap.image.tag=" + TestHelper.GetVersion(),
-<<<<<<< HEAD
 			"--set", "metricsAPI.image.tag=" + TestHelper.GetVersion(),
-=======
 			"--set", "tapInjector.image.tag=" + TestHelper.GetVersion(),
->>>>>>> a95efe2d
 		}
 		// Install Viz Extension Chart
 		if stdout, stderr, err := TestHelper.HelmInstallPlain(vizChart, "l5d-viz", vizArgs...); err != nil {
@@ -610,11 +607,8 @@
 		"--set", "dashboard.image.tag=" + TestHelper.GetVersion(),
 		"--set", "grafana.image.tag=" + TestHelper.GetVersion(),
 		"--set", "tap.image.tag=" + TestHelper.GetVersion(),
-<<<<<<< HEAD
 		"--set", "metricsAPI.image.tag=" + TestHelper.GetVersion(),
-=======
 		"--set", "tapInjector.image.tag=" + TestHelper.GetVersion(),
->>>>>>> a95efe2d
 		"--wait",
 	}
 	// Install Viz Extension Chart
