package test

import (
	"context"
	"fmt"
	"os"
	"regexp"
	"strconv"
	"strings"
	"testing"
	"time"

	"github.com/linkerd/linkerd2/pkg/k8s"
	"github.com/linkerd/linkerd2/pkg/tls"
	"github.com/linkerd/linkerd2/pkg/tree"
	"github.com/linkerd/linkerd2/testutil"
)

//////////////////////
///   TEST SETUP   ///
//////////////////////

var (
	TestHelper *testutil.TestHelper
)

func TestMain(m *testing.M) {
	TestHelper = testutil.NewTestHelper()
	os.Exit(m.Run())
}

var (
	configMapUID string

	helmTLSCerts *tls.CA

	linkerdSvcStable = []testutil.Service{
		{Namespace: "linkerd", Name: "linkerd-controller-api"},
		{Namespace: "linkerd", Name: "linkerd-dst"},
		{Namespace: "linkerd", Name: "linkerd-grafana"},
		{Namespace: "linkerd", Name: "linkerd-identity"},
		{Namespace: "linkerd", Name: "linkerd-prometheus"},
		{Namespace: "linkerd", Name: "linkerd-web"},
		{Namespace: "linkerd", Name: "linkerd-tap"},
		{Namespace: "linkerd", Name: "linkerd-dst-headless"},
		{Namespace: "linkerd", Name: "linkerd-identity-headless"},
	}

	linkerdSvcEdge = []testutil.Service{
		{Namespace: "linkerd", Name: "linkerd-controller-api"},
		{Namespace: "linkerd", Name: "linkerd-dst"},
		{Namespace: "linkerd-viz", Name: "grafana"},
		{Namespace: "linkerd", Name: "linkerd-identity"},
		{Namespace: "linkerd-viz", Name: "web"},
		{Namespace: "linkerd-viz", Name: "tap"},
		{Namespace: "linkerd", Name: "linkerd-dst-headless"},
		{Namespace: "linkerd", Name: "linkerd-identity-headless"},
	}

	multiclusterSvcs = []testutil.Service{
		{Namespace: "linkerd-multicluster", Name: "linkerd-gateway"},
	}

	injectionCases = []struct {
		ns          string
		annotations map[string]string
		injectArgs  []string
	}{
		{
			ns: "smoke-test",
			annotations: map[string]string{
				k8s.ProxyInjectAnnotation: k8s.ProxyInjectEnabled,
			},
			injectArgs: nil,
		},
		{
			ns:         "smoke-test-manual",
			injectArgs: []string{"--manual"},
		},
		{
			ns:         "smoke-test-ann",
			injectArgs: []string{},
		},
	}

	//skippedInboundPorts lists some ports to be marked as skipped, which will
	// be verified in test/integration/inject
	skippedInboundPorts       = "1234,5678"
<<<<<<< HEAD
	skippedOutboundPorts      = "1234,5678"
	multiclusterExtensionName = "linkerd-multicluster"
	vizExtensionName          = "linkerd-viz"
=======
	multiclusterExtensionName = "multicluster"
	vizExtensionName          = "viz"
>>>>>>> 15d1809b
)

//////////////////////
/// TEST EXECUTION ///
//////////////////////

// Tests are executed in serial in the order defined
// Later tests depend on the success of earlier tests

func TestVersionPreInstall(t *testing.T) {
	version := "unavailable"
	if TestHelper.UpgradeFromVersion() != "" {
		version = TestHelper.UpgradeFromVersion()
	}

	err := TestHelper.CheckVersion(version)
	if err != nil {
		testutil.AnnotatedFatalf(t, "Version command failed", "Version command failed\n%s", err.Error())
	}
}

func TestCheckPreInstall(t *testing.T) {
	if TestHelper.ExternalIssuer() {
		t.Skip("Skipping pre-install check for external issuer test")
	}

	if TestHelper.UpgradeFromVersion() != "" {
		t.Skip("Skipping pre-install check for upgrade test")
	}

	cmd := []string{"check", "--pre", "--expected-version", TestHelper.GetVersion()}
	golden := "check.pre.golden"
	out, err := TestHelper.LinkerdRun(cmd...)
	if err != nil {
		testutil.AnnotatedFatal(t, "'linkerd check' command failed", err)
	}

	err = TestHelper.ValidateOutput(out, golden)
	if err != nil {
		testutil.AnnotatedFatalf(t, "received unexpected output", "received unexpected output\n%s", err.Error())
	}
}

func TestUpgradeTestAppWorksBeforeUpgrade(t *testing.T) {
	if TestHelper.UpgradeFromVersion() != "" {
		ctx := context.Background()
		// make sure app is running
		testAppNamespace := "upgrade-test"
		for _, deploy := range []string{"emoji", "voting", "web"} {
			if err := TestHelper.CheckPods(ctx, testAppNamespace, deploy, 1); err != nil {
				if rce, ok := err.(*testutil.RestartCountError); ok {
					testutil.AnnotatedWarn(t, "CheckPods timed-out", rce)
				} else {
					testutil.AnnotatedError(t, "CheckPods timed-out", err)
				}
			}

			if err := TestHelper.CheckDeployment(ctx, testAppNamespace, deploy, 1); err != nil {
				testutil.AnnotatedErrorf(t, "CheckDeployment timed-out", "Error validating deployment [%s]:\n%s", deploy, err)
			}
		}

		if err := testutil.ExerciseTestAppEndpoint("/api/list", testAppNamespace, TestHelper); err != nil {
			testutil.AnnotatedFatalf(t, "error exercising test app endpoint before upgrade",
				"error exercising test app endpoint before upgrade %s", err)
		}
	} else {
		t.Skip("Skipping for non upgrade test")
	}
}

func TestRetrieveUidPreUpgrade(t *testing.T) {
	if TestHelper.UpgradeFromVersion() != "" {
		var err error
		configMapUID, err = TestHelper.KubernetesHelper.GetConfigUID(context.Background(), TestHelper.GetLinkerdNamespace())
		if err != nil || configMapUID == "" {
			testutil.AnnotatedFatalf(t, "error retrieving linkerd-config's uid",
				"error retrieving linkerd-config's uid: %s", err)
		}
	}
}

func TestInstallCalico(t *testing.T) {
	if !TestHelper.Calico() {
		return
	}

	// Install calico CNI plug-in from the official manifests
	// Calico operator and custom resource definitions.
	out, err := TestHelper.Kubectl("", []string{"apply", "-f", "https://docs.projectcalico.org/manifests/tigera-operator.yaml"}...)
	if err != nil {
		testutil.AnnotatedFatalf(t, "'kubectl apply' command failed",
			"kubectl apply command failed\n%s", out)
	}

	// wait for the tigera-operator deployment
	name := "tigera-operator"
	ns := "tigera-operator"
	o, err := TestHelper.Kubectl("", "--namespace="+ns, "wait", "--for=condition=available", "--timeout=120s", "deploy/"+name)
	if err != nil {
		testutil.AnnotatedFatalf(t, fmt.Sprintf("failed to wait for condition=available for deploy/%s in namespace %s", name, ns),
			"failed to wait for condition=available for deploy/%s in namespace %s: %s: %s", name, ns, err, o)
	}

	// creating the necessary custom resource
	out, err = TestHelper.Kubectl("", []string{"apply", "-f", "https://docs.projectcalico.org/manifests/custom-resources.yaml"}...)
	if err != nil {
		testutil.AnnotatedFatalf(t, "'kubectl apply' command failed",
			"kubectl apply command failed\n%s", out)
	}

	// Wait for Calico CNI Installation, which is created by the operator based on the custom resource applied above
	time.Sleep(10 * time.Second)
	ns = "calico-system"
	o, err = TestHelper.Kubectl("", "--namespace="+ns, "wait", "--for=condition=available", "--timeout=120s", "deploy/calico-kube-controllers", "deploy/calico-typha")
	if err != nil {
		testutil.AnnotatedFatalf(t, fmt.Sprintf("failed to wait for condition=available for resources in namespace %s", ns),
			"failed to wait for condition=available for resources in namespace %s: %s: %s", ns, err, o)
	}
}

func TestInstallCNIPlugin(t *testing.T) {
	if !TestHelper.CNI() {
		return
	}

	// install the CNI plugin in the cluster
	var (
		cmd  = "install-cni"
		args = []string{
			"--use-wait-flag",
			"--cni-log-level=debug",
			// For Flannel (k3d's default CNI) the following settings are required.
			// For Calico the default ones are fine.
			//"--dest-cni-net-dir=/var/lib/rancher/k3s/agent/etc/cni/net.d",
			//"--dest-cni-bin-dir=/bin",
		}
	)

	exec := append([]string{cmd}, args...)
	out, err := TestHelper.LinkerdRun(exec...)
	if err != nil {
		testutil.AnnotatedFatal(t, "'linkerd install-cni' command failed", err)
	}

	out, err = TestHelper.KubectlApply(out, "")
	if err != nil {
		testutil.AnnotatedFatalf(t, "'kubectl apply' command failed",
			"'kubectl apply' command failed\n%s", out)
	}

	// perform a linkerd check with --linkerd-cni-enabled
	timeout := time.Minute
	err = TestHelper.RetryFor(timeout, func() error {
		out, err = TestHelper.LinkerdRun("check", "--pre", "--linkerd-cni-enabled", "--wait=0")
		if err != nil {
			return err
		}
		return nil
	})
	if err != nil {
		testutil.AnnotatedFatal(t, fmt.Sprintf("'linkerd check' command timed-out (%s)", timeout), err)
	}
}

func TestInstallOrUpgradeCli(t *testing.T) {
	if TestHelper.GetHelmReleaseName() != "" {
		return
	}

	var (
		cmd  = "install"
		args = []string{
			"--controller-log-level", "debug",
			"--proxy-version", TestHelper.GetVersion(),
			"--skip-inbound-ports", skippedInboundPorts,
		}
		vizCmd  = []string{"viz", "install"}
		vizArgs = []string{
			"--set", fmt.Sprintf("namespace=%s", TestHelper.GetVizNamespace()),
		}
	)

	if certsPath := TestHelper.CertsPath(); certsPath != "" {
		args = append(args,
			"--identity-trust-anchors-file", certsPath+"/ca.crt",
			"--identity-issuer-certificate-file", certsPath+"/issuer.crt",
			"--identity-issuer-key-file", certsPath+"/issuer.key",
		)
	}

	if TestHelper.GetClusterDomain() != "cluster.local" {
		args = append(args, "--cluster-domain", TestHelper.GetClusterDomain())
		vizArgs = append(vizArgs, "--set", fmt.Sprintf("clusterDomain=%s", TestHelper.GetClusterDomain()))
	}

	if TestHelper.CNI() {
		args = append(args, "--linkerd-cni-enabled")
	}

	if TestHelper.ExternalIssuer() {

		// short cert lifetime to put some pressure on the CSR request, response code path
		args = append(args, "--identity-issuance-lifetime=15s", "--identity-external-issuer=true")

		err := TestHelper.CreateControlPlaneNamespaceIfNotExists(context.Background(), TestHelper.GetLinkerdNamespace())
		if err != nil {
			testutil.AnnotatedFatalf(t, fmt.Sprintf("failed to create %s namespace", TestHelper.GetLinkerdNamespace()),
				"failed to create %s namespace: %s", TestHelper.GetLinkerdNamespace(), err)
		}

		identity := fmt.Sprintf("identity.%s.%s", TestHelper.GetLinkerdNamespace(), TestHelper.GetClusterDomain())

		root, err := tls.GenerateRootCAWithDefaults(identity)
		if err != nil {
			testutil.AnnotatedFatal(t, "error generating root CA", err)
		}

		// instead of passing the roots and key around we generate
		// two secrets here. The second one will be used in the
		// external_issuer_test to update the first one and trigger
		// cert rotation in the identity service. That allows us
		// to generated the certs on the fly and use custom domain.

		if err = TestHelper.CreateTLSSecret(
			k8s.IdentityIssuerSecretName,
			root.Cred.Crt.EncodeCertificatePEM(),
			root.Cred.Crt.EncodeCertificatePEM(),
			root.Cred.EncodePrivateKeyPEM()); err != nil {
			testutil.AnnotatedFatal(t, "error creating TLS secret", err)
		}

		crt2, err := root.GenerateCA(identity, -1)
		if err != nil {
			testutil.AnnotatedFatal(t, "error generating CA", err)
		}

		if err = TestHelper.CreateTLSSecret(
			k8s.IdentityIssuerSecretName+"-new",
			root.Cred.Crt.EncodeCertificatePEM(),
			crt2.Cred.EncodeCertificatePEM(),
			crt2.Cred.EncodePrivateKeyPEM()); err != nil {
			testutil.AnnotatedFatal(t, "error creating TLS secret (-new)", err)
		}
	}

	if TestHelper.UpgradeFromVersion() != "" {

		cmd = "upgrade"
		// test 2-stage install during upgrade
		out, err := TestHelper.LinkerdRun(cmd, "config")
		if err != nil {
			testutil.AnnotatedFatal(t, "'linkerd upgrade config' command failed", err)
		}

		// apply stage 1
		out, err = TestHelper.KubectlApply(out, "")
		if err != nil {
			testutil.AnnotatedFatalf(t, "'kubectl apply' command failed",
				"kubectl apply command failed\n%s", out)
		}

		// prepare for stage 2
		args = append([]string{"control-plane"}, args...)
		edge, err := regexp.Match(`(edge)-([0-9]+\.[0-9]+\.[0-9]+)`, []byte(TestHelper.UpgradeFromVersion()))
		if err != nil {
			testutil.AnnotatedFatal(t, "could not match regex", err)
		}

		if edge {
			args = append(args, []string{"--set", fmt.Sprintf("proxyInit.ignoreOutboundPorts=\"%s\"", skippedOutboundPorts)}...)
		} else {
			args = append(args, []string{"--skip-outbound-ports", skippedOutboundPorts}...)
		}
	}

	exec := append([]string{cmd}, args...)
	out, err := TestHelper.LinkerdRun(exec...)
	if err != nil {
		testutil.AnnotatedFatal(t, "'linkerd install' command failed", err)
	}

	// test `linkerd upgrade --from-manifests`
	if TestHelper.UpgradeFromVersion() != "" {
		kubeArgs := append([]string{"--namespace", TestHelper.GetLinkerdNamespace(), "get"}, "configmaps", "-oyaml")
		configManifests, err := TestHelper.Kubectl("", kubeArgs...)
		if err != nil {
			testutil.AnnotatedFatalf(t, "'kubectl get' command failed",
				"'kubectl get' command failed with %s\n%s\n%s", err, configManifests, kubeArgs)
		}

		kubeArgs = append([]string{"--namespace", TestHelper.GetLinkerdNamespace(), "get"}, "secrets", "-oyaml")
		secretManifests, err := TestHelper.Kubectl("", kubeArgs...)
		if err != nil {
			testutil.AnnotatedFatalf(t, "'kubectl get' command failed",
				"'kubectl get' command failed with %s\n%s\n%s", err, secretManifests, kubeArgs)
		}

		manifests := configManifests + "---\n" + secretManifests

		exec = append(exec, "--from-manifests", "-")
		upgradeFromManifests, stderr, err := TestHelper.PipeToLinkerdRun(manifests, exec...)
		if err != nil {
			testutil.AnnotatedFatalf(t, "'linkerd upgrade --from-manifests' command failed",
				"'linkerd upgrade --from-manifests' command failed with %s\n%s\n%s\n%s", err, stderr, upgradeFromManifests, manifests)
		}

		if out != upgradeFromManifests {
			// retry in case it's just a discrepancy in the heartbeat cron schedule
			exec := append([]string{cmd}, args...)
			out, err := TestHelper.LinkerdRun(exec...)
			if err != nil {
				testutil.AnnotatedFatalf(t, fmt.Sprintf("command failed: %v", exec),
					"command failed: %v\n%s\n%s", exec, out, stderr)
			}

			if out != upgradeFromManifests {
				testutil.AnnotatedFatalf(t, "manifest upgrade differs from k8s upgrade",
					"manifest upgrade differs from k8s upgrade.\nk8s upgrade:\n%s\nmanifest upgrade:\n%s", out, upgradeFromManifests)
			}
		}
	}

	out, err = TestHelper.KubectlApply(out, "")
	if err != nil {
		testutil.AnnotatedFatalf(t, "'kubectl apply' command failed",
			"'kubectl apply' command failed\n%s", out)
	}

	// Wait for the proxy injector to be up
	name := "linkerd-proxy-injector"
	ns := "linkerd"
	o, err := TestHelper.Kubectl("", "--namespace="+ns, "rollout", "status", "--timeout=120s", "deploy/"+name)
	if err != nil {
		testutil.AnnotatedFatalf(t, fmt.Sprintf("failed to wait for condition=available for deploy/%s in namespace %s", name, ns),
			"failed to wait for condition=available for deploy/%s in namespace %s: %s: %s", name, ns, err, o)
	}

	if TestHelper.ExternalPrometheus() {

		// Install external prometheus
		out, err := TestHelper.LinkerdRun("inject", "testdata/external_prometheus.yaml")
		if err != nil {
			testutil.AnnotatedFatalf(t, "'linkerd inject' command failed", "'linkerd inject' command failed: %s", err)
		}

		out, err = TestHelper.KubectlApply(out, "")
		if err != nil {
			testutil.AnnotatedFatalf(t, "'kubectl apply' command failed",
				"kubectl apply command failed\n%s", out)
		}

		// Update args to use external proemtheus
		vizArgs = append(vizArgs, "--set", "prometheusUrl=http://prometheus.external-prometheus.svc.cluster.local:9090", "--set", "prometheus.enabled=false")
	}

	// Install Linkerd Viz Extension
	exec = append(vizCmd, vizArgs...)
	out, err = TestHelper.LinkerdRun(exec...)
	if err != nil {
		testutil.AnnotatedFatal(t, "'linkerd viz install' command failed", err)
	}

	out, err = TestHelper.KubectlApply(out, "")
	if err != nil {
		testutil.AnnotatedFatalf(t, "'kubectl apply' command failed",
			"'kubectl apply' command failed\n%s", out)
	}
}

// These need to be updated (if there are changes) once a new stable is released
func helmOverridesStable(root *tls.CA) []string {
	return []string{
		"--set", "global.controllerLogLevel=debug",
		"--set", "global.linkerdVersion=" + TestHelper.UpgradeHelmFromVersion(),
		"--set", "global.proxy.image.version=" + TestHelper.UpgradeHelmFromVersion(),
		"--set", "global.identityTrustDomain=cluster.local",
		"--set", "global.identityTrustAnchorsPEM=" + root.Cred.Crt.EncodeCertificatePEM(),
		"--set", "identity.issuer.tls.crtPEM=" + root.Cred.Crt.EncodeCertificatePEM(),
		"--set", "identity.issuer.tls.keyPEM=" + root.Cred.EncodePrivateKeyPEM(),
		"--set", "identity.issuer.crtExpiry=" + root.Cred.Crt.Certificate.NotAfter.Format(time.RFC3339),
	}
}

// These need to correspond to the flags in the current edge
func helmOverridesEdge(root *tls.CA) []string {
	skippedInboundPortsEscaped := strings.Replace(skippedInboundPorts, ",", "\\,", 1)
	return []string{
		"--set", "controllerLogLevel=debug",
		"--set", "linkerdVersion=" + TestHelper.GetVersion(),
		"--set", "proxy.image.version=" + TestHelper.GetVersion(),
		// these ports will get verified in test/integration/inject
		"--set", "proxyInit.ignoreInboundPorts=" + skippedInboundPortsEscaped,
		"--set", "identityTrustDomain=cluster.local",
		"--set", "identityTrustAnchorsPEM=" + root.Cred.Crt.EncodeCertificatePEM(),
		"--set", "identity.issuer.tls.crtPEM=" + root.Cred.Crt.EncodeCertificatePEM(),
		"--set", "identity.issuer.tls.keyPEM=" + root.Cred.EncodePrivateKeyPEM(),
		"--set", "identity.issuer.crtExpiry=" + root.Cred.Crt.Certificate.NotAfter.Format(time.RFC3339),
		"--set", "grafana.image.version=" + TestHelper.GetVersion(),
	}
}

func TestInstallHelm(t *testing.T) {
	if TestHelper.GetHelmReleaseName() == "" {
		return
	}

	cn := fmt.Sprintf("identity.%s.cluster.local", TestHelper.GetLinkerdNamespace())
	var err error
	helmTLSCerts, err = tls.GenerateRootCAWithDefaults(cn)
	if err != nil {
		testutil.AnnotatedFatalf(t, "failed to generate root certificate for identity",
			"failed to generate root certificate for identity: %s", err)
	}

	var chartToInstall string
	var args []string

	if TestHelper.UpgradeHelmFromVersion() != "" {
		chartToInstall = TestHelper.GetHelmStableChart()
		args = helmOverridesStable(helmTLSCerts)
	} else {
		chartToInstall = TestHelper.GetHelmChart()
		args = helmOverridesEdge(helmTLSCerts)
	}

	if stdout, stderr, err := TestHelper.HelmInstall(chartToInstall, args...); err != nil {
		testutil.AnnotatedFatalf(t, "'helm install' command failed",
			"'helm install' command failed\n%s\n%s", stdout, stderr)
	}

	// Wait for the proxy injector to be up
	name := "linkerd-proxy-injector"
	ns := "linkerd"
	o, err := TestHelper.Kubectl("", "--namespace="+ns, "wait", "--for=condition=available", "--timeout=120s", "deploy/"+name)
	if err != nil {
		testutil.AnnotatedFatalf(t, fmt.Sprintf("failed to wait for condition=available for deploy/%s in namespace %s", name, ns),
			"failed to wait for condition=available for deploy/%s in namespace %s: %s: %s", name, ns, err, o)
	}

	if TestHelper.UpgradeHelmFromVersion() == "" {
		vizChart := TestHelper.GetLinkerdVizHelmChart()
		vizArgs := []string{
			"--set", "linkerdVersion=" + TestHelper.GetVersion(),
			"--set", "namespace=" + TestHelper.GetVizNamespace(),
			"--set", "dashboard.image.tag=" + TestHelper.GetVersion(),
			"--set", "grafana.image.tag=" + TestHelper.GetVersion(),
			"--set", "tap.image.tag=" + TestHelper.GetVersion(),
			"--set", "metricsAPI.image.tag=" + TestHelper.GetVersion(),
			"--set", "tapInjector.image.tag=" + TestHelper.GetVersion(),
		}
		// Install Viz Extension Chart
		if stdout, stderr, err := TestHelper.HelmInstallPlain(vizChart, "l5d-viz", vizArgs...); err != nil {
			testutil.AnnotatedFatalf(t, "'helm install' command failed",
				"'helm install' command failed\n%s\n%s", stdout, stderr)
		}
	}
}

func TestControlPlaneResourcesPostInstall(t *testing.T) {
	expectedServices := linkerdSvcEdge
	expectedDeployments := testutil.LinkerdDeployReplicasEdge
	if !TestHelper.ExternalPrometheus() {
		expectedServices = append(expectedServices, testutil.Service{Namespace: "linkerd-viz", Name: "prometheus"})
		expectedDeployments["prometheus"] = testutil.DeploySpec{Namespace: "linkerd-viz", Replicas: 1, Containers: []string{}}
	}

	// Upgrade Case
	if TestHelper.UpgradeHelmFromVersion() != "" {
		expectedServices = linkerdSvcStable
		expectedDeployments = testutil.LinkerdDeployReplicasStable
	}
	testutil.TestResourcesPostInstall(TestHelper.GetLinkerdNamespace(), expectedServices, expectedDeployments, TestHelper, t)
}

func TestInstallMulticluster(t *testing.T) {
	if TestHelper.GetMulticlusterHelmReleaseName() != "" {
		flags := []string{
			"--set", "linkerdVersion=" + TestHelper.GetVersion(),
			"--set", "controllerImageVersion=" + TestHelper.GetVersion(),
		}
		if stdout, stderr, err := TestHelper.HelmInstallMulticluster(TestHelper.GetMulticlusterHelmChart(), flags...); err != nil {
			testutil.AnnotatedFatalf(t, "'helm install' command failed",
				"'helm install' command failed\n%s\n%s", stdout, stderr)
		}
		TestHelper.AddInstalledExtension(multiclusterExtensionName)
	} else if TestHelper.Multicluster() {
		exec := append([]string{"multicluster"}, []string{
			"install",
			"--namespace", TestHelper.GetMulticlusterNamespace(),
		}...)
		out, err := TestHelper.LinkerdRun(exec...)
		if err != nil {
			testutil.AnnotatedFatal(t, "'linkerd multicluster install' command failed", err)
		}

		out, err = TestHelper.KubectlApply(out, "")
		if err != nil {
			testutil.AnnotatedFatalf(t, "'kubectl apply' command failed",
				"'kubectl apply' command failed\n%s", out)
		}
		TestHelper.AddInstalledExtension(multiclusterExtensionName)
	}
}

func TestMulticlusterResourcesPostInstall(t *testing.T) {
	if !TestHelper.Multicluster() {
		return
	}
	testutil.TestResourcesPostInstall(TestHelper.GetMulticlusterNamespace(), multiclusterSvcs, testutil.MulticlusterDeployReplicas, TestHelper, t)
}

func TestCheckHelmStableBeforeUpgrade(t *testing.T) {
	if TestHelper.UpgradeHelmFromVersion() == "" {
		t.Skip("Skipping as this is not a helm upgrade test")
	}

	// TODO: make checkOutput as true once 2.9 releases
	testCheckCommand(t, "", TestHelper.UpgradeHelmFromVersion(), "", TestHelper.UpgradeHelmFromVersion(), false)
}

func TestUpgradeHelm(t *testing.T) {
	if TestHelper.UpgradeHelmFromVersion() == "" {
		t.Skip("Skipping as this is not a helm upgrade test")
	}

	args := []string{
		// implicit as at least one value is set manually: "--reset-values",
		// (see https://medium.com/@kcatstack/understand-helm-upgrade-flags-reset-values-reuse-values-6e58ac8f127e )

		// Also ensure that the CPU requests are fairly small (<100m) in order
		// to avoid squeeze-out of other pods in CI tests.

		"--set", "proxy.resources.cpu.limit=200m",
		"--set", "proxy.resources.cpu.request=20m",
		"--set", "proxy.resources.memory.limit=200Mi",
		"--set", "proxy.resources.memory.request=100Mi",
		// actually sets the value for the controller pod
		"--set", "publicAPIProxyResources.cpu.limit=1010m",
		"--set", "publicAPIProxyResources.memory.request=101Mi",
		"--set", "destinationProxyResources.cpu.limit=1020m",
		"--set", "destinationProxyResources.memory.request=102Mi",
		"--set", "identityProxyResources.cpu.limit=1040m",
		"--set", "identityProxyResources.memory.request=104Mi",
		"--set", "proxyInjectorProxyResources.cpu.limit=1060m",
		"--set", "proxyInjectorProxyResources.memory.request=106Mi",
		"--set", "spValidatorProxyResources.cpu.limit=1080m",
		"--set", "spValidatorProxyResources.memory.request=108Mi",
		"--atomic",
		"--wait",
	}
	args = append(args, helmOverridesEdge(helmTLSCerts)...)
	if stdout, stderr, err := TestHelper.HelmUpgrade(TestHelper.GetHelmChart(), args...); err != nil {
		testutil.AnnotatedFatalf(t, "'helm upgrade' command failed",
			"'helm upgrade' command failed\n%s\n%s", stdout, stderr)
	}

	// Install Viz Extension, as there was no viz with stable
	// TOODO: Update this to upgrade once this will be the newer stable/edge
	vizChart := TestHelper.GetLinkerdVizHelmChart()
	vizArgs := []string{
		"--set", "linkerdVersion=" + TestHelper.GetVersion(),
		"--set", "namespace=" + TestHelper.GetVizNamespace(),
		"--set", "dashboard.image.tag=" + TestHelper.GetVersion(),
		"--set", "grafana.image.tag=" + TestHelper.GetVersion(),
		"--set", "tap.image.tag=" + TestHelper.GetVersion(),
		"--set", "metricsAPI.image.tag=" + TestHelper.GetVersion(),
		"--set", "tapInjector.image.tag=" + TestHelper.GetVersion(),
		"--wait",
	}
	// Install Viz Extension Chart
	if stdout, stderr, err := TestHelper.HelmInstallPlain(vizChart, "l5d-viz", vizArgs...); err != nil {
		testutil.AnnotatedFatalf(t, "'helm install' command failed",
			"'helm install' command failed\n%s\n%s", stdout, stderr)
	}
	TestHelper.AddInstalledExtension(vizExtensionName)
}

func TestRetrieveUidPostUpgrade(t *testing.T) {
	if TestHelper.UpgradeFromVersion() != "" {
		newConfigMapUID, err := TestHelper.KubernetesHelper.GetConfigUID(context.Background(), TestHelper.GetLinkerdNamespace())
		if err != nil || newConfigMapUID == "" {
			testutil.AnnotatedFatalf(t, "error retrieving linkerd-config's uid",
				"error retrieving linkerd-config's uid: %s", err)
		}
		if configMapUID != newConfigMapUID {
			testutil.AnnotatedFatalf(t, "linkerd-config's uid after upgrade doesn't match its value before the upgrade",
				"linkerd-config's uid after upgrade [%s] doesn't match its value before the upgrade [%s]",
				newConfigMapUID, configMapUID,
			)
		}
	}
}

func TestOverridesSecret(t *testing.T) {

	if TestHelper.GetHelmReleaseName() != "" {
		t.Skip("Skipping as this is a helm test where linkerd-config-overrides is absent")
	}

	configOverridesSecret, err := TestHelper.KubernetesHelper.GetSecret(context.Background(), TestHelper.GetLinkerdNamespace(), "linkerd-config-overrides")
	if err != nil {
		testutil.AnnotatedFatalf(t, "could not retrieve linkerd-config-overrides",
			"could not retrieve linkerd-config-overrides\n%s", err.Error())
	}

	overrides := configOverridesSecret.Data["linkerd-config-overrides"]
	overridesTree, err := tree.BytesToTree(overrides)
	if err != nil {
		testutil.AnnotatedFatalf(t, "could not retrieve linkerd-config-overrides",
			"could not retrieve linkerd-config-overrides\n%s", err.Error())
	}

	// Check for fields that were added during install
	testCases := []struct {
		tree  tree.Tree
		path  []string
		value string
	}{
		{
			overridesTree,
			[]string{"controllerLogLevel"},
			"debug",
		},
		{
			overridesTree,
			[]string{"proxyInit", "ignoreInboundPorts"},
			"1234,5678",
		},
	}

	// Check for fields that were added during upgrade
	if TestHelper.UpgradeFromVersion() != "" {
		testCases = append(testCases, []struct {
			tree  tree.Tree
			path  []string
			value string
		}{
			{
				overridesTree,
				[]string{"proxyInit", "ignoreOutboundPorts"},
				"1234,5678",
			},
		}...)
	}

	for _, tc := range testCases {
		tc := tc // pin
		t.Run(fmt.Sprintf("%s: %s", strings.Join(tc.path, "/"), tc.value), func(t *testing.T) {
			finalValue, err := tc.tree.GetString(tc.path...)
			if err != nil {
				testutil.AnnotatedFatalf(t, "could not perform tree.GetString",
					"could not perform tree.GetString\n%s", err.Error())
			}

			if tc.value != finalValue {
				testutil.AnnotatedFatalf(t, fmt.Sprintf("Values at path %s do not match", strings.Join(tc.path, "/")),
					"Expected value at [%s] to be [%s] but received [%s]",
					strings.Join(tc.path, "/"), tc.value, finalValue)
			}
		})
	}
}

type expectedData struct {
	pod        string
	cpuLimit   string
	cpuRequest string
	memLimit   string
	memRequest string
}

var expectedResources = []expectedData{
	{
		pod:        "linkerd-controller",
		cpuLimit:   "1010m",
		cpuRequest: "20m",
		memLimit:   "200Mi",
		memRequest: "101Mi",
	},
	{
		pod:        "linkerd-destination",
		cpuLimit:   "1020m",
		cpuRequest: "20m",
		memLimit:   "200Mi",
		memRequest: "102Mi",
	},
	{
		pod:        "linkerd-identity",
		cpuLimit:   "1040m",
		cpuRequest: "20m",
		memLimit:   "200Mi",
		memRequest: "104Mi",
	},
	{
		pod:        "linkerd-proxy-injector",
		cpuLimit:   "1060m",
		cpuRequest: "20m",
		memLimit:   "200Mi",
		memRequest: "106Mi",
	},
	{
		pod:        "linkerd-sp-validator",
		cpuLimit:   "1080m",
		cpuRequest: "20m",
		memLimit:   "200Mi",
		memRequest: "108Mi",
	},
}

func TestComponentProxyResources(t *testing.T) {
	if TestHelper.UpgradeHelmFromVersion() == "" {
		t.Skip("Skipping as this is not a helm upgrade test")
	}

	for _, expected := range expectedResources {
		resourceReqs, err := TestHelper.GetResources(context.Background(), "linkerd-proxy", expected.pod, TestHelper.GetLinkerdNamespace())
		if err != nil {
			testutil.AnnotatedFatalf(t, "setting proxy resources failed", "Error retrieving resource requirements for %s: %s", expected.pod, err)
		}

		cpuLimitStr := resourceReqs.Limits.Cpu().String()
		if cpuLimitStr != expected.cpuLimit {
			testutil.AnnotatedFatalf(t, "setting proxy resources failed", "unexpected %s CPU limit: expected %s, was %s", expected.pod, expected.cpuLimit, cpuLimitStr)
		}
		cpuRequestStr := resourceReqs.Requests.Cpu().String()
		if cpuRequestStr != expected.cpuRequest {
			testutil.AnnotatedFatalf(t, "setting proxy resources failed", "unexpected %s CPU request: expected %s, was %s", expected.pod, expected.cpuRequest, cpuRequestStr)
		}
		memLimitStr := resourceReqs.Limits.Memory().String()
		if memLimitStr != expected.memLimit {
			testutil.AnnotatedFatalf(t, "setting proxy resources failed", "unexpected %s memory limit: expected %s, was %s", expected.pod, expected.memLimit, memLimitStr)
		}
		memRequestStr := resourceReqs.Requests.Memory().String()
		if memRequestStr != expected.memRequest {
			testutil.AnnotatedFatalf(t, "setting proxy resources failed", "unexpected %s memory request: expected %s, was %s", expected.pod, expected.memRequest, memRequestStr)
		}
	}
}

func TestVersionPostInstall(t *testing.T) {
	err := TestHelper.CheckVersion(TestHelper.GetVersion())
	if err != nil {
		testutil.AnnotatedFatalf(t, "Version command failed",
			"Version command failed\n%s", err.Error())
	}
}

func testCheckCommand(t *testing.T, stage string, expectedVersion string, namespace string, cliVersionOverride string, compareOutput bool) {
	var cmd []string
	var golden string
	proxyStage := "proxy"
	if stage == proxyStage {
		cmd = []string{"check", "--proxy", "--expected-version", expectedVersion, "--namespace", namespace, "--wait=0"}
		// if TestHelper.GetMulticlusterHelmReleaseName() != "" || TestHelper.Multicluster() {
		// golden = "check.multicluster.proxy.golden"
		// } else if TestHelper.CNI() {
		if TestHelper.CNI() {
			golden = "check.cni.proxy.golden"
		} else {
			golden = "check.proxy.golden"
		}
	} else if stage == "config" {
		cmd = []string{"check", "config", "--expected-version", expectedVersion, "--wait=0"}
		golden = "check.config.golden"
	} else {
		cmd = []string{"check", "--expected-version", expectedVersion, "--wait=0"}
		// if TestHelper.GetMulticlusterHelmReleaseName() != "" || TestHelper.Multicluster() {
		// golden = "check.multicluster.golden"
		// } else if TestHelper.CNI() {
		if TestHelper.CNI() {
			golden = "check.cni.golden"
		} else {
			golden = "check.golden"
		}
	}

	timeout := time.Minute * 5
	err := TestHelper.RetryFor(timeout, func() error {
		if cliVersionOverride != "" {
			cliVOverride := []string{"--cli-version-override", cliVersionOverride}
			cmd = append(cmd, cliVOverride...)
		}
		out, err := TestHelper.LinkerdRun(cmd...)

		if err != nil {
			return fmt.Errorf("'linkerd check' command failed\n%s\n%s", err, out)
		}

		if !compareOutput {
			return nil
		}

		err = TestHelper.ContainsOutput(out, golden)
		if err != nil {
			return fmt.Errorf("received unexpected output\n%s", err.Error())
		}

		for _, ext := range TestHelper.GetInstalledExtensions() {
			if ext == multiclusterExtensionName {
				// multicluster check --proxy and multicluster check have the same output
				// so use the same golden file.
				err = TestHelper.ContainsOutput(out, "check.multicluster.golden")
				if err != nil {
					return fmt.Errorf("received unexpected output\n%s", err.Error())
				}
			} else if ext == vizExtensionName {
				if stage == proxyStage {
					err = TestHelper.ContainsOutput(out, "check.viz.proxy.golden")
					if err != nil {
						return fmt.Errorf("received unexpected output\n%s", err.Error())
					}
				} else {
					err = TestHelper.ContainsOutput(out, "check.viz.golden")
					if err != nil {
						return fmt.Errorf("received unexpected output\n%s", err.Error())
					}
				}
			}
		}

		return nil
	})
	if err != nil {
		testutil.AnnotatedFatal(t, fmt.Sprintf("'linkerd check' command timed-out (%s)", timeout), err)
	}
}

// TODO: run this after a `linkerd install config`
func TestCheckConfigPostInstall(t *testing.T) {
	testCheckCommand(t, "config", TestHelper.GetVersion(), "", "", true)
}

func TestCheckPostInstall(t *testing.T) {
	testCheckCommand(t, "", TestHelper.GetVersion(), "", "", true)
}

func TestCheckViz(t *testing.T) {
	cmd := []string{"viz", "check", "--wait=0"}
	golden := "check.viz.golden"
	if TestHelper.ExternalPrometheus() {
		golden = "check.viz.external-prometheus.golden"
	}

	timeout := time.Minute
	err := TestHelper.RetryFor(timeout, func() error {
		out, err := TestHelper.LinkerdRun(cmd...)
		if err != nil {
			return fmt.Errorf("'linkerd viz check' command failed\n%s", err)
		}
		err = TestHelper.ValidateOutput(out, golden)
		if err != nil {
			return fmt.Errorf("received unexpected output\n%s", err.Error())
		}
		return nil
	})
	if err != nil {
		testutil.AnnotatedFatal(t, fmt.Sprintf("'linkerd viz check' command timed-out (%s)", timeout), err)
	}
}

func TestUpgradeTestAppWorksAfterUpgrade(t *testing.T) {
	if TestHelper.UpgradeFromVersion() != "" {
		testAppNamespace := "upgrade-test"
		if err := testutil.ExerciseTestAppEndpoint("/api/vote?choice=:policeman:", testAppNamespace, TestHelper); err != nil {
			testutil.AnnotatedFatalf(t, "error exercising test app endpoint after upgrade",
				"error exercising test app endpoint after upgrade %s", err)
		}
	} else {
		t.Skip("Skipping for non upgrade test")
	}
}

func TestInstallSP(t *testing.T) {
	cmd := []string{"diagnostics", "install-sp"}

	out, err := TestHelper.LinkerdRun(cmd...)
	if err != nil {
		testutil.AnnotatedFatal(t, "'linkerd install-sp' command failed", err)
	}

	out, err = TestHelper.KubectlApply(out, TestHelper.GetLinkerdNamespace())
	if err != nil {
		testutil.AnnotatedFatalf(t, "'kubectl apply' command failed",
			"'kubectl apply' command failed\n%s", out)
	}
}

func TestDashboard(t *testing.T) {
	dashboardPort := 52237
	dashboardURL := fmt.Sprintf("http://localhost:%d", dashboardPort)

	outputStream, err := TestHelper.LinkerdRunStream("viz", "dashboard", "-p",
		strconv.Itoa(dashboardPort), "--show", "url")
	if err != nil {
		testutil.AnnotatedFatalf(t, "error running command",
			"error running command:\n%s", err)
	}
	defer outputStream.Stop()

	outputLines, err := outputStream.ReadUntil(4, 1*time.Minute)
	if err != nil {
		testutil.AnnotatedFatalf(t, "error running command",
			"error running command:\n%s", err)
	}

	output := strings.Join(outputLines, "")
	if !strings.Contains(output, dashboardURL) {
		testutil.AnnotatedFatalf(t,
			"dashboard command failed. Expected url [%s] not present", dashboardURL)
	}

	resp, err := TestHelper.HTTPGetURL(dashboardURL + "/api/version")
	if err != nil {
		testutil.AnnotatedFatalf(t, "unexpected error",
			"unexpected error: %v", err)
	}

	if !strings.Contains(resp, TestHelper.GetVersion()) {
		testutil.AnnotatedFatalf(t, "dashboard command failed; response doesn't contain expected version",
			"dashboard command failed. Expected response [%s] to contain version [%s]",
			resp, TestHelper.GetVersion())
	}
}

func TestInject(t *testing.T) {
	resources, err := testutil.ReadFile("testdata/smoke_test.yaml")
	if err != nil {
		testutil.AnnotatedFatalf(t, "failed to read smoke test file",
			"failed to read smoke test file: %s", err)
	}

	ctx := context.Background()
	for _, tc := range injectionCases {
		tc := tc // pin
		t.Run(tc.ns, func(t *testing.T) {
			var out string

			prefixedNs := TestHelper.GetTestNamespace(tc.ns)

			err := TestHelper.CreateDataPlaneNamespaceIfNotExists(ctx, prefixedNs, tc.annotations)
			if err != nil {
				testutil.AnnotatedFatalf(t, fmt.Sprintf("failed to create %s namespace", prefixedNs),
					"failed to create %s namespace: %s", prefixedNs, err)
			}

			if tc.injectArgs != nil {
				cmd := []string{"inject"}
				cmd = append(cmd, tc.injectArgs...)
				cmd = append(cmd, "testdata/smoke_test.yaml")

				var injectReport string
				out, injectReport, err = TestHelper.PipeToLinkerdRun("", cmd...)
				if err != nil {
					testutil.AnnotatedFatalf(t, "'linkerd inject' command failed",
						"'linkerd inject' command failed: %s\n%s", err, out)
				}

				err = TestHelper.ValidateOutput(injectReport, "inject.report.golden")
				if err != nil {
					testutil.AnnotatedFatalf(t, "received unexpected output",
						"received unexpected output\n%s", err.Error())
				}
			} else {
				out = resources
			}

			out, err = TestHelper.KubectlApply(out, prefixedNs)
			if err != nil {
				testutil.AnnotatedFatalf(t, "'kubectl apply' command failed",
					"'kubectl apply' command failed\n%s", out)
			}

			for _, deploy := range []string{"smoke-test-terminus", "smoke-test-gateway"} {
				if err := TestHelper.CheckPods(ctx, prefixedNs, deploy, 1); err != nil {
					if rce, ok := err.(*testutil.RestartCountError); ok {
						testutil.AnnotatedWarn(t, "CheckPods timed-out", rce)
					} else {
						testutil.AnnotatedFatal(t, "CheckPods timed-out", err)
					}
				}
			}

			url, err := TestHelper.URLFor(ctx, prefixedNs, "smoke-test-gateway", 8080)
			if err != nil {
				testutil.AnnotatedFatalf(t, "failed to get URL",
					"failed to get URL: %s", err)
			}

			output, err := TestHelper.HTTPGetURL(url)
			if err != nil {
				testutil.AnnotatedFatalf(t, "unexpected error",
					"unexpected error: %v %s", err, output)
			}

			expectedStringInPayload := "\"payload\":\"BANANA\""
			if !strings.Contains(output, expectedStringInPayload) {
				testutil.AnnotatedFatalf(t, "application response doesn't contain the expected response",
					"expected application response to contain string [%s], but it was [%s]",
					expectedStringInPayload, output)
			}
		})
	}
}

func TestServiceProfileDeploy(t *testing.T) {
	bbProto, err := TestHelper.HTTPGetURL("https://raw.githubusercontent.com/BuoyantIO/bb/v0.0.5/api.proto")
	if err != nil {
		testutil.AnnotatedFatalf(t, "unexpected error",
			"unexpected error: %v %s", err, bbProto)
	}

	for _, tc := range injectionCases {
		tc := tc // pin
		t.Run(tc.ns, func(t *testing.T) {
			prefixedNs := TestHelper.GetTestNamespace(tc.ns)

			cmd := []string{"profile", "-n", prefixedNs, "--proto", "-", "smoke-test-terminus-svc"}
			bbSP, stderr, err := TestHelper.PipeToLinkerdRun(bbProto, cmd...)
			if err != nil {
				testutil.AnnotatedFatalf(t, "unexpected error",
					"unexpected error: %v %s", err, stderr)
			}

			out, err := TestHelper.KubectlApply(bbSP, prefixedNs)
			if err != nil {
				testutil.AnnotatedFatalf(t, "'kubectl apply' command failed",
					"'kubectl apply' command failed: %s\n%s", err, out)
			}
		})
	}
}

func TestCheckProxy(t *testing.T) {
	for _, tc := range injectionCases {
		tc := tc // pin
		t.Run(tc.ns, func(t *testing.T) {
			prefixedNs := TestHelper.GetTestNamespace(tc.ns)
			testCheckCommand(t, "proxy", TestHelper.GetVersion(), prefixedNs, "", true)
		})
	}
}

func TestRestarts(t *testing.T) {
	expectedDeployments := testutil.LinkerdDeployReplicasEdge
	if !TestHelper.ExternalPrometheus() {
		expectedDeployments["prometheus"] = testutil.DeploySpec{Namespace: "linkerd-viz", Replicas: 1, Containers: []string{}}
	}
	for deploy, spec := range expectedDeployments {
		if err := TestHelper.CheckPods(context.Background(), spec.Namespace, deploy, spec.Replicas); err != nil {
			if rce, ok := err.(*testutil.RestartCountError); ok {
				testutil.AnnotatedWarn(t, "CheckPods timed-out", rce)
			} else {
				testutil.AnnotatedFatal(t, "CheckPods timed-out", err)
			}
		}
	}
}

func TestCheckMulticluster(t *testing.T) {
	if TestHelper.GetMulticlusterHelmReleaseName() != "" || TestHelper.Multicluster() {
		cmd := []string{"multicluster", "check", "--wait=0"}
		golden := "check.multicluster.golden"
		timeout := time.Minute
		err := TestHelper.RetryFor(timeout, func() error {
			out, err := TestHelper.LinkerdRun(cmd...)
			if err != nil {
				return fmt.Errorf("'linkerd multicluster check' command failed\n%s", err)
			}
			err = TestHelper.ValidateOutput(out, golden)
			if err != nil {
				return fmt.Errorf("received unexpected output\n%s", err.Error())
			}
			return nil
		})
		if err != nil {
			testutil.AnnotatedFatal(t, fmt.Sprintf("'linkerd multicluster check' command timed-out (%s)", timeout), err)
		}
	} else {
		t.Skip("Skipping for non multicluster test")
	}
}<|MERGE_RESOLUTION|>--- conflicted
+++ resolved
@@ -86,14 +86,9 @@
 	//skippedInboundPorts lists some ports to be marked as skipped, which will
 	// be verified in test/integration/inject
 	skippedInboundPorts       = "1234,5678"
-<<<<<<< HEAD
 	skippedOutboundPorts      = "1234,5678"
-	multiclusterExtensionName = "linkerd-multicluster"
-	vizExtensionName          = "linkerd-viz"
-=======
 	multiclusterExtensionName = "multicluster"
 	vizExtensionName          = "viz"
->>>>>>> 15d1809b
 )
 
 //////////////////////
