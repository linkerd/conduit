--- conflicted
+++ resolved
@@ -26,11 +26,7 @@
 RUN $ROOT/bin/web build
 
 ## compile go server
-<<<<<<< HEAD
-FROM gcr.io/linkerd-io/go-deps:385b8f63 as golang
-=======
-FROM gcr.io/linkerd-io/go-deps:b457d5cb as golang
->>>>>>> 907f01fb
+FROM gcr.io/linkerd-io/go-deps:fb05ef23 as golang
 WORKDIR /go/src/github.com/linkerd/linkerd2
 RUN mkdir -p web
 COPY web/main.go web
