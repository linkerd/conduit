--- conflicted
+++ resolved
@@ -21,11 +21,7 @@
 RUN ./bin/web build
 
 ## compile go server
-<<<<<<< HEAD
-FROM gcr.io/linkerd-io/go-deps:755f68c6 as golang
-=======
 FROM gcr.io/linkerd-io/go-deps:61149d15 as golang
->>>>>>> 85a042c1
 WORKDIR /linkerd-build
 RUN mkdir -p web
 COPY web/main.go web
