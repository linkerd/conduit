## bundle web assets
FROM node:10 as webpack-bundle
RUN curl -o- -L https://yarnpkg.com/install.sh | bash -s -- --version 1.21.1 --network-concurrency 1

ENV PATH /root/.yarn/bin:$PATH
ENV ROOT /linkerd-build
WORKDIR $ROOT

# copy build script
COPY bin/web ./bin/web

# install yarn dependencies
COPY web/app/package.json web/app/yarn.lock ./web/app/
RUN ./bin/web setup install --frozen-lockfile

# build frontend assets
# set the env to production *after* yarn has done an install, to make sure all
# libraries required for building are included.
ENV NODE_ENV production
COPY web/app ./web/app
RUN ./bin/web build

## compile go server
<<<<<<< HEAD
FROM gcr.io/linkerd-io/go-deps:4a14064f as golang
=======
FROM gcr.io/linkerd-io/go-deps:8d2ce4bf as golang
>>>>>>> a9d38189
WORKDIR /linkerd-build
RUN mkdir -p web
COPY web/main.go web
COPY web/srv web/srv
COPY controller controller
COPY pkg pkg

RUN CGO_ENABLED=0 GOOS=linux go build -mod=readonly -o web/web -ldflags "-s -w" ./web

## package it all up
FROM debian:stretch-20190812-slim
WORKDIR /linkerd

COPY LICENSE .
COPY --from=golang /linkerd-build/web/web .
RUN mkdir -p app
COPY --from=webpack-bundle /linkerd-build/web/app/dist app/dist
COPY web/templates templates
COPY --from=golang /etc/ssl/certs/ca-certificates.crt /etc/ssl/certs/

ARG LINKERD_VERSION
ENV LINKERD_CONTAINER_VERSION_OVERRIDE=${LINKERD_VERSION}

ENTRYPOINT ["./web"]<|MERGE_RESOLUTION|>--- conflicted
+++ resolved
@@ -21,11 +21,7 @@
 RUN ./bin/web build
 
 ## compile go server
-<<<<<<< HEAD
-FROM gcr.io/linkerd-io/go-deps:4a14064f as golang
-=======
-FROM gcr.io/linkerd-io/go-deps:8d2ce4bf as golang
->>>>>>> a9d38189
+FROM gcr.io/linkerd-io/go-deps:57ec36a4 as golang
 WORKDIR /linkerd-build
 RUN mkdir -p web
 COPY web/main.go web
