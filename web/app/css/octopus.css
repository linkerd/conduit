@import 'styles.css';

.octopus-graph {
  padding: calc(var(--base-width) * 4);
  background-color: #FAFAFA;

  & .octopus-body {
    background-color: white;
    margin-bottom: calc(var(--base-width) * 3);
    border: 1px solid #F2F2F2;
  }

  & .octopus-col {
    text-align: center;
  }
  & .resource-col {
    padding: 32px;
  }

  & .octopus-title {
    padding: 8px 0;

    &.main {
      font-size: 24px;
      font-weight: var(--font-weight-extra-bold);
    }
    &.neighbor {
      font-size: 16px;
      font-weight: var(--font-weight-bold);
    }
  }

  & .octopus-sr-gauge {
    padding-top: calc(var(--base-width) * 2);

    & .ant-progress-text {
      color: black;
    }
<<<<<<< HEAD
=======
    & .status-good .ant-progress-circle-path {
      stroke: var(--green);
    }
    & .status-ok .ant-progress-circle-path {
      stroke: var(--orange)
    }
    & .status-poor .ant-progress-circle-path {
      stroke: var(--red);
    }
>>>>>>> b1181e55
  }

  & .octopus-metric {
    line-height: 32px;

    &.status-good {
      color: var(--green);
    }
    &.status-poor {
      color: var(--red);
    }
    &.status-neutral {
      color: var(--graphgrey);
    }
    &.status-ok {
      color: var(--orange);
    }
  }
}<|MERGE_RESOLUTION|>--- conflicted
+++ resolved
@@ -36,18 +36,6 @@
     & .ant-progress-text {
       color: black;
     }
-<<<<<<< HEAD
-=======
-    & .status-good .ant-progress-circle-path {
-      stroke: var(--green);
-    }
-    & .status-ok .ant-progress-circle-path {
-      stroke: var(--orange)
-    }
-    & .status-poor .ant-progress-circle-path {
-      stroke: var(--red);
-    }
->>>>>>> b1181e55
   }
 
   & .octopus-metric {
