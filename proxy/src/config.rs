use std::collections::HashMap;
use std::env;
use std::iter::FromIterator;
use std::net::SocketAddr;
use std::path::PathBuf;
use std::str::FromStr;
use std::time::Duration;

use http;
use indexmap::IndexSet;

use transport::{Host, HostAndPort, HostAndPortError};
use convert::TryFrom;

// TODO:
//
// * Make struct fields private.

/// Tracks all configuration settings for the process.
#[derive(Clone, Debug)]
pub struct Config {
    /// Where to listen for connections that are initiated on the host.
    pub private_listener: Listener,

    /// Where to listen for connections initiated by external sources.
    pub public_listener: Listener,

    /// Where to listen for connectoins initiated by the control planey.
    pub control_listener: Listener,

    /// Where to serve Prometheus metrics.
    pub metrics_listener: Listener,

    /// Where to forward externally received connections.
    pub private_forward: Option<Addr>,

    /// The maximum amount of time to wait for a connection to the public peer.
    pub public_connect_timeout: Duration,

    /// The maximum amount of time to wait for a connection to the private peer.
    pub private_connect_timeout: Duration,

    pub inbound_ports_disable_protocol_detection: IndexSet<u16>,

    pub outbound_ports_disable_protocol_detection: IndexSet<u16>,

    pub inbound_router_capacity: usize,

    pub outbound_router_capacity: usize,

    /// The path to "/etc/resolv.conf"
    pub resolv_conf_path: PathBuf,

    /// Where to talk to the control plane.
    pub control_host_and_port: HostAndPort,

    /// Event queue capacity.
    pub event_buffer_capacity: usize,

    /// Age after which metrics may be dropped.
    pub metrics_retain_idle: Duration,

    /// Timeout after which to cancel binding a request.
    pub bind_timeout: Duration,

    pub pod_namespace: String,
}

/// Configuration settings for binding a listener.
///
/// TODO: Rename this to be more inline with the actual types.
#[derive(Clone, Debug)]
pub struct Listener {
    /// The address to which the listener should bind.
    pub addr: Addr,
}

/// A logical address. This abstracts over the various strategies for cross
/// process communication.
#[derive(Clone, Copy, Debug)]
pub struct Addr(SocketAddr);

/// Errors produced when loading a `Config` struct.
#[derive(Clone, Debug)]
pub enum Error {
    InvalidEnvVar
}

#[derive(Clone, Debug, PartialEq)]
pub enum ParseError {
    EnvironmentUnsupported,
    NotADuration,
    NotANumber,
    HostIsNotAnIpAddress,
    NotUnicode,
    UrlError(UrlError),
}

#[derive(Clone, Copy, Debug, PartialEq)]
pub enum UrlError {
    /// The URl is syntactically invalid according to general URL parsing rules.
    SyntaxError,

    /// The URL has a scheme that isn't supported.
    UnsupportedScheme,

    /// The URL is missing the authority part.
    MissingAuthority,

    /// The URL is missing the authority part.
    AuthorityError(HostAndPortError),

    /// The URL contains a path component that isn't "/", which isn't allowed.
    PathNotAllowed,
}

/// The strings used to build a configuration.
pub trait Strings {
    /// Retrieves the value for the key `key`.
    ///
    /// `key` must be one of the `ENV_` values below.
    fn get(&self, key: &str) -> Result<Option<String>, Error>;
}

/// An implementation of `Strings` that reads the values from environment variables.
pub struct Env;

pub struct TestEnv {
    values: HashMap<&'static str, String>
}

// Environment variables to look at when loading the configuration
const ENV_EVENT_BUFFER_CAPACITY: &str = "CONDUIT_PROXY_EVENT_BUFFER_CAPACITY";
pub const ENV_PRIVATE_LISTENER: &str = "CONDUIT_PROXY_PRIVATE_LISTENER";
pub const ENV_PRIVATE_FORWARD: &str = "CONDUIT_PROXY_PRIVATE_FORWARD";
pub const ENV_PUBLIC_LISTENER: &str = "CONDUIT_PROXY_PUBLIC_LISTENER";
pub const ENV_CONTROL_LISTENER: &str = "CONDUIT_PROXY_CONTROL_LISTENER";
pub const ENV_METRICS_LISTENER: &str = "CONDUIT_PROXY_METRICS_LISTENER";
pub const ENV_METRICS_RETAIN_IDLE: &str = "CONDUIT_PROXY_METRICS_RETAIN_IDLE";
const ENV_PRIVATE_CONNECT_TIMEOUT: &str = "CONDUIT_PROXY_PRIVATE_CONNECT_TIMEOUT";
const ENV_PUBLIC_CONNECT_TIMEOUT: &str = "CONDUIT_PROXY_PUBLIC_CONNECT_TIMEOUT";
pub const ENV_BIND_TIMEOUT: &str = "CONDUIT_PROXY_BIND_TIMEOUT";

// Limits the number of HTTP routes that may be active in the proxy at any time. There is
// an inbound route for each local port that receives connections. There is an outbound
// route for each protocol and authority.
pub const ENV_INBOUND_ROUTER_CAPACITY: &str = "CONDUIT_PROXY_INBOUND_ROUTER_CAPACITY";
pub const ENV_OUTBOUND_ROUTER_CAPACITY: &str = "CONDUIT_PROXY_OUTBOUND_ROUTER_CAPACITY";

// These *disable* our protocol detection for connections whose SO_ORIGINAL_DST
// has a port in the provided list.
pub const ENV_INBOUND_PORTS_DISABLE_PROTOCOL_DETECTION: &str = "CONDUIT_PROXY_INBOUND_PORTS_DISABLE_PROTOCOL_DETECTION";
pub const ENV_OUTBOUND_PORTS_DISABLE_PROTOCOL_DETECTION: &str = "CONDUIT_PROXY_OUTBOUND_PORTS_DISABLE_PROTOCOL_DETECTION";

pub const ENV_POD_NAMESPACE: &str = "CONDUIT_PROXY_POD_NAMESPACE";

pub const ENV_CONTROL_URL: &str = "CONDUIT_PROXY_CONTROL_URL";
const ENV_RESOLV_CONF: &str = "CONDUIT_RESOLV_CONF";

// Default values for various configuration fields
const DEFAULT_EVENT_BUFFER_CAPACITY: usize = 10_000; // FIXME
const DEFAULT_PRIVATE_LISTENER: &str = "tcp://127.0.0.1:4140";
const DEFAULT_PUBLIC_LISTENER: &str = "tcp://0.0.0.0:4143";
const DEFAULT_CONTROL_LISTENER: &str = "tcp://0.0.0.0:4190";
const DEFAULT_METRICS_LISTENER: &str = "tcp://127.0.0.1:4191";
const DEFAULT_METRICS_RETAIN_IDLE: Duration = Duration::from_secs(10 * 60);
const DEFAULT_PRIVATE_CONNECT_TIMEOUT: Duration = Duration::from_millis(20);
const DEFAULT_PUBLIC_CONNECT_TIMEOUT: Duration = Duration::from_millis(300);
const DEFAULT_BIND_TIMEOUT: Duration = Duration::from_secs(10); // same as in Linkerd
const DEFAULT_RESOLV_CONF: &str = "/etc/resolv.conf";

/// It's assumed that a typical proxy can serve inbound traffic for up to 100 pod-local
/// HTTP services and may communicate with up to 10K external HTTP domains.
const DEFAULT_INBOUND_ROUTER_CAPACITY: usize = 100;
const DEFAULT_OUTBOUND_ROUTER_CAPACITY: usize = 10_000;

// By default, we keep a list of known assigned ports of server-first protocols.
//
// https://www.iana.org/assignments/service-names-port-numbers/service-names-port-numbers.txt
const DEFAULT_PORTS_DISABLE_PROTOCOL_DETECTION: &[u16] = &[
    25,   // SMTP
    3306, // MySQL
];

// ===== impl Config =====

impl<'a> TryFrom<&'a Strings> for Config {
    type Err = Error;
    /// Load a `Config` by reading ENV variables.
    fn try_from(strings: &Strings) -> Result<Self, Self::Err> {
        // Parse all the environment variables. `env_var` and `env_var_parse`
        // will log any errors so defer returning any errors until all of them
        // have been parsed.
        let private_listener_addr = parse(strings, ENV_PRIVATE_LISTENER, str::parse);
        let public_listener_addr = parse(strings, ENV_PUBLIC_LISTENER, str::parse);
        let control_listener_addr = parse(strings, ENV_CONTROL_LISTENER, str::parse);
        let metrics_listener_addr = parse(strings, ENV_METRICS_LISTENER, str::parse);
        let private_forward = parse(strings, ENV_PRIVATE_FORWARD, str::parse);
        let public_connect_timeout = parse(strings, ENV_PUBLIC_CONNECT_TIMEOUT, parse_duration);
        let private_connect_timeout = parse(strings, ENV_PRIVATE_CONNECT_TIMEOUT, parse_duration);
        let inbound_disable_ports = parse(strings, ENV_INBOUND_PORTS_DISABLE_PROTOCOL_DETECTION, parse_port_set);
        let outbound_disable_ports = parse(strings, ENV_OUTBOUND_PORTS_DISABLE_PROTOCOL_DETECTION, parse_port_set);
        let inbound_router_capacity = parse(strings, ENV_INBOUND_ROUTER_CAPACITY, parse_number);
        let outbound_router_capacity = parse(strings, ENV_OUTBOUND_ROUTER_CAPACITY, parse_number);
        let bind_timeout = parse(strings, ENV_BIND_TIMEOUT, parse_duration);
        let resolv_conf_path = strings.get(ENV_RESOLV_CONF);
        let event_buffer_capacity = parse(strings, ENV_EVENT_BUFFER_CAPACITY, parse_number);
        let metrics_retain_idle = parse(strings, ENV_METRICS_RETAIN_IDLE, parse_duration);
        let pod_namespace = strings.get(ENV_POD_NAMESPACE).and_then(|maybe_value| {
            // There cannot be a default pod namespace, and the pod namespace is required.
            maybe_value.ok_or_else(|| {
                error!("{} is not set", ENV_POD_NAMESPACE);
                Error::InvalidEnvVar
            })
        });

        // There is no default controller URL because a default would make it
        // too easy to connect to the wrong controller, which would be dangerous.
        let control_host_and_port = match parse(strings, ENV_CONTROL_URL, parse_url) {
            Ok(Some(x)) => Ok(x),
            Ok(None) => {
                error!("{} is not set", ENV_CONTROL_URL);
                Err(Error::InvalidEnvVar)
            },
            Err(e) => Err(e),
        };

        Ok(Config {
            private_listener: Listener {
                addr: private_listener_addr?
                    .unwrap_or_else(|| Addr::from_str(DEFAULT_PRIVATE_LISTENER).unwrap()),
            },
            public_listener: Listener {
                addr: public_listener_addr?
                    .unwrap_or_else(|| Addr::from_str(DEFAULT_PUBLIC_LISTENER).unwrap()),
            },
            control_listener: Listener {
                addr: control_listener_addr?
                    .unwrap_or_else(|| Addr::from_str(DEFAULT_CONTROL_LISTENER).unwrap()),
            },
            metrics_listener: Listener {
                addr: metrics_listener_addr?
                    .unwrap_or_else(|| Addr::from_str(DEFAULT_METRICS_LISTENER).unwrap()),
            },
            private_forward: private_forward?,

<<<<<<< HEAD
            public_connect_timeout: public_connect_timeout?
                .unwrap_or(DEFAULT_PUBLIC_CONNECT_TIMEOUT),
            private_connect_timeout: private_connect_timeout?
=======
            public_connect_timeout: public_connect_timeout?.map(Duration::from_millis)
                .unwrap_or(DEFAULT_PUBLIC_CONNECT_TIMEOUT),
            private_connect_timeout: private_connect_timeout?.map(Duration::from_millis)
>>>>>>> 68e203a2
                .unwrap_or(DEFAULT_PRIVATE_CONNECT_TIMEOUT),

            inbound_ports_disable_protocol_detection: inbound_disable_ports?
                .unwrap_or_else(|| default_disable_ports_protocol_detection()),
            outbound_ports_disable_protocol_detection: outbound_disable_ports?
                .unwrap_or_else(|| default_disable_ports_protocol_detection()),

            inbound_router_capacity: inbound_router_capacity?
                .unwrap_or(DEFAULT_INBOUND_ROUTER_CAPACITY),
            outbound_router_capacity: outbound_router_capacity?
                .unwrap_or(DEFAULT_OUTBOUND_ROUTER_CAPACITY),

            resolv_conf_path: resolv_conf_path?
                .unwrap_or(DEFAULT_RESOLV_CONF.into())
                .into(),
            control_host_and_port: control_host_and_port?,

            event_buffer_capacity: event_buffer_capacity?.unwrap_or(DEFAULT_EVENT_BUFFER_CAPACITY),
<<<<<<< HEAD
            metrics_retain_idle: metrics_retain_idle?.unwrap_or(DEFAULT_METRICS_RETAIN_IDLE),

            bind_timeout: bind_timeout?.unwrap_or(DEFAULT_BIND_TIMEOUT),
=======
            metrics_retain_idle: metrics_retain_idle?.map(Duration::from_secs)
                .unwrap_or(DEFAULT_METRICS_RETAIN_IDLE),

            bind_timeout: bind_timeout?.map(Duration::from_millis)
                .unwrap_or(DEFAULT_BIND_TIMEOUT),
>>>>>>> 68e203a2

            pod_namespace: pod_namespace?,
        })
    }
}

fn default_disable_ports_protocol_detection() -> IndexSet<u16> {
    IndexSet::from_iter(DEFAULT_PORTS_DISABLE_PROTOCOL_DETECTION.iter().cloned())
}

// ===== impl Addr =====

impl FromStr for Addr {
    type Err = ParseError;

    fn from_str(s: &str) -> Result<Self, Self::Err> {
        let a = parse_url(s)?;
        if let Host::Ip(ip) = a.host {
            return Ok(Addr(SocketAddr::from((ip, a.port))));
        }
        Err(ParseError::HostIsNotAnIpAddress)
    }
}

impl From<Addr> for SocketAddr {
    fn from(addr: Addr) -> SocketAddr {
        addr.0
    }
}

// ===== impl Env =====

impl Strings for Env {
    fn get(&self, key: &str) -> Result<Option<String>, Error> {
        match env::var(key) {
            Ok(value) => Ok(Some(value)),
            Err(env::VarError::NotPresent) => Ok(None),
            Err(env::VarError::NotUnicode(_)) => {
                error!("{} is not encoded in Unicode", key);
                Err(Error::InvalidEnvVar)
            }
        }
    }
}

// ===== impl TestEnv =====

impl TestEnv {
    pub fn new() -> Self {
        Self {
            values: Default::default(),
        }
    }

    pub fn put(&mut self, key: &'static str, value: String) {
        self.values.insert(key, value);
    }
}

impl Strings for TestEnv {
    fn get(&self, key: &str) -> Result<Option<String>, Error> {
        Ok(self.values.get(key).cloned())
    }
}

// ===== Parsing =====

fn parse_number<T>(s: &str) -> Result<T, ParseError> where T: FromStr {
    s.parse().map_err(|_| ParseError::NotANumber)
}

fn parse_duration(s: &str) -> Result<Duration, ParseError> {
    use regex::Regex;
    lazy_static! {
        static ref RE: Regex = Regex::new(r"(?x)^
            \s* (\d+) \s*
            ( ms | msecs? | millis?  | milliseconds?
            | s  | secs?  | seconds?
            | m  | mins?  | minutes?
            | h  | hours?
            | d  | days?
            ) \s*
        $").expect("duration regex");
    }

    let cap = RE.captures(s)
        .ok_or(ParseError::NotADuration)?;

    let magnitude = parse_number(&cap[1])?;

    let unit = &cap[2];
    debug_assert!(unit.len() >= 1);

    if unit.starts_with("ms") || unit.starts_with("mil") {
        return Ok(Duration::from_millis(magnitude));
    }

    let to_secs = match unit.chars().next() {
        Some('s') => 1,
        Some('m') => 60,
        Some('h') => 60 * 60,
        Some('d') => 60 * 60 * 24,
        _ => return Err(ParseError::NotADuration),
    };
    Ok(Duration::from_secs(magnitude * to_secs))
}

fn parse_url(s: &str) -> Result<HostAndPort, ParseError> {
    let url = s.parse::<http::Uri>().map_err(|_| ParseError::UrlError(UrlError::SyntaxError))?;
    if url.scheme_part().map(|s| s.as_str()) != Some("tcp") {
        return Err(ParseError::UrlError(UrlError::UnsupportedScheme));
    }
    let authority = url.authority_part()
        .ok_or_else(|| ParseError::UrlError(UrlError::MissingAuthority))?;

    if url.path() != "/" {
        return Err(ParseError::UrlError(UrlError::PathNotAllowed));
    }
    // http::Uri doesn't provde an accessor for the fragment; See
    // https://github.com/hyperium/http/issues/127. For now just ignore any
    // fragment that is there.

    HostAndPort::normalize(authority, None)
        .map_err(|e| ParseError::UrlError(UrlError::AuthorityError(e)))
}

fn parse_port_set(s: &str) -> Result<IndexSet<u16>, ParseError> {
    let mut set = IndexSet::new();
    for num in s.split(',') {
        set.insert(parse_number::<u16>(num)?);
    }
    Ok(set)
}

fn parse<T, Parse>(strings: &Strings, name: &str, parse: Parse) -> Result<Option<T>, Error>
    where Parse: FnOnce(&str) -> Result<T, ParseError> {
    match strings.get(name)? {
        Some(ref s) => {
            let r = parse(s).map_err(|parse_error| {
                error!("{}={:?} is not valid: {:?}", name, s, parse_error);
                Error::InvalidEnvVar
            })?;
            Ok(Some(r))
        },
        None => Ok(None),
    }
}

#[cfg(test)]
mod tests {
    use super::*;

    fn test_units<F: Fn(u64) -> Duration>(units: &[&str], to_duration: F) {
        for v in &[1, 10, 10_000] {
            let d = to_duration(*v);
            for u in units {
                let text = format!("{}{}", v, u);
                assert_eq!(parse_duration(&text), Ok(d), "text=\"{}\"", text);

                let text = format!("{} {}", v, u);
                assert_eq!(parse_duration(&text), Ok(d), "text=\"{}\"", text);

                let text = format!(" {}  {} ", v, u);
                assert_eq!(parse_duration(&text), Ok(d), "text=\"{}\"", text);
            }
        }
    }

    #[test]
    fn parse_duration_milliseconds() {
        let units = ["ms", "msec", "msecs", "milli", "millis", "millisecond", "milliseconds"];
        test_units(&units, |v| Duration::from_millis(v));
    }

    #[test]
    fn parse_duration_seconds() {
        let units = ["s", "sec", "secs", "second", "seconds"];
        test_units(&units, |v| Duration::from_secs(v));
    }

    #[test]
    fn parse_duration_minutes() {
        let units = ["m", "min", "mins", "minute", "minutes"];
        test_units(&units, |v| Duration::from_secs(v * 60));
    }

    #[test]
    fn parse_duration_hours() {
        let units = ["h", "hour", "hours"];
        test_units(&units, |v| Duration::from_secs(v * 60 * 60));
    }

    #[test]
    fn parse_duration_days() {
        let units = ["d", "day", "days"];
        test_units(&units, |v| Duration::from_secs(v * 60 * 60 * 24));
    }
}<|MERGE_RESOLUTION|>--- conflicted
+++ resolved
@@ -244,15 +244,9 @@
             },
             private_forward: private_forward?,
 
-<<<<<<< HEAD
             public_connect_timeout: public_connect_timeout?
                 .unwrap_or(DEFAULT_PUBLIC_CONNECT_TIMEOUT),
             private_connect_timeout: private_connect_timeout?
-=======
-            public_connect_timeout: public_connect_timeout?.map(Duration::from_millis)
-                .unwrap_or(DEFAULT_PUBLIC_CONNECT_TIMEOUT),
-            private_connect_timeout: private_connect_timeout?.map(Duration::from_millis)
->>>>>>> 68e203a2
                 .unwrap_or(DEFAULT_PRIVATE_CONNECT_TIMEOUT),
 
             inbound_ports_disable_protocol_detection: inbound_disable_ports?
@@ -271,17 +265,9 @@
             control_host_and_port: control_host_and_port?,
 
             event_buffer_capacity: event_buffer_capacity?.unwrap_or(DEFAULT_EVENT_BUFFER_CAPACITY),
-<<<<<<< HEAD
             metrics_retain_idle: metrics_retain_idle?.unwrap_or(DEFAULT_METRICS_RETAIN_IDLE),
 
             bind_timeout: bind_timeout?.unwrap_or(DEFAULT_BIND_TIMEOUT),
-=======
-            metrics_retain_idle: metrics_retain_idle?.map(Duration::from_secs)
-                .unwrap_or(DEFAULT_METRICS_RETAIN_IDLE),
-
-            bind_timeout: bind_timeout?.map(Duration::from_millis)
-                .unwrap_or(DEFAULT_BIND_TIMEOUT),
->>>>>>> 68e203a2
 
             pod_namespace: pod_namespace?,
         })
@@ -435,7 +421,7 @@
     use super::*;
 
     fn test_units<F: Fn(u64) -> Duration>(units: &[&str], to_duration: F) {
-        for v in &[1, 10, 10_000] {
+        for v in &[1, 23, 456_789] {
             let d = to_duration(*v);
             for u in units {
                 let text = format!("{}{}", v, u);
