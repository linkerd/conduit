--- conflicted
+++ resolved
@@ -370,17 +370,10 @@
                     error!("turning route not recognized error into 500");
                     http::StatusCode::INTERNAL_SERVER_ERROR
                 }
-<<<<<<< HEAD
-                RouteError::OutOfCapacity => {
-                    // TODO For H2 streams, we should probably signal a protocol-level
-                    // capacity change.
-                    error!("turning router capacity exhaustion into 503");
-=======
                 RouteError::NoCapacity(capacity) => {
                     // TODO For H2 streams, we should probably signal a protocol-level
                     // capacity change.
                     error!("router at capacity ({}); returning a 503", capacity);
->>>>>>> 02e6d018
                     http::StatusCode::SERVICE_UNAVAILABLE
                 }
             }
