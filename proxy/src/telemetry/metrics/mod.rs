--- conflicted
+++ resolved
@@ -69,64 +69,6 @@
             };
         )+
     }
-<<<<<<< HEAD
-
-    metrics! {
-        process_start_time_seconds: Gauge {
-            "Time that the process started (in seconds since the UNIX epoch)"
-        },
-
-        request_total: Counter { "Total count of HTTP requests." },
-        response_total: Counter { "Total count of HTTP responses" },
-
-        response_latency_ms: Histogram<latency::Ms> {
-            "Elapsed times between a request's headers being received \
-            and its response stream completing"
-        },
-
-        tcp_open_total: Counter { "Total count of opened connections" },
-        tcp_close_total: Counter { "Total count of closed connections" },
-
-        tcp_open_connections: Gauge { "Number of currently-open connections" },
-
-        tcp_read_bytes_total: Counter { "Total count of bytes read from peers" },
-        tcp_write_bytes_total: Counter { "Total count of bytes written to peers" },
-
-        tcp_connection_duration_ms: Histogram<latency::Ms> { "Connection lifetimes" }
-    }
-
-    pub(super) struct Metric<'a, M: FmtMetric> {
-        name: &'a str,
-        help: &'a str,
-        _p: PhantomData<M>,
-    }
-
-    impl<'a, M: FmtMetric> Metric<'a, M> {
-        pub fn fmt_help(&self, f: &mut fmt::Formatter) -> fmt::Result {
-            writeln!(f, "# HELP {} {}", self.name, self.help)?;
-            writeln!(f, "# TYPE {} {}", self.name, M::kind())?;
-            Ok(())
-        }
-
-        pub fn fmt_metric(&self, f: &mut fmt::Formatter, metric: M) -> fmt::Result {
-            metric.fmt_metric(f, self.name)
-        }
-
-        pub fn fmt_scopes<L: Display + Hash + Eq, S, F: Fn(&S) -> &M>(
-            &self,
-            f: &mut fmt::Formatter,
-            scopes: &Scopes<L, S>,
-            to_metric: F
-        )-> fmt::Result {
-            for (labels, scope) in &scopes.scopes {
-                to_metric(scope).fmt_metric_labeled(f, self.name, labels)?;
-            }
-
-            Ok(())
-        }
-    }
-=======
->>>>>>> 116ea7c0
 }
 
 trait FmtMetric {
