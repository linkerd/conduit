//! Records and serves Prometheus metrics.
//!
//! # A note on label formatting
//!
//! Prometheus labels are represented as a comma-separated list of values
//! Since the Conduit proxy labels its metrics with a fixed set of labels
//! which we know in advance, we represent these labels using a number of
//! `struct`s, all of which implement `fmt::Display`. Some of the label
//! `struct`s contain other structs which represent a subset of the labels
//! which can be present on metrics in that scope. In this case, the
//! `fmt::Display` impls for those structs call the `fmt::Display` impls for
//! the structs that they own. This has the potential to complicate the
//! insertion of commas to separate label values.
//!
//! In order to ensure that commas are added correctly to separate labels,
//! we expect the `fmt::Display` implementations for label types to behave in
//! a consistent way: A label struct is *never* responsible for printing
//! leading or trailing commas before or after the label values it contains.
//! If it contains multiple labels, it *is* responsible for ensuring any
//! labels it owns are comma-separated. This way, the `fmt::Display` impl for
//! any struct that represents a subset of the labels are position-agnostic;
//! they don't need to know if there are other labels before or after them in
//! the formatted output. The owner is responsible for managing that.
//!
//! If this rule is followed consistently across all structs representing
//! labels, we can add new labels or modify the existing ones without having
//! to worry about missing commas, double commas, or trailing commas at the
//! end of the label set (all of which will make Prometheus angry).
use std::default::Default;
use std::hash::Hash;
use std::fmt::{self, Display};
use std::marker::PhantomData;
use std::sync::{Arc, Mutex};
use std::time::{UNIX_EPOCH, Duration, Instant};

use indexmap::IndexMap;

use ctx;

mod counter;
mod gauge;
mod histogram;
mod labels;
mod latency;
mod record;
mod serve;

use self::counter::Counter;
use self::gauge::Gauge;
use self::histogram::Histogram;
use self::labels::{
    RequestLabels,
    ResponseLabels,
    TransportLabels,
    TransportCloseLabels
};
pub use self::labels::DstLabels;
pub use self::record::Record;
pub use self::serve::Serve;

mod metrics {
    use super::*;

    macro_rules! metrics {
        { $( $name:ident : $kind:ty { $help:expr } ),+ } => {
            $(
                #[allow(non_upper_case_globals)]
                pub(super) const $name: Metric<$kind> = Metric {
                    name: stringify!($name),
                    help: $help,
                    _p: PhantomData,
                };
            )+
        }
    }

    metrics! {
        process_start_time_seconds: Gauge {
            "Time that the process started (in seconds since the UNIX epoch)"
        },

        request_total: Counter { "Total count of HTTP requests." },
        response_total: Counter { "Total count of HTTP responses" },

        response_latency_ms: Histogram<latency::Ms> {
            "Elapsed times between a request's headers being received \
            and its response stream completing"
        },

        tcp_open_total: Counter { "Total count of opened connections" },
        tcp_close_total: Counter { "Total count of closed connections" },

        tcp_open_connections: Gauge { "Number of currently-open connections" },

        tcp_read_bytes_total: Counter { "Total count of bytes read from peers" },
        tcp_write_bytes_total: Counter { "Total count of bytes written to peers" },

        tcp_connection_duration_ms: Histogram<latency::Ms> { "Connection lifetimes" }
    }

    pub(super) struct Metric<'a, M: FmtMetric> {
        name: &'a str,
        help: &'a str,
        _p: PhantomData<M>,
    }

    impl<'a, M: FmtMetric> Metric<'a, M> {
        pub fn fmt_help(&self, f: &mut fmt::Formatter) -> fmt::Result {
            writeln!(f, "# HELP {} {}", self.name, self.help)?;
            writeln!(f, "# TYPE {} {}", self.name, M::kind())?;
            Ok(())
        }

        pub fn fmt_metric(&self, f: &mut fmt::Formatter, metric: M) -> fmt::Result {
            metric.fmt_metric(f, self.name)
        }

<<<<<<< HEAD
        pub fn fmt_scopes<L, S, F>(
=======
        pub fn fmt_scopes<L: Display + Hash + Eq, S, F: Fn(&S) -> &M>(
>>>>>>> d5a70f78
            &self,
            f: &mut fmt::Formatter,
            scopes: &Scopes<L, S>,
            to_metric: F
<<<<<<< HEAD
        ) -> fmt::Result
        where
            L: Display + Hash + Eq,
            F: Fn(&S) -> &M,
        {
=======
        )-> fmt::Result {
>>>>>>> d5a70f78
            for (labels, scope) in &scopes.scopes {
                to_metric(scope).fmt_metric_labeled(f, self.name, labels)?;
            }

            Ok(())
        }
    }
<<<<<<< HEAD
=======

>>>>>>> d5a70f78
}

trait FmtMetric {
    fn kind() -> &'static str;

    fn fmt_metric<N: Display>(&self, f: &mut fmt::Formatter, name: N) -> fmt::Result;

    fn fmt_metric_labeled<N, L>(&self, f: &mut fmt::Formatter, name: N, labels: L) -> fmt::Result
    where
        N: Display,
        L: Display;
}

#[derive(Debug, Default)]
struct Root {
    requests: RequestScopes,
    responses: ResponseScopes,
    transports: TransportScopes,
    transport_closes: TransportCloseScopes,

    start_time: Gauge,
}

#[derive(Debug)]
struct Scopes<L: Display + Hash + Eq, S> {
    scopes: IndexMap<L, S>,
}

#[derive(Debug)]
struct Stamped<T> {
    stamp: Instant,
    inner: T,
}

type RequestScopes = Scopes<RequestLabels, Stamped<RequestMetrics>>;

#[derive(Debug, Default)]
struct RequestMetrics {
    total: Counter,
}

type ResponseScopes = Scopes<ResponseLabels, Stamped<ResponseMetrics>>;

#[derive(Debug, Default)]
struct ResponseMetrics {
    total: Counter,
    latency: Histogram<latency::Ms>,
}

type TransportScopes = Scopes<TransportLabels, Stamped<TransportMetrics>>;

#[derive(Debug, Default)]
struct TransportMetrics {
    open_total: Counter,
    open_connections: Gauge,
    write_bytes_total: Counter,
    read_bytes_total: Counter,
}

type TransportCloseScopes = Scopes<TransportCloseLabels, Stamped<TransportCloseMetrics>>;

#[derive(Debug, Default)]
struct TransportCloseMetrics {
    close_total: Counter,
    connection_duration: Histogram<latency::Ms>,
}

/// Construct the Prometheus metrics.
///
/// Returns the `Record` and `Serve` sides. The `Serve` side
/// is a Hyper service which can be used to create the server for the
/// scrape endpoint, while the `Record` side can receive updates to the
/// metrics by calling `record_event`.
pub fn new(process: &Arc<ctx::Process>, idle_retain: Duration) -> (Record, Serve){
    let metrics = Arc::new(Mutex::new(Root::new(process)));
    (Record::new(&metrics), Serve::new(&metrics, idle_retain))
}

// ===== impl Root =====

impl Root {
    pub fn new(process: &Arc<ctx::Process>) -> Self {
        let t0 = process.start_time
            .duration_since(UNIX_EPOCH)
            .expect("process start time")
            .as_secs();

        Self {
            start_time: t0.into(),
            .. Root::default()
        }
    }

    fn request(&mut self, labels: RequestLabels) -> &mut RequestMetrics {
        self.requests.scopes.entry(labels)
            .or_insert_with(|| RequestMetrics::default().into())
            .stamped()
    }

    fn response(&mut self, labels: ResponseLabels) -> &mut ResponseMetrics {
        self.responses.scopes.entry(labels)
            .or_insert_with(|| ResponseMetrics::default().into())
            .stamped()
    }

    fn transport(&mut self, labels: TransportLabels) -> &mut TransportMetrics {
        self.transports.scopes.entry(labels)
            .or_insert_with(|| TransportMetrics::default().into())
            .stamped()
    }

    fn transport_close(&mut self, labels: TransportCloseLabels) -> &mut TransportCloseMetrics {
        self.transport_closes.scopes.entry(labels)
            .or_insert_with(|| TransportCloseMetrics::default().into())
            .stamped()
    }

    fn retain_since(&mut self, epoch: Instant) {
        self.requests.retain_since(epoch);
        self.responses.retain_since(epoch);
        self.transports.retain_since(epoch);
        self.transport_closes.retain_since(epoch);
    }
}

impl fmt::Display for Root {
    fn fmt(&self, f: &mut fmt::Formatter) -> fmt::Result {
        self.requests.fmt(f)?;
        self.responses.fmt(f)?;
        self.transports.fmt(f)?;
        self.transport_closes.fmt(f)?;

        metrics::process_start_time_seconds.fmt_help(f)?;
        metrics::process_start_time_seconds.fmt_metric(f, self.start_time)?;

        Ok(())
    }
}

// ===== impl Stamped =====

impl<T> Stamped<T> {
    fn stamped(&mut self) -> &mut T {
        self.stamp = Instant::now();
        &mut self.inner
    }
}

impl<T> From<T> for Stamped<T> {
    fn from(inner: T) -> Self {
        Self {
            inner,
            stamp: Instant::now(),
        }
    }
}

impl<T: Default> Default for Stamped<T> {
    fn default() -> Self {
        T::default().into()
    }
}

impl<T> ::std::ops::Deref for Stamped<T> {
    type Target = T;
    fn deref(&self) -> &Self::Target {
        &self.inner
    }
}

// ===== impl Scopes =====

impl<L: Display + Hash + Eq, S> Default for Scopes<L, S> {
    fn default() -> Self {
        Scopes { scopes: IndexMap::default(), }
    }
}

impl<L: Display + Hash + Eq, S> Scopes<L, Stamped<S>> {
    fn retain_since(&mut self, epoch: Instant) {
        self.scopes.retain(|_, v| v.stamp >= epoch);
    }
}

// ===== impl RequestScopes =====

impl fmt::Display for RequestScopes {
    fn fmt(&self, f: &mut fmt::Formatter) -> fmt::Result {
        if self.scopes.is_empty() {
            return Ok(());
        }

        metrics::request_total.fmt_help(f)?;
        metrics::request_total.fmt_scopes(f, &self, |s| &s.total)?;

        Ok(())
    }
}

// ===== impl RequestMetrics =====

impl RequestMetrics {
    fn end(&mut self) {
        self.total.incr();
    }
}

// ===== impl ResponseScopes =====

impl fmt::Display for ResponseScopes {
    fn fmt(&self, f: &mut fmt::Formatter) -> fmt::Result {
        if self.scopes.is_empty() {
            return Ok(());
        }

        metrics::response_total.fmt_help(f)?;
        metrics::response_total.fmt_scopes(f, &self, |s| &s.total)?;

        metrics::response_latency_ms.fmt_help(f)?;
        metrics::response_latency_ms.fmt_scopes(f, &self, |s| &s.latency)?;

        Ok(())
    }
}

// ===== impl ResponseMetrics =====

impl ResponseMetrics {
    fn end(&mut self, duration: Duration) {
        self.total.incr();
        self.latency.add(duration);
    }
}

// ===== impl TransportScopes =====

impl fmt::Display for TransportScopes {
    fn fmt(&self, f: &mut fmt::Formatter) -> fmt::Result {
        if self.scopes.is_empty() {
            return Ok(());
        }

        metrics::tcp_open_total.fmt_help(f)?;
        metrics::tcp_open_total.fmt_scopes(f, &self, |s| &s.open_total)?;

        metrics::tcp_open_connections.fmt_help(f)?;
        metrics::tcp_open_connections.fmt_scopes(f, &self, |s| &s.open_connections)?;

        metrics::tcp_read_bytes_total.fmt_help(f)?;
        metrics::tcp_read_bytes_total.fmt_scopes(f, &self, |s| &s.read_bytes_total)?;

        metrics::tcp_write_bytes_total.fmt_help(f)?;
        metrics::tcp_write_bytes_total.fmt_scopes(f, &self, |s| &s.write_bytes_total)?;

        Ok(())
    }
}

// ===== impl TransportMetrics =====

impl TransportMetrics {
    fn open(&mut self) {
        self.open_total.incr();
        self.open_connections.incr();
    }

    fn close(&mut self, rx: u64, tx: u64) {
        self.open_connections.decr();
        self.read_bytes_total += rx;
        self.write_bytes_total += tx;
    }
}

// ===== impl TransportCloseScopes =====

impl fmt::Display for TransportCloseScopes {
    fn fmt(&self, f: &mut fmt::Formatter) -> fmt::Result {
        if self.scopes.is_empty() {
            return Ok(());
        }

        metrics::tcp_close_total.fmt_help(f)?;
        metrics::tcp_close_total.fmt_scopes(f, &self, |s| &s.close_total)?;

        metrics::tcp_connection_duration_ms.fmt_help(f)?;
        metrics::tcp_connection_duration_ms.fmt_scopes(f, &self, |s| &s.connection_duration)?;

        Ok(())
    }
}

// ===== impl TransportCloseMetrics =====

impl TransportCloseMetrics {
    fn close(&mut self, duration: Duration) {
        self.close_total.incr();
        self.connection_duration.add(duration);
    }
}

#[cfg(test)]
mod tests {
    use ctx::test_util::*;
    use telemetry::event;
    use super::*;

    fn mock_route(
        root: &mut Root,
        proxy: &Arc<ctx::Proxy>,
        server: &Arc<ctx::transport::Server>,
        team: &str
    ) {
        let client = client(&proxy, vec![("team", team)]);
        let (req, rsp) = request("http://nba.com", &server, &client, 1);

        let client_transport = Arc::new(ctx::transport::Ctx::Client(client));
        let transport = TransportLabels::new(&client_transport);
        root.transport(transport.clone()).open();

        root.request(RequestLabels::new(&req)).end();
        root.response(ResponseLabels::new(&rsp, None)).end(Duration::from_millis(10));
        root.transport(transport).close(100, 200);

        let end = TransportCloseLabels::new(&client_transport, &event::TransportClose {
            clean: true,
            duration: Duration::from_millis(15),
            rx_bytes: 40,
            tx_bytes: 0,
        });
        root.transport_close(end).close(Duration::from_millis(15));
    }

    #[test]
    fn expiry() {
        let process = process();
        let proxy = ctx::Proxy::outbound(&process);

        let server = server(&proxy);
        let server_transport = Arc::new(ctx::transport::Ctx::Server(server.clone()));

        let mut root = Root::default();

        let t0 = Instant::now();
        root.transport(TransportLabels::new(&server_transport)).open();

        mock_route(&mut root, &proxy, &server, "warriors");
        let t1 = Instant::now();

        mock_route(&mut root, &proxy, &server, "sixers");
        let t2 = Instant::now();

        assert_eq!(root.requests.scopes.len(), 2);
        assert_eq!(root.responses.scopes.len(), 2);
        assert_eq!(root.transports.scopes.len(), 2);
        assert_eq!(root.transport_closes.scopes.len(), 1);

        root.retain_since(t0);
        assert_eq!(root.requests.scopes.len(), 2);
        assert_eq!(root.responses.scopes.len(), 2);
        assert_eq!(root.transports.scopes.len(), 2);
        assert_eq!(root.transport_closes.scopes.len(), 1);

        root.retain_since(t1);
        assert_eq!(root.requests.scopes.len(), 1);
        assert_eq!(root.responses.scopes.len(), 1);
        assert_eq!(root.transports.scopes.len(), 1);
        assert_eq!(root.transport_closes.scopes.len(), 1);

        root.retain_since(t2);
        assert_eq!(root.requests.scopes.len(), 0);
        assert_eq!(root.responses.scopes.len(), 0);
        assert_eq!(root.transports.scopes.len(), 0);
        assert_eq!(root.transport_closes.scopes.len(), 0);
    }
}<|MERGE_RESOLUTION|>--- conflicted
+++ resolved
@@ -115,24 +115,12 @@
             metric.fmt_metric(f, self.name)
         }
 
-<<<<<<< HEAD
-        pub fn fmt_scopes<L, S, F>(
-=======
         pub fn fmt_scopes<L: Display + Hash + Eq, S, F: Fn(&S) -> &M>(
->>>>>>> d5a70f78
             &self,
             f: &mut fmt::Formatter,
             scopes: &Scopes<L, S>,
             to_metric: F
-<<<<<<< HEAD
-        ) -> fmt::Result
-        where
-            L: Display + Hash + Eq,
-            F: Fn(&S) -> &M,
-        {
-=======
         )-> fmt::Result {
->>>>>>> d5a70f78
             for (labels, scope) in &scopes.scopes {
                 to_metric(scope).fmt_metric_labeled(f, self.name, labels)?;
             }
@@ -140,10 +128,6 @@
             Ok(())
         }
     }
-<<<<<<< HEAD
-=======
-
->>>>>>> d5a70f78
 }
 
 trait FmtMetric {
