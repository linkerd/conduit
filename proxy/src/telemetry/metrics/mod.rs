--- conflicted
+++ resolved
@@ -31,11 +31,7 @@
 use std::hash::Hash;
 use std::marker::PhantomData;
 use std::sync::{Arc, Mutex};
-<<<<<<< HEAD
 use std::time::{UNIX_EPOCH, Duration, Instant};
-=======
-use std::time::UNIX_EPOCH;
->>>>>>> 70feadc1
 
 use indexmap::IndexMap;
 
@@ -122,15 +118,12 @@
 #[derive(Debug)]
 struct Scopes<L: Display + Hash + Eq, S> {
     scopes: IndexMap<L, S>,
-<<<<<<< HEAD
 }
 
 #[derive(Debug)]
 struct Stamped<T> {
     stamp: Instant,
     inner: T,
-=======
->>>>>>> 70feadc1
 }
 
 /// Construct the Prometheus metrics.
