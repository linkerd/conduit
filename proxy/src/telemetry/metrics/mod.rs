--- conflicted
+++ resolved
@@ -28,25 +28,10 @@
 //! end of the label set (all of which will make Prometheus angry).
 use std::default::Default;
 use std::fmt::{self, Display};
-use std::io::Write;
 use std::hash::Hash;
 use std::sync::{Arc, Mutex};
-<<<<<<< HEAD
 use std::time;
 
-use deflate::CompressionOptions;
-use deflate::write::GzEncoder;
-use futures::future::{self, FutureResult};
-use hyper::{self, Body, StatusCode};
-use hyper::header::{AcceptEncoding, ContentEncoding, ContentType, Encoding, QualityItem};
-use hyper::server::{
-    Response as HyperResponse,
-    Request as HyperRequest,
-    Service as HyperService,
-};
-=======
-
->>>>>>> f73fdc1e
 use indexmap::IndexMap;
 
 use ctx;
