use futures::{Future, Poll};
use std::io;
use std::sync::Arc;
use std::time::Instant;
use tokio_connect;
use tokio_io::{AsyncRead, AsyncWrite};

use ctx;
use telemetry::event;

/// Wraps a transport with telemetry.
#[derive(Debug)]
pub struct Transport<T>(T, Option<Inner>);

#[derive(Debug)]
struct Inner {
    handle: super::Handle,
    ctx: Arc<ctx::transport::Ctx>,
    opened_at: Instant,

    rx_bytes: u64,
    tx_bytes: u64,
}

/// Builds client transports with telemetry.
#[derive(Clone, Debug)]
pub struct Connect<C> {
    underlying: C,
    handle: super::Handle,
    ctx: Arc<ctx::transport::Client>,
}

/// Adds telemetry to a pending client transport.
#[derive(Clone, Debug)]
pub struct Connecting<C: tokio_connect::Connect> {
    underlying: C::Future,
    handle: super::Handle,
    ctx: Arc<ctx::transport::Client>,
}

// === impl Transport ===

impl<T: AsyncRead + AsyncWrite> Transport<T> {
    /// Wraps a transport with telemetry and emits a transport open event.
    pub(super) fn open(
        io: T,
        opened_at: Instant,
        handle: &super::Handle,
        ctx: Arc<ctx::transport::Ctx>,
    ) -> Self {
        let mut handle = handle.clone();

        handle.send(|| event::Event::TransportOpen(Arc::clone(&ctx)));

        Transport(
            io,
            Some(Inner {
                ctx,
                handle,
                opened_at,
                rx_bytes: 0,
                tx_bytes: 0,
            }),
        )
    }

    /// Wraps an operation on the underlying transport with error telemetry.
    ///
    /// If the transport operation results in a non-recoverable error, a transport close
    /// event is emitted.
    fn sense_err<F, U>(&mut self, op: F) -> io::Result<U>
    where
        F: FnOnce(&mut T) -> io::Result<U>,
    {
        match op(&mut self.0) {
            Ok(v) => Ok(v),
            Err(e) => {
                if e.kind() != io::ErrorKind::WouldBlock {
                    if let Some(Inner {
                        mut handle,
                        ctx,
                        opened_at,
                        rx_bytes,
                        tx_bytes,
                    }) = self.1.take()
                    {
                        handle.send(move || {
                            let duration = opened_at.elapsed();
                            let ev = event::TransportClose {
                                duration,
                                clean: false,
                                rx_bytes,
                                tx_bytes,
                            };
                            event::Event::TransportClose(ctx, ev)
                        });
                    }
                }

                Err(e)
            }
        }
    }
}

impl<T> Drop for Transport<T> {
    fn drop(&mut self) {
        if let Some(Inner {
            mut handle,
            ctx,
            opened_at,
            rx_bytes,
            tx_bytes,
        }) = self.1.take()
        {
            handle.send(move || {
                let duration = opened_at.elapsed();
                let ev = event::TransportClose {
                    clean: true,
                    duration,
                    rx_bytes,
                    tx_bytes,
                };
                event::Event::TransportClose(ctx, ev)
            });
        }
    }
}

impl<T: AsyncRead + AsyncWrite> io::Read for Transport<T> {
    fn read(&mut self, mut buf: &mut [u8]) -> io::Result<usize> {
<<<<<<< HEAD
        self.sense_err(move |io| io.read(buf))
            .map(|bytes| {
                self.1.as_mut().map(|inner| {
                     inner.rx_bytes += bytes as u64;
                });
                bytes
            })
=======
        let bytes = self.sense_err(move |io| io.read(buf))?;

        if let Some(inner) = self.1.as_mut() {
                inner.rx_bytes += bytes as u64;
        }

        Ok(bytes)
>>>>>>> 674ce875
    }
}

impl<T: AsyncRead + AsyncWrite> io::Write for Transport<T> {
    fn flush(&mut self) -> io::Result<()> {
        self.sense_err(|io| io.flush())
    }

    fn write(&mut self, buf: &[u8]) -> io::Result<usize> {
<<<<<<< HEAD
        self.sense_err(move |io| io.write(buf))
            .map(|bytes| {
                self.1.as_mut().map(|inner| {
                     inner.tx_bytes += bytes as u64;
                });
                bytes
            })
=======
        let bytes = self.sense_err(move |io| io.write(buf))?;

        if let Some(inner) = self.1.as_mut() {
                inner.tx_bytes += bytes as u64;
        }

        Ok(bytes)
>>>>>>> 674ce875
    }
}

impl<T: AsyncRead + AsyncWrite> AsyncRead for Transport<T> {
    unsafe fn prepare_uninitialized_buffer(&self, buf: &mut [u8]) -> bool {
        self.0.prepare_uninitialized_buffer(buf)
    }
}

impl<T: AsyncRead + AsyncWrite> AsyncWrite for Transport<T> {
    fn shutdown(&mut self) -> Poll<(), io::Error> {
        self.sense_err(|io| io.shutdown())
    }
}

// === impl Connect ===

impl<C: tokio_connect::Connect> Connect<C> {
    /// Returns a `Connect` to `addr` and `handle`.
    pub(super) fn new(
        underlying: C,
        handle: &super::Handle,
        ctx: &Arc<ctx::transport::Client>,
    ) -> Self {
        Connect {
            underlying,
            handle: handle.clone(),
            ctx: Arc::clone(ctx),
        }
    }
}

impl<C: tokio_connect::Connect> tokio_connect::Connect for Connect<C> {
    type Connected = Transport<C::Connected>;
    type Error = C::Error;
    type Future = Connecting<C>;

    fn connect(&self) -> Self::Future {
        Connecting {
            underlying: self.underlying.connect(),
            handle: self.handle.clone(),
            ctx: Arc::clone(&self.ctx),
        }
    }
}

// === impl Connecting ===

impl<C: tokio_connect::Connect> Future for Connecting<C> {
    type Item = Transport<C::Connected>;
    type Error = C::Error;

    fn poll(&mut self) -> Poll<Self::Item, Self::Error> {
        let io = try_ready!(self.underlying.poll());
        debug!("client connection open");
        let ctx = Arc::new(Arc::clone(&self.ctx).into());
        let trans = Transport::open(io, Instant::now(), &self.handle, ctx);
        Ok(trans.into())
    }
}<|MERGE_RESOLUTION|>--- conflicted
+++ resolved
@@ -129,15 +129,6 @@
 
 impl<T: AsyncRead + AsyncWrite> io::Read for Transport<T> {
     fn read(&mut self, mut buf: &mut [u8]) -> io::Result<usize> {
-<<<<<<< HEAD
-        self.sense_err(move |io| io.read(buf))
-            .map(|bytes| {
-                self.1.as_mut().map(|inner| {
-                     inner.rx_bytes += bytes as u64;
-                });
-                bytes
-            })
-=======
         let bytes = self.sense_err(move |io| io.read(buf))?;
 
         if let Some(inner) = self.1.as_mut() {
@@ -145,7 +136,6 @@
         }
 
         Ok(bytes)
->>>>>>> 674ce875
     }
 }
 
@@ -155,15 +145,6 @@
     }
 
     fn write(&mut self, buf: &[u8]) -> io::Result<usize> {
-<<<<<<< HEAD
-        self.sense_err(move |io| io.write(buf))
-            .map(|bytes| {
-                self.1.as_mut().map(|inner| {
-                     inner.tx_bytes += bytes as u64;
-                });
-                bytes
-            })
-=======
         let bytes = self.sense_err(move |io| io.write(buf))?;
 
         if let Some(inner) = self.1.as_mut() {
@@ -171,7 +152,6 @@
         }
 
         Ok(bytes)
->>>>>>> 674ce875
     }
 }
 
