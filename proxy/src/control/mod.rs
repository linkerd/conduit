use std::fmt;
use std::io;
use std::time::{Duration, Instant};

use bytes::Bytes;
use futures::{future, Async, Future, Poll};
use h2;
use http;
use tokio::timer::Delay;
use tower_service::Service;
use tower_h2;
use tower_reconnect::{Error as ReconnectError, Reconnect};

use dns;
use task::LazyExecutor;
use transport::{DnsNameAndPort, HostAndPort, LookupAddressAndConnect};
use timeout::{Timeout, TimeoutError};

mod cache;
pub mod destination;
mod fully_qualified_authority;
mod observe;
pub mod pb;
mod remote_stream;

use self::destination::{Resolver, Resolution};
pub use self::destination::Bind;
pub use self::observe::Observe;

#[derive(Clone)]
pub struct Control {
    disco: Resolver,
}

pub struct Background {
    disco: destination::background::Config,
}

pub fn new(dns_config: dns::Config, default_destination_namespace: String) -> (Control, Background)
{
    let (tx, rx) = self::destination::new(dns_config, default_destination_namespace);

    let c = Control {
        disco: tx,
    };

    let b = Background {
        disco: rx,
    };

    (c, b)
}

// ===== impl Control =====

impl Control {
    pub fn resolve<B>(&self, auth: &DnsNameAndPort, bind: B) -> Resolution<B> {
        self.disco.resolve(auth, bind)
    }
}

// ===== impl Background =====

impl Background {
    pub fn bind(
        self,
        host_and_port: HostAndPort,
        dns_config: dns::Config,
    ) -> Box<Future<Item = (), Error = ()>> {
        // Build up the Controller Client Stack
        let mut client = {
            let ctx = ("controller-client", format!("{:?}", host_and_port));
            let scheme = http::uri::Scheme::from_shared(Bytes::from_static(b"http")).unwrap();
            let authority = http::uri::Authority::from(&host_and_port);
            let dns_resolver = dns::Resolver::new(dns_config);
            let connect = Timeout::new(
                LookupAddressAndConnect::new(host_and_port, dns_resolver),
                Duration::from_secs(3),
            );

            let h2_client = tower_h2::client::Connect::new(
                connect,
                h2::client::Builder::default(),
                ::logging::context_executor(ctx, LazyExecutor),
            );

            let reconnect = Reconnect::new(h2_client);
            let log_errors = LogErrors::new(reconnect);
            let backoff = Backoff::new(log_errors, Duration::from_secs(5));
            // TODO: Use AddOrigin in tower-http
            AddOrigin::new(scheme, authority, backoff)
        };

<<<<<<< HEAD
        let mut disco = self.disco.work();
=======
        let mut disco = self.disco.process(executor);
>>>>>>> 14644704

        let fut = future::poll_fn(move || {
            disco.poll_rpc(&mut client);

            Ok(Async::NotReady)
        });

        Box::new(fut)
    }
}

// ===== Backoff =====

/// Wait a duration if inner `poll_ready` returns an error.
//TODO: move to tower-backoff
struct Backoff<S> {
    inner: S,
    timer: Delay,
    waiting: bool,
    wait_dur: Duration,
}

impl<S> Backoff<S> {
    fn new(inner: S, wait_dur: Duration) -> Self {
        Backoff {
            inner,
            timer: Delay::new(Instant::now() + wait_dur),
            waiting: false,
            wait_dur,
        }
    }
}

impl<S> Service for Backoff<S>
where
    S: Service,
    S::Error: ::std::fmt::Debug,
{
    type Request = S::Request;
    type Response = S::Response;
    type Error = S::Error;
    type Future = S::Future;

    fn poll_ready(&mut self) -> Poll<(), Self::Error> {
        if self.waiting {
            if self.timer.poll().unwrap().is_not_ready() {
                return Ok(Async::NotReady);
            }

            self.waiting = false;
        }

        match self.inner.poll_ready() {
            Err(_err) => {
                trace!("backoff: controller error, waiting {:?}", self.wait_dur);
                self.waiting = true;
                self.timer.reset(Instant::now() + self.wait_dur);
                Ok(Async::NotReady)
            }
            ok => ok,
        }
    }

    fn call(&mut self, req: Self::Request) -> Self::Future {
        self.inner.call(req)
    }
}

/// Wraps an HTTP service, injecting authority and scheme on every request.
struct AddOrigin<S> {
    authority: http::uri::Authority,
    inner: S,
    scheme: http::uri::Scheme,
}

impl<S> AddOrigin<S> {
    fn new(scheme: http::uri::Scheme, auth: http::uri::Authority, service: S) -> Self {
        AddOrigin {
            authority: auth,
            inner: service,
            scheme,
        }
    }
}

impl<S, B> Service for AddOrigin<S>
where
    S: Service<Request = http::Request<B>>,
{
    type Request = http::Request<B>;
    type Response = S::Response;
    type Error = S::Error;
    type Future = S::Future;

    fn poll_ready(&mut self) -> Poll<(), Self::Error> {
        self.inner.poll_ready()
    }

    fn call(&mut self, req: Self::Request) -> Self::Future {
        let (mut head, body) = req.into_parts();
        let mut uri: http::uri::Parts = head.uri.into();
        uri.scheme = Some(self.scheme.clone());
        uri.authority = Some(self.authority.clone());
        head.uri = http::Uri::from_parts(uri).expect("valid uri");

        self.inner.call(http::Request::from_parts(head, body))
    }
}

// ===== impl LogErrors

/// Log errors talking to the controller in human format.
struct LogErrors<S> {
    inner: S,
}

// We want some friendly logs, but the stack of services don't have fmt::Display
// errors, so we have to build that ourselves. For now, this hard codes the
// expected error stack, and so any new middleware added will need to adjust this.
//
// The dead_code allowance is because rustc is being stupid and doesn't see it
// is used down below.
#[allow(dead_code)]
type LogError = ReconnectError<
    tower_h2::client::Error,
    tower_h2::client::ConnectError<
        TimeoutError<
            io::Error
        >
    >
>;

impl<S> LogErrors<S>
where
    S: Service<Error=LogError>,
{
    fn new(service: S) -> Self {
        LogErrors {
            inner: service,
        }
    }
}

impl<S> Service for LogErrors<S>
where
    S: Service<Error=LogError>,
{
    type Request = S::Request;
    type Response = S::Response;
    type Error = S::Error;
    type Future = S::Future;

    fn poll_ready(&mut self) -> Poll<(), Self::Error> {
        self.inner.poll_ready().map_err(|e| {
            error!("controller error: {}", HumanError(&e));
            e
        })
    }

    fn call(&mut self, req: Self::Request) -> Self::Future {
        self.inner.call(req)
    }
}

struct HumanError<'a>(&'a LogError);

impl<'a> fmt::Display for HumanError<'a> {
    fn fmt(&self, f: &mut fmt::Formatter) -> fmt::Result {
        match *self.0 {
            ReconnectError::Inner(ref e) => {
                fmt::Display::fmt(e, f)
            },
            ReconnectError::Connect(ref e) => {
                fmt::Display::fmt(e, f)
            },
            ReconnectError::NotReady => {
                // this error should only happen if we `call` the service
                // when it isn't ready, which is really more of a bug on
                // our side...
                f.pad("bug: called service when not ready")
            },
        }
    }
}<|MERGE_RESOLUTION|>--- conflicted
+++ resolved
@@ -91,11 +91,7 @@
             AddOrigin::new(scheme, authority, backoff)
         };
 
-<<<<<<< HEAD
-        let mut disco = self.disco.work();
-=======
-        let mut disco = self.disco.process(executor);
->>>>>>> 14644704
+        let mut disco = self.disco.process();
 
         let fut = future::poll_fn(move || {
             disco.poll_rpc(&mut client);
