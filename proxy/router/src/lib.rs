extern crate futures;
extern crate indexmap;
extern crate tower_service;

use futures::{Future, Poll};
use indexmap::IndexMap;
use tower_service::Service;

use std::{error, fmt, mem};
use std::hash::Hash;
use std::sync::{Arc, Mutex};

/// Routes requests based on a configurable `Key`.
pub struct Router<T>
where T: Recognize,
{
    inner: Arc<Mutex<Inner<T>>>,
}

/// Provides a strategy for routing a Request to a Service.
///
/// Implementors must provide a `Key` type that identifies each unique route. The
/// `recognize()` method is used to determine the key for a given request. This key is
/// used to look up a route in a cache (i.e. in `Router`), or can be passed to
/// `bind_service` to instantiate the identified route.
pub trait Recognize {
    /// Requests handled by the discovered services
    type Request;

    /// Responses given by the discovered services
    type Response;

    /// Errors produced by the discovered services
    type Error;

    /// Identifies a Route.
    type Key: Clone + Eq + Hash;

    /// Error produced by failed routing
    type RouteError;

    /// A route.
    type Service: Service<Request = Self::Request,
                         Response = Self::Response,
                            Error = Self::Error>;

<<<<<<< HEAD
    /// Determines a route to handle the given request.
    fn recognize(&self, req: &Self::Request) -> Option<Self::Key>;
=======
    /// Determines the key for a route to handle the given request.
    fn recognize(&self, req: &Self::Request) -> Option<Reuse<Self::Key>>;
>>>>>>> 02e6d018

    /// Return a `Service` to handle requests.
    ///
    /// The returned service must always be in the ready state (i.e.
    /// `poll_ready` must always return `Ready` or `Err`).
    fn bind_service(&mut self, key: &Self::Key) -> Result<Self::Service, Self::RouteError>;
}

pub struct Single<S>(Option<S>);

<<<<<<< HEAD
=======
/// Whether or not the service to a given key may be cached.
///
/// Some services may, for various reasons, may not be able to
/// be used to serve multiple requests. When this is the case,
/// implementors of `recognize` may use `Reuse::SingleUse` to
/// indicate that the service should not be cached.
#[derive(Clone, Copy, Debug, Eq, PartialEq)]
pub enum Reuse<T> {
    Reusable(T),
    SingleUse(T),
}

>>>>>>> 02e6d018
#[derive(Debug, PartialEq)]
pub enum Error<T, U> {
    Inner(T),
    Route(U),
    NoCapacity(usize),
    NotRecognized,
    OutOfCapacity,
}

pub struct ResponseFuture<T>
where T: Recognize,
{
    state: State<T>,
}

struct Inner<T>
where T: Recognize,
{
    routes: IndexMap<T::Key, T::Service>,
    recognize: T,
    capacity: usize,
}

enum State<T>
where T: Recognize,
{
    Inner(<T::Service as Service>::Future),
    RouteError(T::RouteError),
    NoCapacity(usize),
    NotRecognized,
    OutOfCapacity,
    Invalid,
}

// ===== impl Router =====

impl<T> Router<T>
where T: Recognize
{
    pub fn new(recognize: T, capacity: usize) -> Self {
        Router {
            inner: Arc::new(Mutex::new(Inner {
                routes: IndexMap::default(),
                recognize,
                capacity,
            })),
        }
    }
}

macro_rules! try_bind_route {
    ( $bind:expr ) => {
        match $bind {
            Ok(svc) => svc,
            Err(e) => return ResponseFuture { state: State::RouteError(e) },
        }
    }
}

impl<T> Service for Router<T>
where T: Recognize,
{
    type Request = T::Request;
    type Response = T::Response;
    type Error = Error<T::Error, T::RouteError>;
    type Future = ResponseFuture<T>;

    /// Always ready to serve.
    ///
    /// Graceful backpressure is **not** supported at this level, since each request may
    /// be routed to different resources. Instead, requests should be issued and each
    /// route should support a queue of requests.
    ///
    /// TODO Attempt to free capacity in the router.
    fn poll_ready(&mut self) -> Poll<(), Self::Error> {
        Ok(().into())
    }

    /// Routes the request through an underlying service.
    ///
<<<<<<< HEAD
    /// The response fails when the request cannot be routed.
    fn call(&mut self, request: Self::Request) -> Self::Future {
        let inner = &mut *self.inner.lock().expect("lock router cache");

        let key = match inner.recognize.recognize(&request) {
            Some(key) => key,
            None => return ResponseFuture::not_recognized(),
        };

        // First, try to load a cached route for `key`.
        if let Some(service) = inner.routes.get_mut(&key) {
            return ResponseFuture::new(service.call(request));
        }

        // Since there wasn't a cached route, ensure that there is capacity for a
        // new one.
        if inner.routes.len() == inner.capacity {
            // TODO If the cache is full, evict the oldest inactive route. If all
            // routes are active, fail the request.
            return ResponseFuture::out_of_capacity();
        }

        // Bind a new route, send the request on the route, and cache the route.
        let mut service = try_bind_route!(inner.recognize.bind_service(&key));
        let response = service.call(request);
        inner.routes.insert(key, service);
        ResponseFuture::new(response)
=======
    /// The response fails if the request cannot be routed.
    fn call(&mut self, request: Self::Request) -> Self::Future {
        let inner = &mut *self.inner.lock().expect("lock router cache");

        match inner.recognize.recognize(&request) {
            None => ResponseFuture::not_recognized(),

            Some(Reuse::SingleUse(key)) => {
                // TODO Keep SingleUse services in the cache as well, so that their
                // capacity is considered. To do this, we should move the Reuse logic into
                // the returned service (and not the key).
                let mut service = try_bind_route!(inner.recognize.bind_service(&key));
                ResponseFuture::new(service.call(request))
            }

            Some(Reuse::Reusable(key)) => {
                // First, try to load a cached route for `key`.
                if let Some(service) = inner.routes.get_mut(&key) {
                    return ResponseFuture::new(service.call(request));
                }

                // Since there wasn't a cached route, ensure that there is capacity for a
                // new one.
                if inner.routes.len() == inner.capacity {
                    // TODO If the cache is full, evict the oldest inactive route. If all
                    // routes are active, fail the request.
                    return ResponseFuture::no_capacity(inner.capacity);
                }

                // Bind a new route, send the request on the route, and cache the route.
                let mut service = try_bind_route!(inner.recognize.bind_service(&key));
                let response = service.call(request);
                inner.routes.insert(key, service);
                ResponseFuture::new(response)
            }
        }
>>>>>>> 02e6d018
    }
}

impl<T> Clone for Router<T>
where T: Recognize,
{
    fn clone(&self) -> Self {
        Router { inner: self.inner.clone() }
    }
}

// ===== impl Single =====

impl<S: Service> Single<S> {
    pub fn new(svc: S) -> Self {
        Single(Some(svc))
    }
}

impl<S: Service> Recognize for Single<S> {
    type Request = S::Request;
    type Response = S::Response;
    type Error = S::Error;
    type Key = ();
    type RouteError = ();
    type Service = S;

    fn recognize(&self, _: &Self::Request) -> Option<Self::Key> {
        Some(())
    }

    fn bind_service(&mut self, _: &Self::Key) -> Result<S, Self::RouteError> {
        Ok(self.0.take().expect("static route bound twice"))
    }
}

// ===== impl ResponseFuture =====

impl<T> ResponseFuture<T>
where T: Recognize,
{
    fn new(inner: <T::Service as Service>::Future) -> Self {
        ResponseFuture { state: State::Inner(inner) }
    }

    fn not_recognized() -> Self {
        ResponseFuture { state: State::NotRecognized }
    }

<<<<<<< HEAD
    fn out_of_capacity() -> Self {
        ResponseFuture { state: State::OutOfCapacity }
=======
    fn no_capacity(capacity: usize) -> Self {
        ResponseFuture { state: State::NoCapacity(capacity) }
>>>>>>> 02e6d018
    }
}

impl<T> Future for ResponseFuture<T>
where T: Recognize,
{
    type Item = T::Response;
    type Error = Error<T::Error, T::RouteError>;

    fn poll(&mut self) -> Poll<Self::Item, Self::Error> {
        use self::State::*;

        match self.state {
            Inner(ref mut fut) => fut.poll().map_err(Error::Inner),
            RouteError(..) => {
                match mem::replace(&mut self.state, Invalid) {
                    RouteError(e) => Err(Error::Route(e)),
                    _ => unreachable!(),
                }
            }
            NotRecognized => Err(Error::NotRecognized),
<<<<<<< HEAD
            OutOfCapacity => Err(Error::OutOfCapacity),
=======
            NoCapacity(capacity) => Err(Error::NoCapacity(capacity)),
>>>>>>> 02e6d018
            Invalid => panic!(),
        }
    }
}

// ===== impl Error =====

impl<T, U> fmt::Display for Error<T, U>
where
    T: fmt::Display,
    U: fmt::Display,
{
    fn fmt(&self, f: &mut fmt::Formatter) -> fmt::Result {
        match *self {
            Error::Inner(ref why) => fmt::Display::fmt(why, f),
            Error::Route(ref why) =>
                write!(f, "route recognition failed: {}", why),
            Error::NotRecognized => f.pad("route not recognized"),
<<<<<<< HEAD
            Error::OutOfCapacity => f.pad("router out of capacity"),
=======
            Error::NoCapacity(capacity) => write!(f, "router capacity reached ({})", capacity),
>>>>>>> 02e6d018
        }
    }
}

impl<T, U> error::Error for Error<T, U>
where
    T: error::Error,
    U: error::Error,
{
    fn cause(&self) -> Option<&error::Error> {
        match *self {
            Error::Inner(ref why) => Some(why),
            Error::Route(ref why) => Some(why),
            _ => None,
        }
    }

    fn description(&self) -> &str {
        match *self {
            Error::Inner(_) => "inner service error",
            Error::Route(_) => "route recognition failed",
            Error::NoCapacity(_) => "router capacity reached",
            Error::NotRecognized => "route not recognized",
            Error::OutOfCapacity => "router out of capacity",
        }
    }
}

#[cfg(test)]
mod tests {
    use futures::{Poll, Future, future};
    use tower_service::Service;
    use super::{Error, Router};

    struct Recognize;

    struct MultiplyAndAssign(usize);

    enum Request {
        NotRecognized,
        Recgonized(usize),
    }

    impl super::Recognize for Recognize {
        type Request = Request;
        type Response = usize;
        type Error = ();
        type Key = usize;
        type RouteError = ();
        type Service = MultiplyAndAssign;

        fn recognize(&self, req: &Self::Request) -> Option<Self::Key> {
            match *req {
                Request::NotRecognized => None,
                Request::Recgonized(n) => Some(n),
            }
        }

        fn bind_service(&mut self, _: &Self::Key) -> Result<Self::Service, Self::RouteError> {
            Ok(MultiplyAndAssign(1))
        }
    }
<<<<<<< HEAD
=======
}

#[cfg(test)]
mod tests {
    use futures::{Poll, Future, future};
    use tower_service::Service;
    use super::{Error, Reuse, Router};

    struct Recognize;

    struct MultiplyAndAssign(usize);

    enum Request {
        NotRecognized,
        Reusable(usize),
        SingleUse(usize),
    }

    impl super::Recognize for Recognize {
        type Request = Request;
        type Response = usize;
        type Error = ();
        type Key = usize;
        type RouteError = ();
        type Service = MultiplyAndAssign;

        fn recognize(&self, req: &Self::Request) -> Option<Reuse<Self::Key>> {
            match *req {
                Request::NotRecognized => None,
                Request::Reusable(n) => Some(Reuse::Reusable(n)),
                Request::SingleUse(n) => Some(Reuse::SingleUse(n)),
            }
        }

        fn bind_service(&mut self, _: &Self::Key) -> Result<Self::Service, Self::RouteError> {
            Ok(MultiplyAndAssign(1))
        }
    }
>>>>>>> 02e6d018

    impl Service for MultiplyAndAssign {
        type Request = Request;
        type Response = usize;
        type Error = ();
        type Future = future::FutureResult<usize, ()>;

        fn poll_ready(&mut self) -> Poll<(), ()> {
            unimplemented!()
        }

        fn call(&mut self, req: Self::Request) -> Self::Future {
            let n = match req {
                Request::NotRecognized => unreachable!(),
<<<<<<< HEAD
                Request::Recgonized(n) => n,
=======
                Request::Reusable(n) => n,
                Request::SingleUse(n) => n,
>>>>>>> 02e6d018
            };
            self.0 *= n;
            future::ok(self.0)
        }
    }

    impl Router<Recognize> {
        fn call_ok(&mut self, req: Request) -> usize {
            self.call(req).wait().expect("should route")
        }

        fn call_err(&mut self, req: Request) -> super::Error<(), ()> {
            self.call(req).wait().expect_err("should not route")
        }
    }

    #[test]
    fn invalid() {
        let mut router = Router::new(Recognize, 1);

        let rsp = router.call_err(Request::NotRecognized);
        assert_eq!(rsp, Error::NotRecognized);
    }

    #[test]
<<<<<<< HEAD
    fn cache_limited_by_capacity() {
        let mut router = Router::new(Recognize, 1);

        let rsp = router.call_ok(Request::Recgonized(2));
        assert_eq!(rsp, 2);

        let rsp = router.call_err(Request::Recgonized(3));
        assert_eq!(rsp, Error::OutOfCapacity);
    }

    #[test]
    fn services_cached() {
        let mut router = Router::new(Recognize, 1);

        let rsp = router.call_ok(Request::Recgonized(2));
        assert_eq!(rsp, 2);

        let rsp = router.call_ok(Request::Recgonized(2));
        assert_eq!(rsp, 4);
    }
=======
    fn reuse_limited_by_capacity() {
        let mut router = Router::new(Recognize, 1);

        let rsp = router.call_ok(Request::Reusable(2));
        assert_eq!(rsp, 2);

        let rsp = router.call_err(Request::Reusable(3));
        assert_eq!(rsp, Error::NoCapacity(1));
    }

    #[test]
    fn reuse_shares_service() {
        let mut router = Router::new(Recognize, 1);

        let rsp = router.call_ok(Request::Reusable(2));
        assert_eq!(rsp, 2);

        let rsp = router.call_ok(Request::Reusable(2));
        assert_eq!(rsp, 4);
    }

    #[test]
    fn single_use_does_not_share_service() {
        let mut router = Router::new(Recognize, 1);

        let rsp = router.call_ok(Request::SingleUse(2));
        assert_eq!(rsp, 2);

        let rsp = router.call_ok(Request::SingleUse(2));
        assert_eq!(rsp, 2);
    }

    #[test]
    fn single_use_not_cached_or_limited_by_capacity() {
        let mut router = Router::new(Recognize, 1);

        let rsp = router.call_ok(Request::Reusable(2));
        assert_eq!(rsp, 2);

        let rsp = router.call_ok(Request::SingleUse(2));
        assert_eq!(rsp, 2);
    }
>>>>>>> 02e6d018
}<|MERGE_RESOLUTION|>--- conflicted
+++ resolved
@@ -44,13 +44,8 @@
                          Response = Self::Response,
                             Error = Self::Error>;
 
-<<<<<<< HEAD
-    /// Determines a route to handle the given request.
+    /// Determines the key for a route to handle the given request.
     fn recognize(&self, req: &Self::Request) -> Option<Self::Key>;
-=======
-    /// Determines the key for a route to handle the given request.
-    fn recognize(&self, req: &Self::Request) -> Option<Reuse<Self::Key>>;
->>>>>>> 02e6d018
 
     /// Return a `Service` to handle requests.
     ///
@@ -61,28 +56,12 @@
 
 pub struct Single<S>(Option<S>);
 
-<<<<<<< HEAD
-=======
-/// Whether or not the service to a given key may be cached.
-///
-/// Some services may, for various reasons, may not be able to
-/// be used to serve multiple requests. When this is the case,
-/// implementors of `recognize` may use `Reuse::SingleUse` to
-/// indicate that the service should not be cached.
-#[derive(Clone, Copy, Debug, Eq, PartialEq)]
-pub enum Reuse<T> {
-    Reusable(T),
-    SingleUse(T),
-}
-
->>>>>>> 02e6d018
 #[derive(Debug, PartialEq)]
 pub enum Error<T, U> {
     Inner(T),
     Route(U),
     NoCapacity(usize),
     NotRecognized,
-    OutOfCapacity,
 }
 
 pub struct ResponseFuture<T>
@@ -106,7 +85,6 @@
     RouteError(T::RouteError),
     NoCapacity(usize),
     NotRecognized,
-    OutOfCapacity,
     Invalid,
 }
 
@@ -156,7 +134,6 @@
 
     /// Routes the request through an underlying service.
     ///
-<<<<<<< HEAD
     /// The response fails when the request cannot be routed.
     fn call(&mut self, request: Self::Request) -> Self::Future {
         let inner = &mut *self.inner.lock().expect("lock router cache");
@@ -176,7 +153,7 @@
         if inner.routes.len() == inner.capacity {
             // TODO If the cache is full, evict the oldest inactive route. If all
             // routes are active, fail the request.
-            return ResponseFuture::out_of_capacity();
+            return ResponseFuture::no_capacity(inner.capacity);
         }
 
         // Bind a new route, send the request on the route, and cache the route.
@@ -184,44 +161,6 @@
         let response = service.call(request);
         inner.routes.insert(key, service);
         ResponseFuture::new(response)
-=======
-    /// The response fails if the request cannot be routed.
-    fn call(&mut self, request: Self::Request) -> Self::Future {
-        let inner = &mut *self.inner.lock().expect("lock router cache");
-
-        match inner.recognize.recognize(&request) {
-            None => ResponseFuture::not_recognized(),
-
-            Some(Reuse::SingleUse(key)) => {
-                // TODO Keep SingleUse services in the cache as well, so that their
-                // capacity is considered. To do this, we should move the Reuse logic into
-                // the returned service (and not the key).
-                let mut service = try_bind_route!(inner.recognize.bind_service(&key));
-                ResponseFuture::new(service.call(request))
-            }
-
-            Some(Reuse::Reusable(key)) => {
-                // First, try to load a cached route for `key`.
-                if let Some(service) = inner.routes.get_mut(&key) {
-                    return ResponseFuture::new(service.call(request));
-                }
-
-                // Since there wasn't a cached route, ensure that there is capacity for a
-                // new one.
-                if inner.routes.len() == inner.capacity {
-                    // TODO If the cache is full, evict the oldest inactive route. If all
-                    // routes are active, fail the request.
-                    return ResponseFuture::no_capacity(inner.capacity);
-                }
-
-                // Bind a new route, send the request on the route, and cache the route.
-                let mut service = try_bind_route!(inner.recognize.bind_service(&key));
-                let response = service.call(request);
-                inner.routes.insert(key, service);
-                ResponseFuture::new(response)
-            }
-        }
->>>>>>> 02e6d018
     }
 }
 
@@ -271,13 +210,8 @@
         ResponseFuture { state: State::NotRecognized }
     }
 
-<<<<<<< HEAD
-    fn out_of_capacity() -> Self {
-        ResponseFuture { state: State::OutOfCapacity }
-=======
     fn no_capacity(capacity: usize) -> Self {
         ResponseFuture { state: State::NoCapacity(capacity) }
->>>>>>> 02e6d018
     }
 }
 
@@ -299,11 +233,7 @@
                 }
             }
             NotRecognized => Err(Error::NotRecognized),
-<<<<<<< HEAD
-            OutOfCapacity => Err(Error::OutOfCapacity),
-=======
             NoCapacity(capacity) => Err(Error::NoCapacity(capacity)),
->>>>>>> 02e6d018
             Invalid => panic!(),
         }
     }
@@ -322,11 +252,7 @@
             Error::Route(ref why) =>
                 write!(f, "route recognition failed: {}", why),
             Error::NotRecognized => f.pad("route not recognized"),
-<<<<<<< HEAD
-            Error::OutOfCapacity => f.pad("router out of capacity"),
-=======
             Error::NoCapacity(capacity) => write!(f, "router capacity reached ({})", capacity),
->>>>>>> 02e6d018
         }
     }
 }
@@ -350,7 +276,6 @@
             Error::Route(_) => "route recognition failed",
             Error::NoCapacity(_) => "router capacity reached",
             Error::NotRecognized => "route not recognized",
-            Error::OutOfCapacity => "router out of capacity",
         }
     }
 }
@@ -389,47 +314,6 @@
             Ok(MultiplyAndAssign(1))
         }
     }
-<<<<<<< HEAD
-=======
-}
-
-#[cfg(test)]
-mod tests {
-    use futures::{Poll, Future, future};
-    use tower_service::Service;
-    use super::{Error, Reuse, Router};
-
-    struct Recognize;
-
-    struct MultiplyAndAssign(usize);
-
-    enum Request {
-        NotRecognized,
-        Reusable(usize),
-        SingleUse(usize),
-    }
-
-    impl super::Recognize for Recognize {
-        type Request = Request;
-        type Response = usize;
-        type Error = ();
-        type Key = usize;
-        type RouteError = ();
-        type Service = MultiplyAndAssign;
-
-        fn recognize(&self, req: &Self::Request) -> Option<Reuse<Self::Key>> {
-            match *req {
-                Request::NotRecognized => None,
-                Request::Reusable(n) => Some(Reuse::Reusable(n)),
-                Request::SingleUse(n) => Some(Reuse::SingleUse(n)),
-            }
-        }
-
-        fn bind_service(&mut self, _: &Self::Key) -> Result<Self::Service, Self::RouteError> {
-            Ok(MultiplyAndAssign(1))
-        }
-    }
->>>>>>> 02e6d018
 
     impl Service for MultiplyAndAssign {
         type Request = Request;
@@ -444,12 +328,7 @@
         fn call(&mut self, req: Self::Request) -> Self::Future {
             let n = match req {
                 Request::NotRecognized => unreachable!(),
-<<<<<<< HEAD
                 Request::Recgonized(n) => n,
-=======
-                Request::Reusable(n) => n,
-                Request::SingleUse(n) => n,
->>>>>>> 02e6d018
             };
             self.0 *= n;
             future::ok(self.0)
@@ -475,7 +354,6 @@
     }
 
     #[test]
-<<<<<<< HEAD
     fn cache_limited_by_capacity() {
         let mut router = Router::new(Recognize, 1);
 
@@ -483,7 +361,7 @@
         assert_eq!(rsp, 2);
 
         let rsp = router.call_err(Request::Recgonized(3));
-        assert_eq!(rsp, Error::OutOfCapacity);
+        assert_eq!(rsp, Error::NoCapacity(1));
     }
 
     #[test]
@@ -496,48 +374,4 @@
         let rsp = router.call_ok(Request::Recgonized(2));
         assert_eq!(rsp, 4);
     }
-=======
-    fn reuse_limited_by_capacity() {
-        let mut router = Router::new(Recognize, 1);
-
-        let rsp = router.call_ok(Request::Reusable(2));
-        assert_eq!(rsp, 2);
-
-        let rsp = router.call_err(Request::Reusable(3));
-        assert_eq!(rsp, Error::NoCapacity(1));
-    }
-
-    #[test]
-    fn reuse_shares_service() {
-        let mut router = Router::new(Recognize, 1);
-
-        let rsp = router.call_ok(Request::Reusable(2));
-        assert_eq!(rsp, 2);
-
-        let rsp = router.call_ok(Request::Reusable(2));
-        assert_eq!(rsp, 4);
-    }
-
-    #[test]
-    fn single_use_does_not_share_service() {
-        let mut router = Router::new(Recognize, 1);
-
-        let rsp = router.call_ok(Request::SingleUse(2));
-        assert_eq!(rsp, 2);
-
-        let rsp = router.call_ok(Request::SingleUse(2));
-        assert_eq!(rsp, 2);
-    }
-
-    #[test]
-    fn single_use_not_cached_or_limited_by_capacity() {
-        let mut router = Router::new(Recognize, 1);
-
-        let rsp = router.call_ok(Request::Reusable(2));
-        assert_eq!(rsp, 2);
-
-        let rsp = router.call_ok(Request::SingleUse(2));
-        assert_eq!(rsp, 2);
-    }
->>>>>>> 02e6d018
 }