--- conflicted
+++ resolved
@@ -5,12 +5,8 @@
 metadata:
   name: {{.Values.gatewayName}}-config
   labels:
-<<<<<<< HEAD
     {{ include "partials.labels.component" "gateway" }}
-=======
-    {{.Values.controllerComponentLabel}}: gateway
     linkerd.io/extension: linkerd-multicluster
->>>>>>> 89ec6056
   annotations:
     {{ include "partials.annotations.created-by" . }}
   namespace: {{.Values.namespace}}
